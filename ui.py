# ##### BEGIN MIT LICENSE BLOCK #####
#
# Copyright (c) 2015 Brian Savery
#
# Permission is hereby granted, free of charge, to any person obtaining a copy
# of this software and associated documentation files (the "Software"), to deal
# in the Software without restriction, including without limitation the rights
# to use, copy, modify, merge, publish, distribute, sublicense, and/or sell
# copies of the Software, and to permit persons to whom the Software is
# furnished to do so, subject to the following conditions:
#
# The above copyright notice and this permission notice shall be included in
# all copies or substantial portions of the Software.
#
# THE SOFTWARE IS PROVIDED "AS IS", WITHOUT WARRANTY OF ANY KIND, EXPRESS OR
# IMPLIED, INCLUDING BUT NOT LIMITED TO THE WARRANTIES OF MERCHANTABILITY,
# FITNESS FOR A PARTICULAR PURPOSE AND NONINFRINGEMENT. IN NO EVENT SHALL THE
# AUTHORS OR COPYRIGHT HOLDERS BE LIABLE FOR ANY CLAIM, DAMAGES OR OTHER
# LIABILITY, WHETHER IN AN ACTION OF CONTRACT, TORT OR OTHERWISE, ARISING FROM,
# OUT OF OR IN CONNECTION WITH THE SOFTWARE OR THE USE OR OTHER DEALINGS IN
# THE SOFTWARE.
#
#
# ##### END MIT LICENSE BLOCK #####

import bpy
import math
import blf
from . import addon_updater_ops
from bpy.types import Panel
from .nodes import NODE_LAYOUT_SPLIT, is_renderman_nodetree, panel_node_draw

from . import engine
# global dictionaries
from bl_ui.properties_particle import ParticleButtonsPanel

# helper functions for parameters
from .nodes import draw_nodes_properties_ui, draw_node_properties_recursive

def get_panels():
    exclude_panels = {
        'DATA_PT_area',
        'DATA_PT_camera_dof',
        'DATA_PT_falloff_curve',
        'DATA_PT_lamp',
        'DATA_PT_preview',
        'DATA_PT_shadow',
        #'DATA_PT_spot',
        'DATA_PT_sunsky',
        #'MATERIAL_PT_context_material',
        'MATERIAL_PT_diffuse',
        'MATERIAL_PT_flare',
        'MATERIAL_PT_halo',
        'MATERIAL_PT_mirror',
        'MATERIAL_PT_options',
        'MATERIAL_PT_pipeline',
        'MATERIAL_PT_preview',
        'MATERIAL_PT_shading',
        'MATERIAL_PT_shadow',
        'MATERIAL_PT_specular',
        'MATERIAL_PT_sss',
        'MATERIAL_PT_strand',
        'MATERIAL_PT_transp',
        'MATERIAL_PT_volume_density',
        'MATERIAL_PT_volume_integration',
        'MATERIAL_PT_volume_lighting',
        'MATERIAL_PT_volume_options',
        'MATERIAL_PT_volume_shading',
        'MATERIAL_PT_volume_transp',
        'RENDERLAYER_PT_layer_options',
        'RENDERLAYER_PT_layer_passes',
        'RENDERLAYER_PT_views',
        'RENDER_PT_antialiasing',
        'RENDER_PT_bake',
        'RENDER_PT_motion_blur',
        'RENDER_PT_performance',
        'RENDER_PT_freestyle',
        #'RENDER_PT_post_processing',
        'RENDER_PT_shading',
        'SCENE_PT_simplify',
        'TEXTURE_PT_context_texture',
        'WORLD_PT_ambient_occlusion',
        'WORLD_PT_environment_lighting',
        'WORLD_PT_gather',
        'WORLD_PT_indirect_lighting',
        'WORLD_PT_mist',
        'WORLD_PT_preview',
        'WORLD_PT_world',
        }

    panels = []
    for t in bpy.types.Panel.__subclasses__():
        if hasattr(t, 'COMPAT_ENGINES') and 'BLENDER_RENDER' in t.COMPAT_ENGINES:
            if t.__name__ not in exclude_panels:
                panels.append(t)

    return panels


# icons
import os
from . icons.icons import load_icons


from bpy.props import PointerProperty, StringProperty, BoolProperty, \
    EnumProperty, IntProperty, FloatProperty, FloatVectorProperty, \
    CollectionProperty

# ------- Subclassed Panel Types -------


class CollectionPanel():
    bl_space_type = 'PROPERTIES'
    bl_region_type = 'WINDOW'

    @classmethod
    def poll(cls, context):
        rd = context.scene.render
        return rd.engine == 'PRMAN_RENDER'

    def _draw_collection(self, context, layout, ptr, name, operator,
                         opcontext, prop_coll, collection_index, default_name=''):
        layout.label(name)
        row = layout.row()
        row.template_list("UI_UL_list", "PRMAN", ptr, prop_coll, ptr,
                          collection_index, rows=1)
        col = row.column(align=True)

        op = col.operator(operator, icon="ZOOMIN", text="")
        op.context = opcontext
        op.collection = prop_coll
        op.collection_index = collection_index
        op.defaultname = default_name
        op.action = 'ADD'

        op = col.operator(operator, icon="ZOOMOUT", text="")
        op.context = opcontext
        op.collection = prop_coll
        op.collection_index = collection_index
        op.action = 'REMOVE'

        if hasattr(ptr, prop_coll) and len(getattr(ptr, prop_coll)) > 0 and \
                getattr(ptr, collection_index) >= 0:
            item = getattr(ptr, prop_coll)[getattr(ptr, collection_index)]
            self.draw_item(layout, context, item)


# ------- UI panel definitions -------
narrowui = 180


class PRManButtonsPanel():
    bl_space_type = "PROPERTIES"
    bl_region_type = "WINDOW"
    bl_context = "render"

    @classmethod
    def poll(cls, context):
        rd = context.scene.render
        return rd.engine == 'PRMAN_RENDER'


class RENDER_PT_renderman_render(PRManButtonsPanel, Panel):
    bl_label = "Render"

    def draw(self, context):
        if context.scene.render.engine != "PRMAN_RENDER":
            return

        icons = load_icons()
        layout = self.layout
        rd = context.scene.render
        rm = context.scene.renderman
        addon_updater_ops.check_for_update_background(context)

        # Render
        row = layout.row(align=True)
        rman_render = icons.get("render")
        row.operator("render.render", text="Render",
                     icon_value=rman_render.icon_id)

        # IPR
        if engine.ipr:
            # Stop IPR
            rman_batch_cancel = icons.get("stop_ipr")
            row.operator('lighting.start_interactive',
                         text="Stop IPR", icon_value=rman_batch_cancel.icon_id)
        else:
            # Start IPR
            rman_rerender_controls = icons.get("start_ipr")
            row.operator('lighting.start_interactive', text="Start IPR",
                         icon_value=rman_rerender_controls.icon_id)

        # Batch Render
        rman_batch = icons.get("batch_render")
        row.operator("render.render", text="Render Animation",
                     icon_value=rman_batch.icon_id).animation = True

        layout.separator()

        split = layout.split(percentage=0.33)

        split.label(text="Display:")
        row = split.row(align=True)
        row.prop(rd, "display_mode", text="")
        row.prop(rd, "use_lock_interface", icon_only=True)
        col = layout.column()
        row = col.row()
        row.prop(rm, "render_into", text="Render To")

        layout.separator()
        col = layout.column()
        col.prop(context.scene.renderman, "render_selected_objects_only")
        col.prop(rm, "do_denoise")
<<<<<<< HEAD
        addon_updater_ops.update_notice_box_ui(self, context)
=======
        
class RENDER_PT_renderman_baking(PRManButtonsPanel, Panel):
    bl_label = "Baking"
    bl_options = {'DEFAULT_CLOSED'}
    
    def draw (self, context):
        layout = self.layout
        row = layout.row()
        icons = load_icons()
        rman_batch = icons.get("batch_render")
        row.operator("renderman.bake",
                     text="Bake", icon_value=rman_batch.icon_id)
        

>>>>>>> baab163b

class RENDER_PT_renderman_spooling(PRManButtonsPanel, Panel):
    bl_label = "External Rendering"
    bl_options = {'DEFAULT_CLOSED'}

    def draw(self, context):
        layout = self.layout
        scene = context.scene
        rm = scene.renderman

        # note
        row = layout.row()
        row.label(
            'Note:  External Rendering will render outside of Blender, images will not show up in the Image Editor.')

        row = layout.row()
        row.prop(rm, 'enable_external_rendering')
        if not rm.enable_external_rendering:
            return

        # button
        icons = load_icons()
        row = layout.row()
        rman_batch = icons.get("batch_render")
        row.operator("renderman.external_render",
                     text="Export", icon_value=rman_batch.icon_id)

        layout.separator()

#        row = layout.row()
#        split = row.split(percentage=0.33)
#        col = split.column()
#        col.prop(rm, "external_denoise")
#        sub_row = col.row()
#        sub_row.enabled = rm.external_denoise
#        sub_row.prop(rm, "crossframe_denoise")
#
#        # display driver
#        split = split.split()
#        col = split.column()
        col = layout.column()
        col.prop(rm, "display_driver", text='Render To')

#        sub_row = col.row()
#        if rm.display_driver == 'openexr':
#            sub_row = col.row()
#            sub_row.prop(rm,  "exr_format_options")
#            sub_row = col.row()
#            sub_row.prop(rm,  "exr_compression")

        layout.separator()

        layout.separator()
        split = layout.split(percentage=0.33)
        # do animation
        split.prop(rm, "external_animation")

        sub_row = split.row()
        sub_row.enabled = rm.external_animation
        sub_row.prop(scene, "frame_start", text="Start")
        sub_row.prop(scene, "frame_end", text="End")
        col = layout.column()
        col.enabled = rm.generate_alf
        col.prop(rm, 'external_denoise')
        row = col.row()
        row.enabled = rm.external_denoise and rm.external_animation
        row.prop(rm, 'crossframe_denoise')

        # render steps
        layout.separator()
        col = layout.column()
        icon_export = 'DISCLOSURE_TRI_DOWN' if rm.export_options else 'DISCLOSURE_TRI_RIGHT'
        col.prop(rm, "export_options", icon=icon_export,
                 text="Export Options:", emboss=False)
        if rm.export_options:
            col.prop(rm, "generate_rib")
            row = col.row()
            row.enabled = rm.generate_rib
            row.prop(rm, "generate_object_rib")
            col.prop(rm, "generate_alf")
            split = col.split(percentage=0.33)
            split.enabled = rm.generate_alf and rm.generate_render
            split.prop(rm, "do_render")
            sub_row = split.row()
            sub_row.enabled = rm.do_render and rm.generate_alf and rm.generate_render
            sub_row.prop(rm, "queuing_system")

        # options
        layout.separator()
        if rm.generate_alf:
            icon_alf = 'DISCLOSURE_TRI_DOWN' if rm.alf_options else 'DISCLOSURE_TRI_RIGHT'
            col = layout.column()
            col.prop(rm, "alf_options", icon=icon_alf, text="ALF Options:",
                     emboss=False)
            if rm.alf_options:
                col.prop(rm, 'custom_alfname')
                col.prop(rm, "convert_textures")
                col.prop(rm, "generate_render")
                row = col.row()
                row.enabled = rm.generate_render
                row.prop(rm, 'custom_cmd')
                split = col.split(percentage=0.33)
                split.enabled = rm.generate_render
                split.prop(rm, "override_threads")
                sub_row = split.row()
                sub_row.enabled = rm.override_threads
                sub_row.prop(rm, "external_threads")

                row = col.row()
                row.enabled = rm.external_denoise
                row.prop(rm, 'denoise_cmd')
                row = col.row()
                row.enabled = rm.external_denoise
                row.prop(rm, 'spool_denoise_aov')
                row = col.row()
                row.enabled = rm.external_denoise and not rm.spool_denoise_aov
                row.prop(rm, "denoise_gpu")

                # checkpointing
                col = layout.column()
                col.enabled = rm.generate_render
                row = col.row()
                row.prop(rm, 'recover')
                row = col.row()
                row.prop(rm, 'enable_checkpoint')
                row = col.row()
                row.enabled = rm.enable_checkpoint
                row.prop(rm, 'asfinal')
                row = col.row()
                row.enabled = rm.enable_checkpoint
                row.prop(rm, 'checkpoint_type')
                row = col.row(align=True)
                row.enabled = rm.enable_checkpoint
                row.prop(rm, 'checkpoint_interval')
                row.prop(rm, 'render_limit')


def draw_props(node, prop_names, layout):
    for prop_name in prop_names:
        prop_meta = node.prop_meta[prop_name]
        prop = getattr(node, prop_name)
        row = layout.row()

        if prop_meta['renderman_type'] == 'page':
            ui_prop = prop_name + "_ui_open"
            ui_open = getattr(node, ui_prop)
            icon = 'DISCLOSURE_TRI_DOWN' if ui_open \
                else 'DISCLOSURE_TRI_RIGHT'

            split = layout.split(NODE_LAYOUT_SPLIT)
            row = split.row()
            row.prop(node, ui_prop, icon=icon, text='',
                     icon_only=True, emboss=False)
            row.label(prop_name.split('.')[-1] + ':')

            if ui_open:
                draw_props(node, prop, layout)

        else:
            if 'widget' in prop_meta and prop_meta['widget'] == 'null' or \
                    'hidden' in prop_meta and prop_meta['hidden'] or prop_name == 'combineMode':
                continue

            row.label('', icon='BLANK1')
            # indented_label(row, socket.name+':')
            if "Subset" in prop_name and prop_meta['type'] == 'string':
                row.prop_search(node, prop_name, bpy.data.scenes[0].renderman,
                                "object_groups")
            else:
                if 'widget' in prop_meta and prop_meta['widget'] == 'floatRamp':
                    rm = bpy.context.lamp.renderman
                    nt = bpy.context.lamp.node_tree
                    float_node = nt.nodes[rm.float_ramp_node]
                    layout.template_curve_mapping(float_node, 'mapping')
                elif 'widget' in prop_meta and prop_meta['widget'] == 'colorRamp':
                    rm = bpy.context.lamp.renderman
                    nt = bpy.context.lamp.node_tree
                    ramp_node = nt.nodes[rm.color_ramp_node]
                    layout.template_color_ramp(ramp_node, 'color_ramp')
                else:
                    row.prop(node, prop_name)


class RENDER_PT_renderman_sampling(PRManButtonsPanel, Panel):
    bl_label = "Sampling"
    # bl_options = {'DEFAULT_CLOSED'}

    def draw(self, context):

        layout = self.layout
        scene = context.scene
        rm = scene.renderman

        # layout.prop(rm, "display_driver")
        col = layout.column()
        row = col.row(align=True)
        row.menu("presets", text=bpy.types.presets.bl_label)
        row.operator("render.renderman_preset_add", text="", icon='ZOOMIN')
        row.operator("render.renderman_preset_add", text="",
                     icon='ZOOMOUT').remove_active = True
        col.prop(rm, "pixel_variance")
        row = col.row(align=True)
        row.prop(rm, "min_samples", text="Min Samples")
        row.prop(rm, "max_samples", text="Max Samples")
        row = col.row(align=True)
        row.prop(rm, "max_specular_depth", text="Specular Depth")
        row.prop(rm, "max_diffuse_depth", text="Diffuse Depth")
        row = col.row(align=True)
        row.prop(rm, 'incremental')
        row = col.row(align=True)
        layout.separator()
        col.prop(rm, "integrator")
        # find args for integrators here!
        integrator_settings = getattr(rm, "%s_settings" % rm.integrator)

        icon = 'DISCLOSURE_TRI_DOWN' if rm.show_integrator_settings \
            else 'DISCLOSURE_TRI_RIGHT'
        text = rm.integrator + " Settings:"

        row = col.row()
        row.prop(rm, "show_integrator_settings", icon=icon, text=text,
                 emboss=False)
        if rm.show_integrator_settings:
            draw_props(integrator_settings,
                       integrator_settings.prop_names, col)


class RENDER_PT_renderman_motion_blur(PRManButtonsPanel, Panel):
    bl_label = "Motion Blur"
    bl_options = {'DEFAULT_CLOSED'}

    def draw(self, context):
        rm = context.scene.renderman

        layout = self.layout
        row = layout.row()
        row.prop(rm, "motion_blur")
        sub = layout.row()
        sub.enabled = rm.motion_blur
        sub.prop(rm, "motion_segments")
        row = layout.row()
        row.enabled = rm.motion_blur
        row.prop(rm, "sample_motion_blur")
        row = layout.row()
        row.enabled = rm.motion_blur
        row.prop(rm, "shutter_timing")
        row = layout.row()
        row.enabled = rm.motion_blur
        row.prop(rm, "shutter_angle")

        row = layout.row()
        row.enabled = rm.motion_blur
        row.prop(rm, "shutter_efficiency_open")
        row.prop(rm, "shutter_efficiency_close")


class RENDER_PT_renderman_sampling_preview(PRManButtonsPanel, Panel):
    bl_label = "Interactive and Preview Sampling"
    bl_options = {'DEFAULT_CLOSED'}

    def draw(self, context):

        layout = self.layout
        scene = context.scene
        rm = scene.renderman

        col = layout.column()
        col.prop(rm, "preview_pixel_variance")
        row = col.row(align=True)
        row.prop(rm, "preview_min_samples", text="Min Samples")
        row.prop(rm, "preview_max_samples", text="Max Samples")
        row = col.row(align=True)
        row.prop(rm, "preview_max_specular_depth", text="Specular Depth")
        row.prop(rm, "preview_max_diffuse_depth", text="Diffuse Depth")
        row = col.row(align=True)


class RENDER_PT_renderman_advanced_settings(PRManButtonsPanel, Panel):
    bl_label = "Advanced"
    bl_options = {'DEFAULT_CLOSED'}

    def draw(self, context):
        layout = self.layout
        scene = context.scene
        rm = scene.renderman

        layout.separator()

        col = layout.column()
        col.prop(rm, "shadingrate")
        col.prop(rm, "dicing_strategy")
        row = col.row()
        row.enabled = rm.dicing_strategy == "worlddistance"
        row.prop(rm, "worlddistancelength")
        col.prop(rm, "instanceworlddistancelength")

        layout.separator()

        col = layout.column()
        col.prop(rm, "texture_cache_size")
        col.prop(rm, "geo_cache_size")
        col.prop(rm, "opacity_cache_size")

        layout.separator()
        col = layout.column()
        row = col.row()
        row.label("Pixel Filter:")
        row.prop(rm, "pixelfilter", text="")
        row = col.row(align=True)
        row.prop(rm, "pixelfilter_x", text="Size X")
        row.prop(rm, "pixelfilter_y", text="Size Y")

        layout.separator()
        col = layout.column()
        col.prop(rm, "dark_falloff")

        layout.separator()
        col = layout.column()
        col.prop(rm, "bucket_shape")
        if rm.bucket_shape == 'SPIRAL':
            row = col.row(align=True)
            row.prop(rm, "bucket_sprial_x", text="X")
            row.prop(rm, "bucket_sprial_y", text="Y")

        layout.separator()
        col = layout.column()
        row = col.row()
        row.prop(rm, "use_statistics", text="Output stats")
        row.operator('rman.open_stats')
        row = col.row()
        row.operator('rman.open_rib')
        row.prop(rm, "editor_override")
        row = layout.row()
        row.label(text="RIB Format:")
        row.label(text="RIB Compression")
        row = layout.row()
        row.prop(rm, "rib_format", text="")
        row.prop(rm, "rib_compression", text="")

        layout.separator()
        layout.prop(rm, "always_generate_textures")
        layout.prop(rm, "lazy_rib_gen")
        layout.prop(rm, "threads")


class MESH_PT_renderman_prim_vars(CollectionPanel, Panel):
    bl_context = "data"
    bl_label = "Primitive Variables"

    def draw_item(self, layout, context, item):
        ob = context.object
        if context.mesh:
            geo = context.mesh
        layout.prop(item, "name")

        row = layout.row()
        row.prop(item, "data_source", text="Source")
        if item.data_source == 'VERTEX_COLOR':
            row.prop_search(item, "data_name", geo, "vertex_colors", text="")
        elif item.data_source == 'UV_TEXTURE':
            row.prop_search(item, "data_name", geo, "uv_textures", text="")
        elif item.data_source == 'VERTEX_GROUP':
            row.prop_search(item, "data_name", ob, "vertex_groups", text="")

    @classmethod
    def poll(cls, context):
        rd = context.scene.render
        if not context.mesh:
            return False
        return rd.engine == 'PRMAN_RENDER'

    def draw(self, context):
        layout = self.layout
        mesh = context.mesh
        rm = mesh.renderman

        self._draw_collection(context, layout, rm, "Primitive Variables:",
                              "collection.add_remove", "mesh", "prim_vars",
                              "prim_vars_index")

        layout.prop(rm, "export_default_uv")
        layout.prop(rm, "export_default_vcol")
        layout.prop(rm, "interp_boundary")
        layout.prop(rm, "face_boundary")


class MATERIAL_PT_renderman_preview(Panel):
    bl_space_type = 'PROPERTIES'
    bl_region_type = 'WINDOW'
    bl_options = {'DEFAULT_CLOSED'}
    bl_context = "material"
    bl_label = "Preview"
    COMPAT_ENGINES = {'PRMAN_RENDER'}

    @classmethod
    def poll(cls, context):
        return (context.scene.render.engine in cls.COMPAT_ENGINES)

    def draw(self, context):
        layout = self.layout
        mat = context.material
        row = layout.row()
        if mat:
            row.template_preview(context.material, show_buttons=1)
            # if mat.node_tree:
            #    layout.prop_search(
            #        mat, "node_tree", bpy.data, "node_groups")


class ShaderNodePanel():
    bl_space_type = 'PROPERTIES'
    bl_region_type = 'WINDOW'
    bl_label = 'Node Panel'

    bl_context = ""
    COMPAT_ENGINES = {'PRMAN_RENDER'}

    @classmethod
    def poll(cls, context):
        if context.scene.render.engine not in cls.COMPAT_ENGINES:
            return False
        if cls.bl_context == 'material':
            if context.material and context.material.node_tree != '':
                return True
        if cls.bl_context == 'data':
            if not context.lamp:
                return False
            if context.lamp.renderman.use_renderman_node:
                return True
        return False


class ShaderPanel():
    bl_space_type = 'PROPERTIES'
    bl_region_type = 'WINDOW'
    COMPAT_ENGINES = {'PRMAN_RENDER'}

    shader_type = 'surface'
    param_exclude = {}

    @classmethod
    def poll(cls, context):
        rd = context.scene.render

        if cls.bl_context == 'data' and cls.shader_type == 'light':
            return (hasattr(context, "lamp") and context.lamp is not None
                    and rd.engine in {'PRMAN_RENDER'})
        elif cls.bl_context == 'world':
            return (hasattr(context, "world") and context.world is not None and
                    rd.engine in {'PRMAN_RENDER'})
        elif cls.bl_context == 'material':
            return (hasattr(context, "material") and context.material is not None and
                    rd.engine in {'PRMAN_RENDER'})


class MATERIAL_PT_renderman_shader_surface(ShaderPanel, Panel):
    bl_context = "material"
    bl_label = "Bxdf"
    shader_type = 'Bxdf'

    def draw(self, context):
        mat = context.material
        layout = self.layout
        if context.material.renderman and context.material.node_tree:
            nt = context.material.node_tree

            if is_renderman_nodetree(mat):
                panel_node_draw(layout, context, mat,
                                'RendermanOutputNode', 'Bxdf')
                # draw_nodes_properties_ui(
                #    self.layout, context, nt, input_name=self.shader_type)
            else:
                if not panel_node_draw(layout, context, mat, 'ShaderNodeOutputMaterial', 'Surface'):
                    layout.prop(mat, "diffuse_color")
            layout.separator()

        else:
            # if no nodetree we use pxrdisney
            mat = context.material
            rm = mat.renderman

            row = layout.row()
            row.prop(mat, "diffuse_color")

            layout.separator()
        if mat and not is_renderman_nodetree(mat):
            layout.operator(
                'shading.add_renderman_nodetree').idtype = "material"
            layout.operator('shading.convert_cycles_stuff')
        # self._draw_shader_menu_params(layout, context, rm)


class MATERIAL_PT_renderman_shader_light(ShaderPanel, Panel):
    bl_context = "material"
    bl_label = "Light Emission"
    shader_type = 'Light'

    def draw(self, context):
        if context.material.node_tree:
            nt = context.material.node_tree
            draw_nodes_properties_ui(
                self.layout, context, nt, input_name=self.shader_type)


class MATERIAL_PT_renderman_shader_displacement(ShaderPanel, Panel):
    bl_context = "material"
    bl_label = "Displacement"
    shader_type = 'Displacement'

    def draw(self, context):
        if context.material.node_tree:
            nt = context.material.node_tree
            draw_nodes_properties_ui(
                self.layout, context, nt, input_name=self.shader_type)
            # BBM addition begin
        row = self.layout.row()
        row.prop(context.material.renderman, "displacementbound")
        # BBM addition end
        # self._draw_shader_menu_params(layout, context, rm)


class RENDER_PT_layer_options(PRManButtonsPanel, Panel):
    bl_label = "Layer"
    bl_context = "render_layer"

    def draw(self, context):
        layout = self.layout

        scene = context.scene
        rd = scene.render
        rl = rd.layers.active

        split = layout.split()

        col = split.column()
        col.prop(scene, "layers", text="Scene")

        rm = scene.renderman
        rm_rl = None
        active_layer = scene.render.layers.active
        for l in rm.render_layers:
            if l.render_layer == active_layer.name:
                rm_rl = l
                break
        if rm_rl is None:
            return
            # layout.operator('renderman.add_pass_list')
        else:
            split = layout.split()
            col = split.column()
            # cutting this for now until we can export multiple cameras
            #col.prop_search(rm_rl, 'camera', bpy.data, 'cameras')
            col.prop_search(rm_rl, 'light_group',
                            scene.renderman, 'light_groups')
            col.prop_search(rm_rl, 'object_group',
                            scene.renderman, 'object_groups')

            col.prop(rm_rl, "denoise_aov")
            col.prop(rm_rl, 'export_multilayer')
            if rm_rl.export_multilayer:
                col.prop(rm_rl, 'use_deep')
                col.prop(rm_rl,  "exr_format_options")
                col.prop(rm_rl,  "exr_compression")
                col.prop(rm_rl, "exr_storage")


# class RENDER_PT_layer_passes(PRManButtonsPanel, Panel):
#     bl_label = "Passes"
#     bl_context = "render_layer"
#     # bl_options = {'DEFAULT_CLOSED'}

#     def draw(self, context):
#         layout = self.layout

#         scene = context.scene
#         rd = scene.render
#         rl = rd.layers.active
#         rm = rl.renderman

#         layout.prop(rm, "combine_outputs")
#         split = layout.split()

        # col = split.column()
        # col.prop(rl, "use_pass_combined")
        # col.prop(rl, "use_pass_z")
        # col.prop(rl, "use_pass_normal")
        # col.prop(rl, "use_pass_vector")
        # col.prop(rl, "use_pass_uv")
        # col.prop(rl, "use_pass_object_index")
        # #col.prop(rl, "use_pass_shadow")
        # #col.prop(rl, "use_pass_reflection")

        # col = split.column()
        # col.label(text="Diffuse:")
        # row = col.row(align=True)
        # row.prop(rl, "use_pass_diffuse_direct", text="Direct", toggle=True)
        # row.prop(rl, "use_pass_diffuse_indirect", text="Indirect", toggle=True)
        # row.prop(rl, "use_pass_diffuse_color", text="Albedo", toggle=True)
        # col.label(text="Specular:")
        # row = col.row(align=True)
        # row.prop(rl, "use_pass_glossy_direct", text="Direct", toggle=True)
        # row.prop(rl, "use_pass_glossy_indirect", text="Indirect", toggle=True)

        # col.prop(rl, "use_pass_subsurface_indirect", text="Subsurface")
        # col.prop(rl, "use_pass_refraction", text="Refraction")
        # col.prop(rl, "use_pass_emit", text="Emission")

        # layout.separator()
        # row = layout.row()
        # row.label('Holdouts')
        # rm = scene.renderman.holdout_settings
        # layout.prop(rm, 'do_collector_shadow')
        # layout.prop(rm, 'do_collector_reflection')
        # layout.prop(rm, 'do_collector_refraction')
        # layout.prop(rm, 'do_collector_indirectdiffuse')
        # layout.prop(rm, 'do_collector_subsurface')

        # col.prop(rl, "use_pass_ambient_occlusion")


class DATA_PT_renderman_camera(ShaderPanel, Panel):
    bl_context = "data"
    bl_label = "RenderMan Camera"

    @classmethod
    def poll(cls, context):
        rd = context.scene.render
        if not context.camera:
            return False
        return rd.engine == 'PRMAN_RENDER'

    def draw(self, context):
        layout = self.layout
        cam = context.camera
        scene = context.scene
        dof_options = cam.gpu_dof

        row = layout.row()
        row.prop(scene.renderman, "depth_of_field")
        sub = row.row()
        sub.enabled = scene.renderman.depth_of_field
        sub.prop(cam.renderman, "fstop")

        split = layout.split()

        col = split.column()

        col.label(text="Focus:")
        col.prop(cam, "dof_object", text="")
        sub = col.column()
        sub.active = (cam.dof_object is None)
        sub.prop(cam, "dof_distance", text="Distance")

        col = split.column()
        sub = col.column(align=True)
        sub.label("Aperture Controls:")
        sub.prop(cam.renderman, "dof_aspect",  text="Aspect")
        sub.prop(cam.renderman, "aperture_sides", text="Sides")
        sub.prop(cam.renderman, "aperture_angle", text="Angle")
        sub.prop(cam.renderman, "aperture_roundness", text="Roundness")
        sub.prop(cam.renderman, "aperture_density", text="Density")

        layout.prop(cam.renderman, "projection_type")
        if cam.renderman.projection_type != 'none':
            projection_node = cam.renderman.get_projection_node()
            draw_props(projection_node, projection_node.prop_names, layout)


class DATA_PT_renderman_world(ShaderPanel, Panel):
    bl_context = "world"
    bl_label = "World"
    shader_type = 'world'

    def draw(self, context):
        layout = self.layout
        world = context.scene.world

        if not world.renderman.use_renderman_node:
            layout.prop(world, "horizon_color")
            layout.operator('shading.add_renderman_nodetree').idtype = 'world'
            return
        else:
            layout.prop(world.renderman, "renderman_type", expand=True)
            if world.renderman.renderman_type == 'NONE':
                return
            layout.prop(world.renderman, 'light_primary_visibility')
            lamp_node = world.renderman.get_light_node()
            if lamp_node:
                draw_props(lamp_node, lamp_node.prop_names, layout)


class DATA_PT_renderman_lamp(ShaderPanel, Panel):
    bl_context = "data"
    bl_label = "Lamp"
    shader_type = 'light'

    def draw(self, context):
        layout = self.layout

        lamp = context.lamp
        ipr_running = engine.ipr != None
        if not lamp.renderman.use_renderman_node:
            layout.prop(lamp, "type", expand=True)
            layout.operator('shading.add_renderman_nodetree').idtype = 'lamp'
            layout.operator('shading.convert_cycles_stuff')
            return
        else:
            if ipr_running:
                layout.label(
                    "Note: Some items cannot be edited while IPR running.")
            row = layout.row()
            row.enabled = not ipr_running
            row.prop(lamp.renderman, "renderman_type", expand=True)
            if lamp.renderman.renderman_type == 'FILTER':
                row = layout.row()
                row.enabled = not ipr_running
                row.prop(lamp.renderman, "filter_type", expand=True)
            if lamp.renderman.renderman_type == "AREA":
                row = layout.row()
                row.enabled = not ipr_running
                row.prop(lamp.renderman, "area_shape", expand=True)
                row = layout.row()
                if lamp.renderman.area_shape == "rect":
                    row.prop(lamp, 'size', text="Size X")
                    row.prop(lamp, 'size_y')
                else:
                    row.prop(lamp, 'size', text="Radius")
            #layout.prop(lamp.renderman, "shadingrate")

        #layout.prop_search(lamp.renderman, "nodetree", bpy.data, "node_groups")
        row = layout.row()
        row.enabled = not ipr_running
        row.prop(lamp.renderman, 'illuminates_by_default')


class DATA_PT_renderman_node_shader_lamp(ShaderNodePanel, Panel):
    bl_label = "Light Shader"
    bl_context = 'data'

    def draw(self, context):
        layout = self.layout
        lamp = context.lamp

        lamp_node = lamp.renderman.get_light_node()
        if lamp_node:
            if lamp.renderman.renderman_type != 'FILTER':
                layout.prop(lamp.renderman, 'light_primary_visibility')
            draw_props(lamp_node, lamp_node.prop_names, layout)


class DATA_PT_renderman_display_filters(CollectionPanel, Panel):
    bl_label = "Display Filters"
    bl_context = 'scene'

    def draw_item(self, layout, context, item):
        layout.prop(item, 'filter_type')
        layout.separator()
        filter_node = item.get_filter_node()
        draw_props(filter_node, filter_node.prop_names, layout)

    @classmethod
    def poll(cls, context):
        rd = context.scene.render
        return rd.engine == 'PRMAN_RENDER'

    def draw(self, context):
        layout = self.layout
        scene = context.scene
        rm = scene.renderman

        self._draw_collection(context, layout, rm, "Display Filters:",
                              "collection.add_remove", "scene", "display_filters",
                              "display_filters_index")


class DATA_PT_renderman_Sample_filters(CollectionPanel, Panel):
    bl_label = "Sample Filters"
    bl_context = 'scene'

    def draw_item(self, layout, context, item):
        layout.prop(item, 'filter_type')
        layout.separator()
        filter_node = item.get_filter_node()
        draw_props(filter_node, filter_node.prop_names, layout)

    @classmethod
    def poll(cls, context):
        rd = context.scene.render
        return rd.engine == 'PRMAN_RENDER'

    def draw(self, context):
        layout = self.layout
        scene = context.scene
        rm = scene.renderman

        self._draw_collection(context, layout, rm, "Sample Filters:",
                              "collection.add_remove", "scene", "sample_filters",
                              "sample_filters_index")


class DATA_PT_renderman_node_filters_lamp(CollectionPanel, Panel):
    bl_label = "Light Filters"
    bl_context = 'data'

    def draw_item(self, layout, context, item):
        layout.prop(item, 'filter_name')

    @classmethod
    def poll(cls, context):
        rd = context.scene.render
        return rd.engine == 'PRMAN_RENDER' and hasattr(context, "lamp") \
            and context.lamp is not None and hasattr(context.lamp, 'renderman') \
            and context.lamp.renderman.renderman_type != 'FILTER'

    def draw(self, context):
        layout = self.layout
        lamp = context.lamp

        self._draw_collection(context, layout, lamp.renderman, "",
                              "collection.add_remove", "lamp", "light_filters",
                              "light_filters_index")


class OBJECT_PT_renderman_object_geometry(Panel, CollectionPanel):
    bl_space_type = 'PROPERTIES'
    bl_region_type = 'WINDOW'
    bl_context = "object"
    bl_label = "Renderman Geometry"

    @classmethod
    def poll(cls, context):
        rd = context.scene.render
        return (context.object and rd.engine in {'PRMAN_RENDER'})

    def draw_item(self, layout, context, item):
        col = layout.column()
        col.prop(item, "name")
        col.prop(item, "type")

    def draw(self, context):
        layout = self.layout
        ob = context.object
        rm = ob.renderman
        anim = rm.archive_anim_settings

        col = layout.column()
        col.prop(rm, "geometry_source")

        if rm.geometry_source in ('ARCHIVE', 'DELAYED_LOAD_ARCHIVE'):
            col.prop(rm, "path_archive")

            col.prop(anim, "animated_sequence")
            if anim.animated_sequence:
                col.prop(anim, "blender_start")
                row = col.row()
                row.prop(anim, "sequence_in")
                row.prop(anim, "sequence_out")

        elif rm.geometry_source == 'PROCEDURAL_RUN_PROGRAM':
            col.prop(rm, "path_runprogram")
            col.prop(rm, "path_runprogram_args")
        elif rm.geometry_source == 'DYNAMIC_LOAD_DSO':
            col.prop(rm, "path_dso")
            col.prop(rm, "path_dso_initial_data")
        elif rm.geometry_source == 'OPENVDB':
            col.prop(rm, 'path_archive', text='OpenVDB file')
            self._draw_collection(context, layout, rm, "",
                                  "collection.add_remove", "object.renderman",
                                  "openvdb_channels", "openvdb_channel_index")

        if rm.geometry_source in ('DELAYED_LOAD_ARCHIVE',
                                  'PROCEDURAL_RUN_PROGRAM',
                                  'DYNAMIC_LOAD_DSO'):
            col.prop(rm, "procedural_bounds")

            if rm.procedural_bounds == 'MANUAL':
                colf = layout.column_flow()
                colf.prop(rm, "procedural_bounds_min")
                colf.prop(rm, "procedural_bounds_max")

        if rm.geometry_source == 'BLENDER_SCENE_DATA':
            col.prop(rm, "primitive")

            colf = layout.column_flow()

            if rm.primitive in ('CONE', 'DISK'):
                colf.prop(rm, "primitive_height")
            if rm.primitive in ('SPHERE', 'CYLINDER', 'CONE', 'DISK'):
                colf.prop(rm, "primitive_radius")
            if rm.primitive == 'TORUS':
                colf.prop(rm, "primitive_majorradius")
                colf.prop(rm, "primitive_minorradius")
                colf.prop(rm, "primitive_phimin")
                colf.prop(rm, "primitive_phimax")
            if rm.primitive in ('SPHERE', 'CYLINDER', 'CONE', 'TORUS'):
                colf.prop(rm, "primitive_sweepangle")
            if rm.primitive in ('SPHERE', 'CYLINDER'):
                colf.prop(rm, "primitive_zmin")
                colf.prop(rm, "primitive_zmax")
            if rm.primitive == 'POINTS':
                colf.prop(rm, "primitive_point_type")
                colf.prop(rm, "primitive_point_width")

            # col.prop(rm, "export_archive")
            # if rm.export_archive:
            #    col.prop(rm, "export_archive_path")

        rman_archive = load_icons().get("archive_RIB")
        col = layout.column()
        col.operator("export.export_rib_archive",
                     text="Export Object as RIB Archive.", icon_value=rman_archive.icon_id)

        col = layout.column()
        # col.prop(rm, "export_coordsys")

        row = col.row()
        row.prop(rm, "motion_segments_override", text="")
        sub = row.row()
        sub.active = rm.motion_segments_override
        sub.prop(rm, "motion_segments")


class RendermanRibBoxPanel():
    bl_space_type = 'PROPERTIES'
    bl_region_type = 'WINDOW'
    bl_label = "RIB Box"
    bl_options = {'DEFAULT_CLOSED'}

    @classmethod
    def poll(cls, context):
        rd = context.scene.render
        return (rd.engine in {'PRMAN_RENDER'})

    def draw_rib_boxes(self, layout, rib_box_names, item):
        rm = item.renderman
        for rib_box in rib_box_names:
            row = layout.row()
            row.prop_search(rm, rib_box, bpy.data, "texts")
            if getattr(item.renderman, rib_box) != '':
                text_name = getattr(item.renderman, rib_box)
                rib_box_string = bpy.data.texts.get(text_name)
                for line in rib_box_string.lines:
                    row = layout.row()
                    row.label(text=line.body)


class OBJECT_PT_renderman_rib_box(RendermanRibBoxPanel, Panel):
    bl_context = "object"
    bl_label = "Object RIB boxes"

    def draw(self, context):
        self.draw_rib_boxes(self.layout, ['pre_object_rib_box', 'post_object_rib_box'],
                            context.object)


class WORLD_PT_renderman_rib_box(RendermanRibBoxPanel, Panel):
    bl_context = "world"
    bl_label = "World RIB box"

    def draw(self, context):
        self.draw_rib_boxes(self.layout, ['world_rib_box'],
                            context.world)


class SCENE_PT_renderman_rib_box(RendermanRibBoxPanel, Panel):
    bl_context = "scene"
    bl_label = "Scene RIB box"

    def draw(self, context):
        self.draw_rib_boxes(self.layout, ['frame_rib_box'],
                            context.scene)


class OBJECT_PT_renderman_object_render(CollectionPanel, Panel):
    bl_space_type = 'PROPERTIES'
    bl_region_type = 'WINDOW'
    bl_context = "object"
    bl_label = "Shading and Visibility"
    bl_options = {'DEFAULT_CLOSED'}

    @classmethod
    def poll(cls, context):
        rd = context.scene.render
        return (context.object and rd.engine in {'PRMAN_RENDER'})

    def draw_item(self, layout, context, item):
        ob = context.object
        rm = bpy.data.objects[ob.name].renderman
        ll = rm.light_linking
        index = rm.light_linking_index

        col = layout.column()
        col.prop(item, "group")
        col.prop(item, "mode")

    def draw(self, context):
        layout = self.layout
        ob = context.object
        rm = ob.renderman

        col = layout.column()
        row = col.row()
        row.prop(rm, "visibility_camera", text="Camera")
        row.prop(rm, "visibility_trace_indirect", text="Indirect")
        row = col.row()
        row.prop(rm, "visibility_trace_transmission", text="Transmission")
        row.prop(rm, "matte")

        col.separator()

        col.separator()

        row = col.row()
        row.prop(rm, 'shading_override')

        colgroup = layout.column()
        colgroup.enabled = rm.shading_override
        row = colgroup.row()
        row.prop(rm, "watertight")
        row = colgroup.row()
        row.prop(rm, "shadingrate")
        row = colgroup.row()
        row.prop(rm, "geometric_approx_motion")
        row = colgroup.row()
        row.prop(rm, "geometric_approx_focus")


class OBJECT_PT_renderman_object_raytracing(CollectionPanel, Panel):
    bl_space_type = 'PROPERTIES'
    bl_region_type = 'WINDOW'
    bl_context = "object"
    bl_label = "Ray Tracing"
    bl_options = {'DEFAULT_CLOSED'}

    @classmethod
    def poll(cls, context):
        rd = context.scene.render
        return (context.object and rd.engine in {'PRMAN_RENDER'})

    def draw_item(self, layout, context, item):
        col = layout.column()
        col.prop(item, "group")
        col.prop(item, "mode")

    def draw(self, context):
        layout = self.layout
        ob = context.object
        rm = ob.renderman

        col = layout.column()
        row = col.row(align=True)
        row.prop(
            rm, "raytrace_intersectpriority", text="Intersection Priority")
        row.prop(rm, "raytrace_ior")

        col.prop(
            rm, "raytrace_override", text="Override Default Ray Tracing")

        col = layout.column()
        col.active = rm.raytrace_override
        row = col.row()
        row.prop(rm, "raytrace_pixel_variance")
        row = col.row()
        row.prop(rm, "raytrace_maxdiffusedepth", text="Max Diffuse Depth")
        row = col.row()
        row.prop(rm, "raytrace_maxspeculardepth", text="Max Specular Depth")
        row = col.row()
        row.prop(rm, "raytrace_tracedisplacements", text="Trace Displacements")
        row = col.row()
        row.prop(rm, "raytrace_autobias", text="Ray Origin Auto Bias")
        row = col.row()
        row.prop(rm, "raytrace_bias", text="Ray Origin Bias Amount")
        row.active = not rm.raytrace_autobias
        row = col.row()
        row.prop(rm, "raytrace_samplemotion", text="Sample Motion Blur")
        row = col.row()
        row.prop(rm, "raytrace_decimationrate", text="Decimation Rate")


class OBJECT_PT_renderman_object_matteid(Panel):
    bl_space_type = 'PROPERTIES'
    bl_region_type = 'WINDOW'
    bl_context = "object"
    bl_label = "Matte ID"
    bl_options = {'DEFAULT_CLOSED'}

    @classmethod
    def poll(cls, context):
        rd = context.scene.render
        return (context.object and rd.engine in {'PRMAN_RENDER'})

    def draw(self, context):
        layout = self.layout
        ob = context.object
        rm = ob.renderman

        row = layout.row()
        row.prop(rm, 'MatteID0')
        row = layout.row()
        row.prop(rm, 'MatteID1')
        row = layout.row()
        row.prop(rm, 'MatteID2')
        row = layout.row()
        row.prop(rm, 'MatteID3')
        row = layout.row()
        row.prop(rm, 'MatteID4')
        row = layout.row()
        row.prop(rm, 'MatteID5')
        row = layout.row()
        row.prop(rm, 'MatteID6')
        row = layout.row()
        row.prop(rm, 'MatteID7')


class RENDER_PT_layer_custom_aovs(CollectionPanel, Panel):
    bl_label = "Passes"
    bl_context = "render_layer"
    bl_space_type = 'PROPERTIES'
    bl_region_type = 'WINDOW'

    @classmethod
    def poll(cls, context):
        rd = context.scene.render
        return rd.engine in {'PRMAN_RENDER'}

    def draw_item(self, layout, context, item):
        scene = context.scene
        rm = scene.renderman
        #ll = rm.light_linking
        #row = layout.row()
        #row.prop(item, "layers")
        col = layout.column()
        col.prop(item, "aov_name")
        if item.aov_name == "color custom_lpe":
            col.prop(item, "name")
            col.prop(item, "custom_lpe_string")

        col = layout.column()
        icon = 'DISCLOSURE_TRI_DOWN' if item.show_advanced \
            else 'DISCLOSURE_TRI_RIGHT'

        row = col.row()
        row.prop(item, "show_advanced", icon=icon, text="Advanced",
                 emboss=False)
        if item.show_advanced:
            col.label("Exposure Settings")
            col.prop(item, "exposure_gain")
            col.prop(item, "exposure_gamma")

            col = layout.column()
            col.label("Remap Settings")
            row = col.row(align=True)
            row.prop(item, "remap_a", text="A")
            row.prop(item, "remap_b", text="B")
            row.prop(item, "remap_c", text="C")
            layout.separator()
            row = col.row()
            row.label(text="Quantize Settings:")
            row = col.row(align=True)
            row.prop(item, "quantize_zero")
            row.prop(item, "quantize_one")
            row.prop(item, "quantize_min")
            row.prop(item, "quantize_max")
            row = col.row()
            row.prop(item, "aov_pixelfilter")
            row = col.row()
            if item.aov_pixelfilter != 'default':
                row.prop(item, "aov_pixelfilter_x", text="Size X")
                row.prop(item, "aov_pixelfilter_y", text="Size Y")
            layout.separator()
            row = col.row()
            row.prop(item,  "stats_type")
            layout.separator()

    def draw(self, context):
        layout = self.layout
        scene = context.scene
        rm = scene.renderman
        rm_rl = None
        active_layer = scene.render.layers.active
        for l in rm.render_layers:
            if l.render_layer == active_layer.name:
                rm_rl = l
                break
        if rm_rl is None:
            layout.operator('renderman.add_renderman_aovs')
            split = layout.split()
            col = split.column()
            rl = active_layer
            col.prop(rl, "use_pass_combined")
            col.prop(rl, "use_pass_z")
            col.prop(rl, "use_pass_normal")
            col.prop(rl, "use_pass_vector")
            col.prop(rl, "use_pass_uv")
            col.prop(rl, "use_pass_object_index")
            #col.prop(rl, "use_pass_shadow")
            #col.prop(rl, "use_pass_reflection")

            col = split.column()
            col.label(text="Diffuse:")
            row = col.row(align=True)
            row.prop(rl, "use_pass_diffuse_direct", text="Direct", toggle=True)
            row.prop(rl, "use_pass_diffuse_indirect",
                     text="Indirect", toggle=True)
            row.prop(rl, "use_pass_diffuse_color", text="Albedo", toggle=True)
            col.label(text="Specular:")
            row = col.row(align=True)
            row.prop(rl, "use_pass_glossy_direct", text="Direct", toggle=True)
            row.prop(rl, "use_pass_glossy_indirect",
                     text="Indirect", toggle=True)

            col.prop(rl, "use_pass_subsurface_indirect", text="Subsurface")
            col.prop(rl, "use_pass_refraction", text="Refraction")
            col.prop(rl, "use_pass_emit", text="Emission")

            # layout.separator()
            # row = layout.row()
            # row.label('Holdouts')
            # rm = scene.renderman.holdout_settings
            # layout.prop(rm, 'do_collector_shadow')
            # layout.prop(rm, 'do_collector_reflection')
            # layout.prop(rm, 'do_collector_refraction')
            # layout.prop(rm, 'do_collector_indirectdiffuse')
            # layout.prop(rm, 'do_collector_subsurface')

            col.prop(rl, "use_pass_ambient_occlusion")
        else:
            layout.context_pointer_set("pass_list", rm_rl)
            self._draw_collection(context, layout, rm_rl, "",
                                  "collection.add_remove", "pass_list",
                                  "custom_aovs", "custom_aov_index")


class PARTICLE_PT_renderman_particle(ParticleButtonsPanel, Panel):
    bl_space_type = 'PROPERTIES'
    bl_region_type = 'WINDOW'
    bl_context = "particle"
    bl_label = "Render"
    COMPAT_ENGINES = {'PRMAN_RENDER'}

    def draw(self, context):
        layout = self.layout

        # XXX todo: handle strands properly

        psys = context.particle_system
        rm = psys.settings.renderman

        col = layout.column()

        if psys.settings.type == 'EMITTER':
            col.row().prop(rm, "particle_type", expand=True)
            if rm.particle_type == 'OBJECT':
                col.prop_search(rm, "particle_instance_object", bpy.data,
                                "objects", text="")
                col.prop(rm, 'use_object_material')
            elif rm.particle_type == 'GROUP':
                col.prop_search(rm, "particle_instance_object", bpy.data,
                                "groups", text="")

            if rm.particle_type == 'OBJECT' and rm.use_object_material:
                pass
            else:
                col.prop(psys.settings, "material_slot")
            col.row().prop(rm, "constant_width", text="Override Width")
            col.row().prop(rm, "width")

        else:
            col.prop(psys.settings, "material_slot")

        # XXX: if rm.type in ('sphere', 'disc', 'patch'):
        # implement patchaspectratio and patchrotation

        split = layout.split()
        col = split.column()

        if psys.settings.type == 'HAIR':
            row = col.row()
            row.prop(psys.settings.cycles, "root_width", 'Root Width')
            row.prop(psys.settings.cycles, "tip_width", 'Tip Width')
            row = col.row()
            row.prop(psys.settings.cycles, "radius_scale", 'Width Multiplier')

            col.prop(rm, 'export_scalp_st')
            col.prop(rm, 'round_hair')


class PARTICLE_PT_renderman_prim_vars(CollectionPanel, Panel):
    bl_context = "particle"
    bl_label = "Primitive Variables"

    def draw_item(self, layout, context, item):
        ob = context.object
        layout.prop(item, "name")

        row = layout.row()
        row.prop(item, "data_source", text="Source")

    @classmethod
    def poll(cls, context):
        rd = context.scene.render
        if not context.particle_system:
            return False
        return rd.engine == 'PRMAN_RENDER'

    def draw(self, context):
        layout = self.layout
        psys = context.particle_system
        rm = psys.settings.renderman

        self._draw_collection(context, layout, rm, "Primitive Variables:",
                              "collection.add_remove",
                              "particle_system.settings",
                              "prim_vars", "prim_vars_index")

        layout.prop(rm, "export_default_size")

# headers to draw the interactive start/stop buttons


class DrawRenderHeaderInfo(bpy.types.Header):
    bl_space_type = "INFO"

    def draw(self, context):
        if context.scene.render.engine != "PRMAN_RENDER":
            return
        layout = self.layout
        icons = load_icons()

        row = layout.row(align=True)
        rman_render = icons.get("render")
        row.operator("render.render", text="Render",
                     icon_value=rman_render.icon_id)
        rman_batch = icons.get("batch_render")
        if context.scene.renderman.enable_external_rendering:
            row.operator("renderman.external_render",
                         text="External Render", icon_value=rman_batch.icon_id)

        if engine.ipr:

            rman_batch_cancel = icons.get("stop_ipr")
            row.operator('lighting.start_interactive',
                         text="Stop IPR", icon_value=rman_batch_cancel.icon_id)

        else:

            rman_rerender_controls = icons.get("start_ipr")
            row.operator('lighting.start_interactive', text="Start IPR",
                         icon_value=rman_rerender_controls.icon_id)


class DrawRenderHeaderNode(bpy.types.Header):
    bl_space_type = "NODE_EDITOR"

    def draw(self, context):
        if context.scene.render.engine != "PRMAN_RENDER":
            return
        layout = self.layout

        row = layout.row(align=True)

        if hasattr(context.space_data, 'id') and \
                type(context.space_data.id) == bpy.types.Material and \
                not is_renderman_nodetree(context.space_data.id):
            row.operator(
                'shading.add_renderman_nodetree', text="Convert to RenderMan").idtype = "node_editor"

        row.operator('nodes.new_bxdf')


class DrawRenderHeaderImage(bpy.types.Header):
    bl_space_type = "IMAGE_EDITOR"

    def draw(self, context):
        if context.scene.render.engine != "PRMAN_RENDER":
            return
        layout = self.layout
        icons = load_icons()

        row = layout.row(align=True)
        rman_render = icons.get("render")
        row.operator("render.render", text="Render",
                     icon_value=rman_render.icon_id)

        if engine.ipr:

            rman_batch_cancel = icons.get("stop_ipr")
            row.operator('lighting.start_interactive',
                         text="Stop IPR", icon_value=rman_batch_cancel.icon_id)

        else:

            rman_rerender_controls = icons.get("start_ipr")
            row.operator('lighting.start_interactive', text="Start IPR",
                         icon_value=rman_rerender_controls.icon_id)


def PRMan_menu_func(self, context):
    if context.scene.render.engine != "PRMAN_RENDER":
        return
    self.layout.separator()
    if engine.ipr:
        self.layout.operator('lighting.start_interactive',
                             text="PRMan Stop Interactive Rendering")
    else:
        self.layout.operator('lighting.start_interactive',
                             text="PRMan Start Interactive Rendering")


#################
#       Tab     #
#################
class Renderman_Light_Panel(CollectionPanel, Panel):
    #bl_idname = "renderman_light_panel"
    bl_label = "RenderMan Light Groups"
    bl_context = "scene"
    bl_space_type = 'PROPERTIES'
    bl_region_type = 'WINDOW'  # bl_category = "Renderman"

    @classmethod
    def poll(cls, context):
        rd = context.scene.render
        return rd.engine == 'PRMAN_RENDER'

    def draw(self, context):
        layout = self.layout
        scene = context.scene
        rm = scene.renderman
        # if len(rm.light_groups) == 0:
        #    light_group = rm.object_groups.add()
        #    light_group.name = 'All'
        self._draw_collection(context, layout, rm, "",
                              "collection.add_remove",
                              "scene.renderman",
                              "light_groups", "light_groups_index", default_name=str(len(rm.light_groups)))

    def draw_item(self, layout, context, item):
        scene = context.scene
        rm = scene.renderman
        light_group = rm.light_groups[rm.light_groups_index]
        # row.template_list("RENDERMAN_GROUP_UL_List", "Renderman_light_group_list",
        #                    light_group, "members", light_group, 'members_index',
        #                    rows=9, maxrows=100, type='GRID', columns=9)

        row = layout.row()
        add = row.operator('renderman.add_to_group', 'Add Selected to Group')
        add.item_type = 'light'
        add.group_index = rm.light_groups_index

        #row = layout.row()
        remove = row.operator('renderman.remove_from_group',
                              'Remove Selected from Group')
        remove.item_type = 'light'
        remove.group_index = rm.light_groups_index

        light_names = [member.name for member in light_group.members]
        if light_group.name == 'All':
            light_names = [
                lamp.name for lamp in context.scene.objects if lamp.type == 'LAMP']

        if len(light_names) > 0:
            box = layout.box()
            row = box.row()
            columns = box.column_flow(columns=8)
            columns.label('Name')
            columns.label('Solo')
            columns.label('Mute')
            columns.label('Intensity')
            columns.label('Exposure')
            columns.label('Color')
            columns.label('Temperature')

            for light_name in light_names:
                if light_name not in scene.objects:
                    continue
                lamp = scene.objects[light_name].data
                lamp_rm = lamp.renderman
                if lamp_rm.renderman_type == 'FILTER':
                    continue
                row = box.row()
                columns = box.column_flow(columns=8)
                columns.label(light_name)
                columns.prop(lamp_rm, 'solo', text='')
                columns.prop(lamp_rm, 'mute', text='')
                light_shader = lamp.renderman.get_light_node()
                if light_shader:

                    columns.prop(light_shader, 'intensity', text='')
                    columns.prop(light_shader, 'exposure', text='')
                    if light_shader.bl_label == 'PxrEnvDayLight':
                        #columns.label('sun tint')
                        columns.prop(light_shader, 'skyTint', text='')
                        column.label('')
                    else:
                        columns.prop(light_shader, 'lightColor', text='')
                        row = columns.row()
                        row.prop(light_shader, 'enableTemperature', text='')
                        row.prop(light_shader, 'temperature', text='')
                else:
                    columns.label('')
                    columns.label('')
                    columns.prop(lamp, 'energy', text='')
                    columns.prop(lamp, 'color', text='')
                    columns.label('')


class RENDERMAN_LL_LIGHT_list(bpy.types.UIList):

    def draw_item(self, context, layout, data, item, icon, active_data, active_propname, index):
        rm = context.scene.renderman
        icon = 'NONE'
        ll_prefix = "lg_%s>%s" % (rm.ll_light_type, item.name)
        label = item.name
        for ll in rm.ll.keys():
            if ll_prefix in ll:
                icon = 'TRIA_RIGHT'
                break

        layout.alignment = 'CENTER'
        layout.label(label, icon=icon)


class RENDERMAN_LL_OBJECT_list(bpy.types.UIList):

    def draw_item(self, context, layout, data, item, icon, active_data, active_propname, index):
        rm = context.scene.renderman
        icon = 'NONE'
        light_type = rm.ll_light_type
        lg = bpy.data.lamps if light_type == "light" else rm.light_groups
        ll_prefix = "lg_%s>%s>obj_%s>%s" % (
            light_type, lg[rm.ll_light_index].name, rm.ll_object_type, item.name)

        label = item.name
        if ll_prefix in rm.ll.keys():
            ll = rm.ll[ll_prefix]
            if ll.illuminate == 'DEFAULT':
                icon = 'TRIA_RIGHT'
            elif ll.illuminate == 'ON':
                icon = 'DISCLOSURE_TRI_RIGHT'
            else:
                icon = 'DISCLOSURE_TRI_DOWN'

        layout.alignment = 'CENTER'
        layout.label(label, icon=icon)


class Renderman_Light_Link_Panel(CollectionPanel, Panel):
    #bl_idname = "renderman_light_panel"
    bl_label = "RenderMan Light Linking"
    bl_context = "scene"
    bl_space_type = 'PROPERTIES'
    bl_region_type = 'WINDOW'  # bl_category = "Renderman"

    @classmethod
    def poll(cls, context):
        rd = context.scene.render
        return rd.engine == 'PRMAN_RENDER'

    def draw(self, context):
        layout = self.layout
        scene = context.scene
        rm = scene.renderman
        row = layout.row()

        flow = row.column_flow(columns=3)
        # first colomn select Light
        flow.prop(rm, 'll_light_type')
        flow.prop(rm, 'll_object_type')
        flow.label('')

        # second row the selectors
        row = layout.row()
        flow = row.column_flow(columns=3)
        if rm.ll_light_type == 'light':
            flow.template_list("RENDERMAN_LL_LIGHT_list", "Renderman_light_link_list",
                               bpy.data, "lamps", rm, 'll_light_index')
        else:
            flow.template_list("RENDERMAN_LL_LIGHT_list", "Renderman_light_link_list",
                               rm, "light_groups", rm, 'll_light_index')

        if rm.ll_object_type == 'object':
            flow.template_list("RENDERMAN_LL_OBJECT_list", "Renderman_light_link_list",
                               bpy.data, "objects", rm, 'll_object_index')
        else:
            flow.template_list("RENDERMAN_LL_OBJECT_list", "Renderman_light_link_list",
                               rm, "object_groups", rm, 'll_object_index')

        if rm.ll_light_index == -1 or rm.ll_object_index == -1:
            flow.label("Select light and object")
        else:
            from_name = bpy.data.lamps[rm.ll_light_index] if rm.ll_light_type == 'light' \
                else rm.light_groups[rm.ll_light_index]
            to_name = bpy.data.objects[rm.ll_object_index] if rm.ll_object_type == 'object' \
                else rm.object_groups[rm.ll_object_index]
            ll_name = "lg_%s>%s>obj_%s>%s" % (rm.ll_light_type, from_name.name,
                                              rm.ll_object_type, to_name.name)

            col = flow.column()
            if ll_name in rm.ll:
                col.prop(rm.ll[ll_name], 'illuminate')
                rem = col.operator(
                    'renderman.add_rem_light_link', 'Remove Light Link')
                rem.ll_name = ll_name
                rem.add_remove = "remove"
            else:
                add = col.operator(
                    'renderman.add_rem_light_link', 'Add Light Link')
                add.ll_name = ll_name
                add.add_remove = 'add'


class RENDERMAN_GROUP_UL_List(bpy.types.UIList):

    def draw_item(self, context, layout, data, item, icon, active_data, active_propname, index):

        # We could write some code to decide which icon to use here...
        custom_icon = 'OBJECT_DATAMODE'
        # Make sure your code supports all 3 layout types
        layout.alignment = 'CENTER'
        layout.label(item.name, icon=custom_icon)


class Renderman_Object_Panel(CollectionPanel, Panel):
    bl_idname = "renderman_object_groups_panel"
    bl_label = "RenderMan Object Groups"
    bl_context = "scene"
    bl_space_type = 'PROPERTIES'
    bl_region_type = 'WINDOW'  # bl_category = "Renderman"

    @classmethod
    def poll(cls, context):
        rd = context.scene.render
        return rd.engine == 'PRMAN_RENDER'

    def draw(self, context):
        layout = self.layout
        scene = context.scene
        rm = scene.renderman
        # if len(rm.object_groups) == 0:
        #    collector_group = rm.object_groups.add()
        #    collector_group.name = 'collector'

        self._draw_collection(context, layout, rm, "",
                              "collection.add_remove",
                              "scene.renderman",
                              "object_groups", "object_groups_index",
                              default_name=str(len(rm.object_groups)))

    def draw_item(self, layout, context, item):
        row = layout.row()
        scene = context.scene
        rm = scene.renderman
        group = rm.object_groups[rm.object_groups_index]

        row = layout.row()
        row.operator('renderman.add_to_group',
                     'Add Selected to Group').group_index = rm.object_groups_index
        row.operator('renderman.remove_from_group',
                     'Remove Selected from Group').group_index = rm.object_groups_index

        row = layout.row()
        row.template_list("RENDERMAN_GROUP_UL_List", "Renderman_group_list",
                          group, "members", group, 'members_index',
                          item_dyntip_propname='name',
                          type='GRID', columns=3)


class Renderman_UI_Panel(bpy.types.Panel):
    bl_idname = "renderman_ui_panel"
    bl_label = "Renderman "
    bl_space_type = "VIEW_3D"
    bl_region_type = "TOOLS"
    bl_category = "Renderman"

    @classmethod
    def poll(cls, context):
        rd = context.scene.render
        return rd.engine == 'PRMAN_RENDER'

    def draw(self, context):
        icons = load_icons()
        layout = self.layout
        scene = context.scene
        rm = scene.renderman

        # save Scene
        #layout.operator("wm.save_mainfile", text="Save Scene", icon='FILE_TICK')

        # layout.separator()

        if context.scene.render.engine != "PRMAN_RENDER":
            return

        # Render
        row = layout.row(align=True)
        rman_render = icons.get("render")
        row.operator("render.render", text="Render",
                     icon_value=rman_render.icon_id)

        row.prop(context.scene, "rm_render", text="",
                 icon='DISCLOSURE_TRI_DOWN' if context.scene.rm_render else 'DISCLOSURE_TRI_RIGHT')

        if context.scene.rm_render:
            scene = context.scene
            rd = scene.render

            box = layout.box()
            row = box.row(align=True)

            # Display Driver
            row.prop(rm, "render_into")

            # presets
            row = box.row(align=True)
            row.label("Sampling Preset:")
            row.menu("presets", text=bpy.types.presets.bl_label)
            row.operator("render.renderman_preset_add", text="", icon='ZOOMIN')
            row.operator("render.renderman_preset_add", text="",
                         icon='ZOOMOUT').remove_active = True

            # denoise and selected row
            row = box.row(align=True)
            row.prop(rm, "do_denoise", text="Denoise")
            row.prop(rm, "render_selected_objects_only",
                     text="Render Selected")

            # animation
            row = box.row(align=True)
            rman_batch = icons.get("batch_render")
            row.operator("render.render", text="Render Animation",
                         icon_value=rman_batch.icon_id).animation = True
            # row = box.row(align=True)
            # rman_batch = icons.get("batch_render")
            # row.operator("render.render",text="Batch Render",icon_value=rman_batch.icon_id).animation=True

            # #Resolution
            # row = box.row(align=True)
            # sub = row.column(align=True)
            # sub.label(text="Resolution:")
            # sub.prop(rd, "resolution_x", text="X")
            # sub.prop(rd, "resolution_y", text="Y")
            # sub.prop(rd, "resolution_percentage", text="")

            # # layout.prop(rm, "display_driver")
            # #Sampling
            # row = box.row(align=True)
            # row.label(text="Sampling:")
            # row = box.row(align=True)
            # col = row.column()
            # col.prop(rm, "pixel_variance")
            # row = col.row(align=True)
            # row.prop(rm, "min_samples", text="Min Samples")
            # row.prop(rm, "max_samples", text="Max Samples")
            # row = col.row(align=True)
            # row.prop(rm, "max_specular_depth", text="Specular Depth")
            # row.prop(rm, "max_diffuse_depth", text="Diffuse Depth")

        # IPR
        if engine.ipr:
            # Stop IPR
            row = layout.row(align=True)
            rman_batch_cancel = icons.get("stop_ipr")
            row.operator('lighting.start_interactive',
                         text="Stop IPR", icon_value=rman_batch_cancel.icon_id)
            row.prop(context.scene, "rm_ipr", text="",
                     icon='DISCLOSURE_TRI_DOWN' if context.scene.rm_ipr else 'DISCLOSURE_TRI_RIGHT')
            if context.scene.rm_ipr:

                scene = context.scene
                rm = scene.renderman

                box = layout.box()
                row = box.row(align=True)

                col = row.column()
                col.prop(rm, "preview_pixel_variance")
                row = col.row(align=True)
                row.prop(rm, "preview_min_samples", text="Min Samples")
                row.prop(rm, "preview_max_samples", text="Max Samples")
                row = col.row(align=True)
                row.prop(rm, "preview_max_specular_depth",
                         text="Specular Depth")
                row.prop(rm, "preview_max_diffuse_depth", text="Diffuse Depth")
                row = col.row(align=True)

        else:
            # Start IPR
            row = layout.row(align=True)
            rman_rerender_controls = icons.get("start_ipr")
            row.operator('lighting.start_interactive', text="Start IPR",
                         icon_value=rman_rerender_controls.icon_id)

            row.prop(context.scene, "rm_ipr", text="",
                     icon='DISCLOSURE_TRI_DOWN' if context.scene.rm_ipr else 'DISCLOSURE_TRI_RIGHT')

            if context.scene.rm_ipr:

                scene = context.scene
                rm = scene.renderman

                # STart IT
                rman_it = icons.get("start_it")
                layout.operator("rman.start_it", text="Start IT",
                                icon_value=rman_it.icon_id)

                # Interactive and Preview Sampling
                box = layout.box()
                row = box.row(align=True)

                col = row.column()
                col.prop(rm, "preview_pixel_variance")
                row = col.row(align=True)
                row.prop(rm, "preview_min_samples", text="Min Samples")
                row.prop(rm, "preview_max_samples", text="Max Samples")
                row = col.row(align=True)
                row.prop(rm, "preview_max_specular_depth",
                         text="Specular Depth")
                row.prop(rm, "preview_max_diffuse_depth", text="Diffuse Depth")
                row = col.row(align=True)

        row = layout.row(align=True)
        rman_batch = icons.get("batch_render")

        if context.scene.renderman.enable_external_rendering:
            row.operator("renderman.external_render",
                         text="External Render", icon_value=rman_batch.icon_id)

            row.prop(context.scene, "rm_render_external", text="",
                     icon='DISCLOSURE_TRI_DOWN' if context.scene.rm_render_external else 'DISCLOSURE_TRI_RIGHT')
            if context.scene.rm_render_external:
                scene = context.scene
                rd = scene.render

                box = layout.box()
                row = box.row(align=True)

                # Display Driver
                row.prop(rm, "display_driver", text='Render into')

                # animation
                row = box.row(align=True)
                row.prop(rm, "external_animation")

                row = box.row(align=True)
                row.enabled = rm.external_animation
                row.prop(scene, "frame_start", text="Start")
                row.prop(scene, "frame_end", text="End")

                # presets
                row = box.row(align=True)
                row.label("Sampling Preset:")
                row.menu("presets")

                # denoise and selected row
                row = box.row(align=True)
                row.prop(rm, "external_denoise", text="Denoise")
                col = row.column()
                col.enabled = rm.external_denoise and rm.external_animation
                col.prop(rm, "crossframe_denoise", text="Crossframe Denoise")

                row = box.row(align=True)
                row.prop(rm, "render_selected_objects_only",
                         text="Render Selected")

                # spool render
                row = box.row(align=True)
                row.prop(rm, "external_action", text='')
                col = row.column()
                col.enabled = rm.external_action == 'spool'
                col.prop(rm, "queuing_system", text='')

        layout.separator()

        # Create Camera
        row = layout.row(align=True)
        row.operator("object.add_prm_camera",
                     text="Add Camera", icon='CAMERA_DATA')

        row.prop(context.scene, "prm_cam", text="",
                 icon='DISCLOSURE_TRI_DOWN' if context.scene.prm_cam else 'DISCLOSURE_TRI_RIGHT')

        if context.scene.prm_cam:
            ob = bpy.context.object
            box = layout.box()
            row = box.row(align=True)
            row.menu("object.camera_list_menu",
                     text="Camera List", icon='CAMERA_DATA')

            if ob.type == 'CAMERA':

                row = box.row(align=True)
                row.prop(ob, "name", text="", icon='LAMP_HEMI')
                row.prop(ob, "hide", text="")
                row.prop(ob, "hide_render",
                         icon='RESTRICT_RENDER_OFF', text="")
                row.operator("object.delete_cameras",
                             text="", icon='PANEL_CLOSE')

                row = box.row(align=True)
                row.scale_x = 2
                row.operator("view3d.object_as_camera", text="", icon='CURSOR')

                row.scale_x = 2
                row.operator("view3d.viewnumpad", text="",
                             icon='VISIBLE_IPO_ON').type = 'CAMERA'

                if context.space_data.lock_camera == False:
                    row.scale_x = 2
                    row.operator("wm.context_toggle", text="",
                                 icon='UNLOCKED').data_path = "space_data.lock_camera"
                elif context.space_data.lock_camera == True:
                    row.scale_x = 2
                    row.operator("wm.context_toggle", text="",
                                 icon='LOCKED').data_path = "space_data.lock_camera"

                row.scale_x = 2
                row.operator("view3d.camera_to_view",
                             text="", icon='MAN_TRANS')

                row = box.row(align=True)
                row.label("Depth Of Field :")

                row = box.row(align=True)
                row.prop(context.object.data, "dof_object", text="")
                row.prop(context.object.data.cycles, "aperture_type", text="")

                row = box.row(align=True)
                row.prop(context.object.data, "dof_distance", text="Distance")

            else:
                row = layout.row(align=True)
                row.label("No Camera Selected")

        layout.separator()

        # Create Env Light
        row = layout.row(align=True)
        rman_RMSEnvLight = icons.get("envlight")
        row.operator("object.mr_add_hemi", text="Add EnvLight",
                     icon_value=rman_RMSEnvLight.icon_id)

        lamps = [obj for obj in bpy.context.scene.objects if obj.type == "LAMP"]

        lamp_hemi = False
        lamp_area = False
        lamp_point = False
        lamp_spot = False
        lamp_sun = False

        if len(lamps):
            for lamp in lamps:
                if lamp.data.type == 'HEMI':
                    lamp_hemi = True

                if lamp.data.type == 'AREA':
                    lamp_area = True

                if lamp.data.type == 'POINT':
                    lamp_point = True

                if lamp.data.type == 'SPOT':
                    lamp_spot = True

                if lamp.data.type == 'SUN':
                    lamp_sun = True

        if lamp_hemi:

            row.prop(context.scene, "rm_env", text="",
                     icon='DISCLOSURE_TRI_DOWN' if context.scene.rm_env else 'DISCLOSURE_TRI_RIGHT')

            if context.scene.rm_env:
                ob = bpy.context.object
                box = layout.box()
                row = box.row(align=True)
                row.menu("object.hemi_list_menu",
                         text="EnvLight List", icon='LAMP_HEMI')

                if ob.type == 'LAMP' and ob.data.type == 'HEMI':

                    row = box.row(align=True)
                    row.prop(ob, "name", text="", icon='LAMP_HEMI')
                    row.prop(ob, "hide", text="")
                    row.prop(ob, "hide_render",
                             icon='RESTRICT_RENDER_OFF', text="")
                    row.operator("object.delete_lights",
                                 text="", icon='PANEL_CLOSE')
                    row = box.row(align=True)
                    row.prop(ob, "rotation_euler", index=2, text="Rotation")

                else:
                    row = layout.row(align=True)
                    row.label("No EnvLight Selected")

        # Create Area Light

        row = layout.row(align=True)
        rman_RMSAreaLight = icons.get("arealight")
        row.operator("object.mr_add_area", text="Add AreaLight",
                     icon_value=rman_RMSAreaLight.icon_id)

        lamps = [obj for obj in bpy.context.scene.objects if obj.type == "LAMP"]

        lamp_hemi = False
        lamp_area = False
        lamp_point = False
        lamp_spot = False
        lamp_sun = False

        if len(lamps):
            for lamp in lamps:
                if lamp.data.type == 'HEMI':
                    lamp_hemi = True

                if lamp.data.type == 'AREA':
                    lamp_area = True

                if lamp.data.type == 'POINT':
                    lamp_point = True

                if lamp.data.type == 'SPOT':
                    lamp_spot = True

                if lamp.data.type == 'SUN':
                    lamp_sun = True

        if lamp_area:

            row.prop(context.scene, "rm_area", text="",
                     icon='DISCLOSURE_TRI_DOWN' if context.scene.rm_area else 'DISCLOSURE_TRI_RIGHT')

            if context.scene.rm_area:
                ob = bpy.context.object
                box = layout.box()
                row = box.row(align=True)
                row.menu("object.area_list_menu",
                         text="AreaLight List", icon='LAMP_AREA')

                if ob.type == 'LAMP' and ob.data.type == 'AREA':

                    row = box.row(align=True)
                    row.prop(ob, "name", text="", icon='LAMP_AREA')
                    row.prop(ob, "hide", text="")
                    row.prop(ob, "hide_render",
                             icon='RESTRICT_RENDER_OFF', text="")
                    row.operator("object.delete_lights",
                                 text="", icon='PANEL_CLOSE')

                else:
                    row = layout.row(align=True)
                    row.label("No AreaLight Selected")

        # Daylight

        row = layout.row(align=True)
        rman_PxrStdEnvDayLight = icons.get("daylight")
        row.operator("object.mr_add_sky", text="Add Daylight",
                     icon_value=rman_PxrStdEnvDayLight.icon_id)

        lamps = [obj for obj in bpy.context.scene.objects if obj.type == "LAMP"]

        lamp_hemi = False
        lamp_area = False
        lamp_point = False
        lamp_spot = False
        lamp_sun = False

        if len(lamps):
            for lamp in lamps:
                if lamp.data.type == 'SUN':
                    lamp_sun = True

                if lamp.data.type == 'HEMI':
                    lamp_hemi = True

                if lamp.data.type == 'AREA':
                    lamp_area = True

                if lamp.data.type == 'POINT':
                    lamp_point = True

                if lamp.data.type == 'SPOT':
                    lamp_spot = True

        if lamp_sun:

            row.prop(context.scene, "rm_daylight", text="",
                     icon='DISCLOSURE_TRI_DOWN' if context.scene.rm_daylight else 'DISCLOSURE_TRI_RIGHT')

            if context.scene.rm_daylight:
                ob = bpy.context.object
                box = layout.box()
                row = box.row(align=True)
                row.menu("object.daylight_list_menu",
                         text="DayLight List", icon='LAMP_SUN')

                if ob.type == 'LAMP' and ob.data.type == 'SUN':

                    row = box.row(align=True)
                    row.prop(ob, "name", text="", icon='LAMP_SUN')
                    row.prop(ob, "hide", text="")
                    row.prop(ob, "hide_render",
                             icon='RESTRICT_RENDER_OFF', text="")
                    row.operator("object.delete_lights",
                                 text="", icon='PANEL_CLOSE')

                else:
                    row = layout.row(align=True)
                    row.label("No DayLight Selected")

        # Dynamic Binding Editor

        # Create Holdout

        # Open Linking Panel
        #row = layout.row(align=True)
        # row.operator("renderman.lighting_panel")

        selected_objects = []
        if context.selected_objects:
            for obj in context.selected_objects:
                if obj.type not in ['CAMERA', 'LAMP', 'SPEAKER']:
                    selected_objects.append(obj)

        if selected_objects:
            layout.separator()
            layout.label("Seleced Objects:")
            box = layout.box()

            # Create PxrLM Material
            render_PxrDisney = icons.get("pxrdisney")
            box.operator_menu_enum(
                "object.add_bxdf", 'bxdf_name', text="Add New Material", icon='MATERIAL')

            # Make Selected Geo Emissive∂
            rman_RMSGeoAreaLight = icons.get("geoarealight")
            box.operator("object.addgeoarealight", text="Make Emissive",
                         icon_value=rman_RMSGeoAreaLight.icon_id)

            # Add Subdiv Sheme
            rman_subdiv = icons.get("add_subdiv_sheme")
            box.operator("object.add_subdiv_sheme",
                         text="Make Subdiv", icon_value=rman_subdiv.icon_id)

            # Add/Create RIB Box /
            # Create Archive node
            rman_archive = icons.get("archive_RIB")
            box.operator("export.export_rib_archive",
                         icon_value=rman_archive.icon_id)
        # Create Geo LightBlocker

        # Update Archive !! Not needed with current system.

        # Open Last RIB
#        rman_open_last_rib = icons.get("open_last_rib")
#        layout.prop(rm, "path_rib_output",icon_value=rman_open_last_rib.icon_id)

        # Inspect RIB Selection

        # Shared Geometry Attribute

        # Add/Atach Coordsys

        # Open Tmake Window  ?? Run Tmake on everything.

        # Create OpenVDB Visualizer
        layout.separator()
        # Renderman Doc
        rman_help = icons.get("help")
        layout.operator("wm.url_open", text="Renderman Docs",
                        icon_value=rman_help.icon_id).url = "https://github.com/bsavery/PRMan-for-Blender/wiki/Documentation-Home"
        rman_info = icons.get("info")
        layout.operator("wm.url_open", text="About Renderman",
                        icon_value=rman_info.icon_id).url = "http://renderman.pixar.com/view/non-commercial-renderman"


        # Reload the addon
        #rman_reload = icons.get("reload_plugin")
        #layout.operator("renderman.restartaddon", icon_value=rman_reload.icon_id)

        # Enable the menu item to display the examples menu in the Renderman
        # Pannel.
        layout.separator()
        layout.menu("examples", icon_value=rman_help.icon_id)


def register():
    bpy.utils.register_class(RENDERMAN_GROUP_UL_List)
    bpy.utils.register_class(RENDERMAN_LL_LIGHT_list)
    bpy.utils.register_class(RENDERMAN_LL_OBJECT_list)
    # bpy.utils.register_class(RENDERMAN_OUTPUT_list)
    # bpy.utils.register_class(RENDERMAN_CHANNEL_list)
    bpy.types.INFO_MT_render.append(PRMan_menu_func)

    for panel in get_panels():
        panel.COMPAT_ENGINES.add('PRMAN_RENDER')


def unregister():
    bpy.utils.unregister_class(RENDERMAN_GROUP_UL_List)
    bpy.utils.unregister_class(RENDERMAN_LL_LIGHT_list)
    bpy.utils.unregister_class(RENDERMAN_LL_OBJECT_list)
    # bpy.utils.register_class(RENDERMAN_OUTPUT_list)
    # bpy.utils.register_class(RENDERMAN_CHANNEL_list)
    bpy.types.INFO_MT_render.remove(PRMan_menu_func)

    for panel in get_panels():
        panel.COMPAT_ENGINES.add('PRMAN_RENDER')<|MERGE_RESOLUTION|>--- conflicted
+++ resolved
@@ -212,9 +212,7 @@
         col = layout.column()
         col.prop(context.scene.renderman, "render_selected_objects_only")
         col.prop(rm, "do_denoise")
-<<<<<<< HEAD
         addon_updater_ops.update_notice_box_ui(self, context)
-=======
         
 class RENDER_PT_renderman_baking(PRManButtonsPanel, Panel):
     bl_label = "Baking"
@@ -228,8 +226,6 @@
         row.operator("renderman.bake",
                      text="Bake", icon_value=rman_batch.icon_id)
         
-
->>>>>>> baab163b
 
 class RENDER_PT_renderman_spooling(PRManButtonsPanel, Panel):
     bl_label = "External Rendering"
