# ##### BEGIN MIT LICENSE BLOCK #####
#
# Copyright (c) 2015 Brian Savery
#
# Permission is hereby granted, free of charge, to any person obtaining a copy
# of this software and associated documentation files (the "Software"), to deal
# in the Software without restriction, including without limitation the rights
# to use, copy, modify, merge, publish, distribute, sublicense, and/or sell
# copies of the Software, and to permit persons to whom the Software is
# furnished to do so, subject to the following conditions:
#
# The above copyright notice and this permission notice shall be included in
# all copies or substantial portions of the Software.
#
# THE SOFTWARE IS PROVIDED "AS IS", WITHOUT WARRANTY OF ANY KIND, EXPRESS OR
# IMPLIED, INCLUDING BUT NOT LIMITED TO THE WARRANTIES OF MERCHANTABILITY,
# FITNESS FOR A PARTICULAR PURPOSE AND NONINFRINGEMENT. IN NO EVENT SHALL THE
# AUTHORS OR COPYRIGHT HOLDERS BE LIABLE FOR ANY CLAIM, DAMAGES OR OTHER
# LIABILITY, WHETHER IN AN ACTION OF CONTRACT, TORT OR OTHERWISE, ARISING FROM,
# OUT OF OR IN CONNECTION WITH THE SOFTWARE OR THE USE OR OTHER DEALINGS IN
# THE SOFTWARE.
#
#
# ##### END MIT LICENSE BLOCK #####

import bpy
import math
import blf
from bpy.types import Panel
from .nodes import NODE_LAYOUT_SPLIT, is_renderman_nodetree, panel_node_draw

from . import engine
# global dictionaries
from bl_ui.properties_particle import ParticleButtonsPanel

# helper functions for parameters
from .nodes import draw_nodes_properties_ui, draw_node_properties_recursive

# Use some of the existing buttons.
import bl_ui.properties_render as properties_render
# properties_render.RENDER_PT_render.COMPAT_ENGINES.add('PRMAN_RENDER')
properties_render.RENDER_PT_dimensions.COMPAT_ENGINES.add('PRMAN_RENDER')
properties_render.RENDER_PT_output.COMPAT_ENGINES.add('PRMAN_RENDER')
properties_render.RENDER_PT_post_processing.COMPAT_ENGINES.add('PRMAN_RENDER')
del properties_render

import bl_ui.properties_material as properties_material
properties_material.MATERIAL_PT_context_material.COMPAT_ENGINES.add(
    'PRMAN_RENDER')
# properties_material.MATERIAL_PT_preview.COMPAT_ENGINES.add('PRMAN_RENDER')
properties_material.MATERIAL_PT_custom_props.COMPAT_ENGINES.add('PRMAN_RENDER')
del properties_material

import bl_ui.properties_scene as properties_scene
properties_scene.SCENE_PT_scene.COMPAT_ENGINES.add('PRMAN_RENDER')
properties_scene.SCENE_PT_unit.COMPAT_ENGINES.add('PRMAN_RENDER')
properties_scene.SCENE_PT_physics.COMPAT_ENGINES.add('PRMAN_RENDER')
properties_scene.SCENE_PT_color_management.COMPAT_ENGINES.add('PRMAN_RENDER')
del properties_scene

import bl_ui.properties_data_lamp as properties_data_lamp
properties_data_lamp.DATA_PT_context_lamp.COMPAT_ENGINES.add('PRMAN_RENDER')
properties_data_lamp.DATA_PT_spot.COMPAT_ENGINES.add('PRMAN_RENDER')
del properties_data_lamp

# enable all existing panels for these contexts
import bl_ui.properties_data_mesh as properties_data_mesh
for member in dir(properties_data_mesh):
    subclass = getattr(properties_data_mesh, member)
    try:
        subclass.COMPAT_ENGINES.add('PRMAN_RENDER')
    except:
        pass
del properties_data_mesh

import bl_ui.properties_object as properties_object
for member in dir(properties_object):
    subclass = getattr(properties_object, member)
    try:
        subclass.COMPAT_ENGINES.add('PRMAN_RENDER')
    except:
        pass
del properties_object

import bl_ui.properties_data_mesh as properties_data_mesh
for member in dir(properties_data_mesh):
    subclass = getattr(properties_data_mesh, member)
    try:
        subclass.COMPAT_ENGINES.add('PRMAN_RENDER')
    except:
        pass
del properties_data_mesh

import bl_ui.properties_data_camera as properties_data_camera
for member in dir(properties_data_camera):
    subclass = getattr(properties_data_camera, member)
    try:
        if subclass != properties_data_camera.DATA_PT_camera_dof:
            subclass.COMPAT_ENGINES.add('PRMAN_RENDER')
        pass
    except:
        pass
del properties_data_camera

import bl_ui.properties_particle as properties_particle
for member in dir(properties_particle):
    subclass = getattr(properties_particle, member)
    try:
        subclass.COMPAT_ENGINES.add('PRMAN_RENDER')
    except:
        pass
del properties_particle

# this is here for 2.78
try:
    import bl_ui
    bl_ui.properties_physics_common.PHYSICS_PT_add.COMPAT_ENGINES.add(
        'PRMAN_RENDER')
    import bl_ui.properties_physics_smoke as properties_smoke
    for member in dir(properties_smoke):
        subclass = getattr(properties_smoke, member)
        try:
            subclass.COMPAT_ENGINES.add('PRMAN_RENDER')
        except:
            pass
    del properties_smoke
except:
    pass


# icons
import os
from . icons.icons import load_icons


from bpy.props import PointerProperty, StringProperty, BoolProperty, \
    EnumProperty, IntProperty, FloatProperty, FloatVectorProperty, \
    CollectionProperty

# ------- Subclassed Panel Types -------


class CollectionPanel():
    bl_space_type = 'PROPERTIES'
    bl_region_type = 'WINDOW'

    @classmethod
    def poll(cls, context):
        rd = context.scene.render
        return rd.engine == 'PRMAN_RENDER'

    def _draw_collection(self, context, layout, ptr, name, operator,
                         opcontext, prop_coll, collection_index, default_name=''):
        layout.label(name)
        row = layout.row()
        row.template_list("UI_UL_list", "PRMAN", ptr, prop_coll, ptr,
                          collection_index, rows=1)
        col = row.column(align=True)

        op = col.operator(operator, icon="ZOOMIN", text="")
        op.context = opcontext
        op.collection = prop_coll
        op.collection_index = collection_index
        op.defaultname = default_name
        op.action = 'ADD'

        op = col.operator(operator, icon="ZOOMOUT", text="")
        op.context = opcontext
        op.collection = prop_coll
        op.collection_index = collection_index
        op.action = 'REMOVE'

        if hasattr(ptr, prop_coll) and len(getattr(ptr, prop_coll)) > 0 and \
                getattr(ptr, collection_index) >= 0:
            item = getattr(ptr, prop_coll)[getattr(ptr, collection_index)]
            self.draw_item(layout, context, item)


# ------- UI panel definitions -------
narrowui = 180


class PRManButtonsPanel():
    bl_space_type = "PROPERTIES"
    bl_region_type = "WINDOW"
    bl_context = "render"

    @classmethod
    def poll(cls, context):
        rd = context.scene.render
        return rd.engine == 'PRMAN_RENDER'


class RENDER_PT_renderman_render(PRManButtonsPanel, Panel):
    bl_label = "Render"

    def draw(self, context):
        if context.scene.render.engine != "PRMAN_RENDER":
            return

        icons = load_icons()
        layout = self.layout
        rd = context.scene.render
        rm = context.scene.renderman

        # Render
        row = layout.row(align=True)
        rman_render = icons.get("render")
        row.operator("render.render", text="Render",
                     icon_value=rman_render.icon_id)

        # IPR
        if engine.ipr:
            # Stop IPR
            rman_batch_cancel = icons.get("stop_ipr")
            row.operator('lighting.start_interactive',
                         text="Stop IPR", icon_value=rman_batch_cancel.icon_id)
        else:
            # Start IPR
            rman_rerender_controls = icons.get("start_ipr")
            row.operator('lighting.start_interactive', text="Start IPR",
                         icon_value=rman_rerender_controls.icon_id)

        # Batch Render
        rman_batch = icons.get("batch_render")
        row.operator("render.render", text="Render Animation",
                     icon_value=rman_batch.icon_id).animation = True

        layout.separator()

        split = layout.split(percentage=0.33)

        split.label(text="Display:")
        row = split.row(align=True)
        row.prop(rd, "display_mode", text="")
        row.prop(rd, "use_lock_interface", icon_only=True)
        col = layout.column()
        row = col.row()
        row.prop(rm, "render_into", text="Render To")

        layout.separator()
        col = layout.column()
        col.prop(context.scene.renderman, "render_selected_objects_only")
        col.prop(rm, "do_denoise")


class RENDER_PT_renderman_spooling(PRManButtonsPanel, Panel):
    bl_label = "External Rendering"
    bl_options = {'DEFAULT_CLOSED'}

    def draw(self, context):
        layout = self.layout
        scene = context.scene
        rm = scene.renderman

        # note
        row = layout.row()
        row.label(
            'Note:  External Rendering will render outside of Blender, images will not show up in the Image Editor.')

        row = layout.row()
        row.prop(rm, 'enable_external_rendering')
        if not rm.enable_external_rendering:
            return

        # button
        icons = load_icons()
        row = layout.row()
        rman_batch = icons.get("batch_render")
        row.operator("renderman.external_render",
                     text="External Render", icon_value=rman_batch.icon_id)

        layout.separator()

#        row = layout.row()
#        split = row.split(percentage=0.33)
#        col = split.column()
#        col.prop(rm, "external_denoise")
#        sub_row = col.row()
#        sub_row.enabled = rm.external_denoise
#        sub_row.prop(rm, "crossframe_denoise")
#
#        # display driver
#        split = split.split()
#        col = split.column()
        col = layout.column()
        col.prop(rm, "display_driver", text='Render To')

#        sub_row = col.row()
#        if rm.display_driver == 'openexr':
#            sub_row = col.row()
#            sub_row.prop(rm,  "exr_format_options")
#            sub_row = col.row()
#            sub_row.prop(rm,  "exr_compression")

        layout.separator()

        layout.separator()
        split = layout.split(percentage=0.33)
        # do animation
        split.prop(rm, "external_animation")

        sub_row = split.row()
        sub_row.enabled = rm.external_animation
        sub_row.prop(scene, "frame_start", text="Start")
        sub_row.prop(scene, "frame_end", text="End")

        # queue Renders
        layout.separator()
        split = layout.split(percentage=0.33)
        # spool render
        split.prop(rm, "external_action")
        sub_row = split.row()
        sub_row.enabled = rm.external_action == 'spool'
        sub_row.prop(rm, "queuing_system")

        # options
        col = layout.column()
        col.label('Spooling Options:')
        col = layout.column()
        col.prop(rm, 'custom_cmd')
        col.prop(rm, 'custom_alfname')
        col.prop(rm, 'external_denoise')
        row = col.row()
        row.enabled = rm.external_denoise
        row.prop(rm, 'crossframe_denoise')
        row = col.row()
        row.enabled = rm.external_denoise
        row.prop(rm, 'spool_denoise_aov')
        row = col.row()
        row.enabled = rm.external_denoise and not rm.spool_denoise_aov
        row.prop(rm, "denoise_gpu")
        row = col.row()
        row.enabled = rm.external_denoise
        row.prop(rm, 'denoise_cmd')

        # checkpointing
        row = col.row()
        row.prop(rm, 'recover')
        row = col.row()
        row.prop(rm, 'enable_checkpoint')
        row = col.row()
        row.enabled = rm.enable_checkpoint
        row.prop(rm, 'checkpoint_type')
        row = col.row(align=True)
        row.enabled = rm.enable_checkpoint
        row.prop(rm, 'checkpoint_interval')
        row.prop(rm, 'render_limit')


def draw_props(node, prop_names, layout):
    for prop_name in prop_names:
        prop_meta = node.prop_meta[prop_name]
        prop = getattr(node, prop_name)
        row = layout.row()

        if prop_meta['renderman_type'] == 'page':
            ui_prop = prop_name + "_ui_open"
            ui_open = getattr(node, ui_prop)
            icon = 'DISCLOSURE_TRI_DOWN' if ui_open \
                else 'DISCLOSURE_TRI_RIGHT'

            split = layout.split(NODE_LAYOUT_SPLIT)
            row = split.row()
            row.prop(node, ui_prop, icon=icon, text='',
                     icon_only=True, emboss=False)
            row.label(prop_name.split('.')[-1] + ':')

            if ui_open:
                draw_props(node, prop, layout)

        else:
            if 'widget' in prop_meta and prop_meta['widget'] == 'null' or \
<<<<<<< HEAD
                'hidden' in prop_meta and prop_meta['hidden'] or prop_name == 'combineMode':
=======
                    'hidden' in prop_meta and prop_meta['hidden']:
>>>>>>> 8593a8a9
                continue

            row.label('', icon='BLANK1')
            # indented_label(row, socket.name+':')
            if "Subset" in prop_name and prop_meta['type'] == 'string':
                row.prop_search(node, prop_name, bpy.data.scenes[0].renderman,
                                "object_groups")
            else:
                if 'widget' in prop_meta and prop_meta['widget'] == 'floatRamp':
                    rm = bpy.context.lamp.renderman
                    nt = bpy.context.lamp.node_tree
                    float_node = nt.nodes[rm.float_ramp_node]
                    layout.template_curve_mapping(float_node, 'mapping')
                elif 'widget' in prop_meta and prop_meta['widget'] == 'colorRamp':
                    rm = bpy.context.lamp.renderman
                    nt = bpy.context.lamp.node_tree
                    ramp_node = nt.nodes[rm.color_ramp_node]
                    layout.template_color_ramp(ramp_node, 'color_ramp')
                else:
                    row.prop(node, prop_name)


class RENDER_PT_renderman_sampling(PRManButtonsPanel, Panel):
    bl_label = "Sampling"
    # bl_options = {'DEFAULT_CLOSED'}

    def draw(self, context):

        layout = self.layout
        scene = context.scene
        rm = scene.renderman

        # layout.prop(rm, "display_driver")
        col = layout.column()
        row = col.row(align=True)
        row.menu("presets", text=bpy.types.presets.bl_label)
        row.operator("render.renderman_preset_add", text="", icon='ZOOMIN')
        row.operator("render.renderman_preset_add", text="",
                     icon='ZOOMOUT').remove_active = True
        col.prop(rm, "pixel_variance")
        row = col.row(align=True)
        row.prop(rm, "min_samples", text="Min Samples")
        row.prop(rm, "max_samples", text="Max Samples")
        row = col.row(align=True)
        row.prop(rm, "max_specular_depth", text="Specular Depth")
        row.prop(rm, "max_diffuse_depth", text="Diffuse Depth")
        row = col.row(align=True)
        row.prop(rm, 'incremental')
        row = col.row(align=True)
        layout.separator()
        col.prop(rm, "integrator")
        # find args for integrators here!
        integrator_settings = getattr(rm, "%s_settings" % rm.integrator)

        icon = 'DISCLOSURE_TRI_DOWN' if rm.show_integrator_settings \
            else 'DISCLOSURE_TRI_RIGHT'
        text = rm.integrator + " Settings:"

        row = col.row()
        row.prop(rm, "show_integrator_settings", icon=icon, text=text,
                 icon_only=True, emboss=False)
        if rm.show_integrator_settings:
            draw_props(integrator_settings,
                       integrator_settings.prop_names, col)


class RENDER_PT_renderman_motion_blur(PRManButtonsPanel, Panel):
    bl_label = "Motion Blur"
    bl_options = {'DEFAULT_CLOSED'}

    def draw(self, context):
        rm = context.scene.renderman

        layout = self.layout
        row = layout.row()
        row.prop(rm, "motion_blur")
        sub = layout.row()
        sub.enabled = rm.motion_blur
        sub.prop(rm, "motion_segments")
        row = layout.row()
        row.enabled = rm.motion_blur
        row.prop(rm, "sample_motion_blur")
        row = layout.row()
        row.enabled = rm.motion_blur
        row.prop(rm, "shutter_timing")
        row = layout.row()
        row.enabled = rm.motion_blur
        row.prop(rm, "shutter_angle")

        row = layout.row()
        row.enabled = rm.motion_blur
        row.prop(rm, "shutter_efficiency_open")
        row.prop(rm, "shutter_efficiency_close")


class RENDER_PT_renderman_sampling_preview(PRManButtonsPanel, Panel):
    bl_label = "Interactive and Preview Sampling"
    bl_options = {'DEFAULT_CLOSED'}

    def draw(self, context):

        layout = self.layout
        scene = context.scene
        rm = scene.renderman

        col = layout.column()
        col.prop(rm, "preview_pixel_variance")
        row = col.row(align=True)
        row.prop(rm, "preview_min_samples", text="Min Samples")
        row.prop(rm, "preview_max_samples", text="Max Samples")
        row = col.row(align=True)
        row.prop(rm, "preview_max_specular_depth", text="Specular Depth")
        row.prop(rm, "preview_max_diffuse_depth", text="Diffuse Depth")
        row = col.row(align=True)


class RENDER_PT_renderman_advanced_settings(PRManButtonsPanel, Panel):
    bl_label = "Advanced"
    bl_options = {'DEFAULT_CLOSED'}

    def draw(self, context):
        layout = self.layout
        scene = context.scene
        rm = scene.renderman

        layout.separator()

        row = layout.row()
        row.prop(rm, "shadingrate")

        layout.separator()

        row = layout.row()
        row.prop(rm, "texture_cache_size")
        row = layout.row()
        row.prop(rm, "geo_cache_size")
        row = layout.row()
        row.prop(rm, "opacity_cache_size")

        layout.separator()
        row = layout.row()
        row.label("Pixel Filter:")
        row.prop(rm, "pixelfilter", text="")
        row = layout.row()
        row.prop(rm, "pixelfilter_x", text="Size X")
        row.prop(rm, "pixelfilter_y", text="Size Y")

        layout.separator()
        row = layout.row()
        row.prop(rm, "dark_falloff")

        layout.separator()
        row = layout.row()
        row.prop(rm, "bucket_shape")
        if rm.bucket_shape == 'SPIRAL':
            row = layout.row(align=True)
            row.prop(rm, "bucket_sprial_x", text="X")
            row.prop(rm, "bucket_sprial_y", text="Y")

        row = layout.row()
        row.prop(rm, "use_statistics", text="Output stats")
        row.operator('rman.open_stats')

        layout.separator()
        row = layout.row()
        row.operator('rman.open_rib')
        row.prop(rm, "editor_override")

        layout.separator()
        layout.prop(rm, "always_generate_textures")
        layout.prop(rm, "lazy_rib_gen")
        layout.prop(rm, "threads")


class MESH_PT_renderman_prim_vars(CollectionPanel, Panel):
    bl_context = "data"
    bl_label = "Primitive Variables"

    def draw_item(self, layout, context, item):
        ob = context.object
        if context.mesh:
            geo = context.mesh
        layout.prop(item, "name")

        row = layout.row()
        row.prop(item, "data_source", text="Source")
        if item.data_source == 'VERTEX_COLOR':
            row.prop_search(item, "data_name", geo, "vertex_colors", text="")
        elif item.data_source == 'UV_TEXTURE':
            row.prop_search(item, "data_name", geo, "uv_textures", text="")
        elif item.data_source == 'VERTEX_GROUP':
            row.prop_search(item, "data_name", ob, "vertex_groups", text="")

    @classmethod
    def poll(cls, context):
        rd = context.scene.render
        if not context.mesh:
            return False
        return rd.engine == 'PRMAN_RENDER'

    def draw(self, context):
        layout = self.layout
        mesh = context.mesh
        rm = mesh.renderman

        self._draw_collection(context, layout, rm, "Primitive Variables:",
                              "collection.add_remove", "mesh", "prim_vars",
                              "prim_vars_index")

        layout.prop(rm, "export_default_uv")
        layout.prop(rm, "export_default_vcol")


class MATERIAL_PT_renderman_preview(Panel):
    bl_space_type = 'PROPERTIES'
    bl_region_type = 'WINDOW'
    bl_options = {'DEFAULT_CLOSED'}
    bl_context = "material"
    bl_label = "Preview"
    COMPAT_ENGINES = {'PRMAN_RENDER'}

    @classmethod
    def poll(cls, context):
        return (context.scene.render.engine in cls.COMPAT_ENGINES)

    def draw(self, context):
        layout = self.layout
        mat = context.material
        row = layout.row()
        if mat:
            row.template_preview(context.material, show_buttons=1)
            # if mat.node_tree:
            #    layout.prop_search(
            #        mat, "node_tree", bpy.data, "node_groups")


class ShaderNodePanel():
    bl_space_type = 'PROPERTIES'
    bl_region_type = 'WINDOW'
    bl_label = 'Node Panel'

    bl_context = ""
    COMPAT_ENGINES = {'PRMAN_RENDER'}

    @classmethod
    def poll(cls, context):
        if context.scene.render.engine not in cls.COMPAT_ENGINES:
            return False
        if cls.bl_context == 'material':
            if context.material and context.material.node_tree != '':
                return True
        if cls.bl_context == 'data':
            if not context.lamp:
                return False
            if context.lamp.renderman.use_renderman_node:
                return True
        return False


class ShaderPanel():
    bl_space_type = 'PROPERTIES'
    bl_region_type = 'WINDOW'
    COMPAT_ENGINES = {'PRMAN_RENDER'}

    shader_type = 'surface'
    param_exclude = {}

    @classmethod
    def poll(cls, context):
        rd = context.scene.render

        if cls.bl_context == 'data' and cls.shader_type == 'light':
            return (hasattr(context, "lamp") and context.lamp is not None
                    and rd.engine in {'PRMAN_RENDER'})
        elif cls.bl_context == 'world':
            return (hasattr(context, "world") and context.world is not None and
                    rd.engine in {'PRMAN_RENDER'})
        elif cls.bl_context == 'material':
            return (hasattr(context, "material") and context.material is not None and
                    rd.engine in {'PRMAN_RENDER'})


class MATERIAL_PT_renderman_shader_surface(ShaderPanel, Panel):
    bl_context = "material"
    bl_label = "Bxdf"
    shader_type = 'Bxdf'

    def draw(self, context):
        mat = context.material
        layout = self.layout
        if context.material.renderman and context.material.node_tree:
            nt = context.material.node_tree

            if is_renderman_nodetree(mat):
                panel_node_draw(layout, context, mat,
                                'RendermanOutputNode', 'Bxdf')
                # draw_nodes_properties_ui(
                #    self.layout, context, nt, input_name=self.shader_type)
            else:
                if not panel_node_draw(layout, context, mat, 'ShaderNodeOutputMaterial', 'Surface'):
                    layout.prop(mat, "diffuse_color")
            layout.separator()

        else:
            # if no nodetree we use pxrdisney
            mat = context.material
            rm = mat.renderman

            row = layout.row()
            row.prop(mat, "diffuse_color")

            layout.separator()
        if mat and not is_renderman_nodetree(mat):
            layout.operator(
                'shading.add_renderman_nodetree').idtype = "material"
            layout.operator('shading.convert_renderman_nodetrees')
        # self._draw_shader_menu_params(layout, context, rm)


class MATERIAL_PT_renderman_shader_light(ShaderPanel, Panel):
    bl_context = "material"
    bl_label = "Light Emission"
    shader_type = 'Light'

    def draw(self, context):
        if context.material.node_tree:
            nt = context.material.node_tree
            draw_nodes_properties_ui(
                self.layout, context, nt, input_name=self.shader_type)


class MATERIAL_PT_renderman_shader_displacement(ShaderPanel, Panel):
    bl_context = "material"
    bl_label = "Displacement"
    shader_type = 'Displacement'

    def draw(self, context):
        if context.material.node_tree:
            nt = context.material.node_tree
            draw_nodes_properties_ui(
                self.layout, context, nt, input_name=self.shader_type)
            # BBM addition begin
        row = self.layout.row()
        row.prop(context.material.renderman, "displacementbound")
        # BBM addition end
        # self._draw_shader_menu_params(layout, context, rm)


class RENDER_PT_layers(PRManButtonsPanel, Panel):
    bl_label = "Layer List"
    bl_context = "render_layer"
    bl_options = {'HIDE_HEADER'}

    def draw(self, context):
        layout = self.layout

        scene = context.scene
        rd = scene.render
        rl = rd.layers.active

        row = layout.row()
        row.template_list("RENDERLAYER_UL_renderlayers", "",
                          rd, "layers", rd.layers, "active_index", rows=2)

        col = row.column(align=True)
        col.operator("scene.render_layer_add", icon='ZOOMIN', text="")
        col.operator("scene.render_layer_remove", icon='ZOOMOUT', text="")

        row = layout.row()
        if rl:
            row.prop(rl, "name")
        row.prop(rd, "use_single_layer", text="", icon_only=True)


class RENDER_PT_layer_options(PRManButtonsPanel, Panel):
    bl_label = "Layer"
    bl_context = "render_layer"

    def draw(self, context):
        layout = self.layout

        scene = context.scene
        rd = scene.render
        rl = rd.layers.active

        split = layout.split()

        col = split.column()
        col.prop(scene, "layers", text="Scene")

        rm = scene.renderman
        rm_rl = None
        active_layer = scene.render.layers.active
        for l in rm.render_layers:
            if l.render_layer == active_layer.name:
                rm_rl = l
                break
        if rm_rl is None:
            return
            # layout.operator('renderman.add_pass_list')
        else:
            split = layout.split()
            col = split.column()
            # cutting this for now until we can export multiple cameras
            #col.prop_search(rm_rl, 'camera', bpy.data, 'cameras')
            col.prop_search(rm_rl, 'light_group',
                            scene.renderman, 'light_groups')
            col.prop_search(rm_rl, 'object_group',
                            scene.renderman, 'object_groups')

            col.prop(rm_rl, 'export_multilayer')
            if rm_rl.export_multilayer:
                col.prop(rm_rl, 'use_deep')
                col.prop(rm_rl,  "exr_format_options")
                col.prop(rm_rl,  "exr_compression")
                col.prop(rm_rl, "exr_storage")


# class RENDER_PT_layer_passes(PRManButtonsPanel, Panel):
#     bl_label = "Passes"
#     bl_context = "render_layer"
#     # bl_options = {'DEFAULT_CLOSED'}

#     def draw(self, context):
#         layout = self.layout

#         scene = context.scene
#         rd = scene.render
#         rl = rd.layers.active
#         rm = rl.renderman

#         layout.prop(rm, "combine_outputs")
#         split = layout.split()

        # col = split.column()
        # col.prop(rl, "use_pass_combined")
        # col.prop(rl, "use_pass_z")
        # col.prop(rl, "use_pass_normal")
        # col.prop(rl, "use_pass_vector")
        # col.prop(rl, "use_pass_uv")
        # col.prop(rl, "use_pass_object_index")
        # #col.prop(rl, "use_pass_shadow")
        # #col.prop(rl, "use_pass_reflection")

        # col = split.column()
        # col.label(text="Diffuse:")
        # row = col.row(align=True)
        # row.prop(rl, "use_pass_diffuse_direct", text="Direct", toggle=True)
        # row.prop(rl, "use_pass_diffuse_indirect", text="Indirect", toggle=True)
        # row.prop(rl, "use_pass_diffuse_color", text="Albedo", toggle=True)
        # col.label(text="Specular:")
        # row = col.row(align=True)
        # row.prop(rl, "use_pass_glossy_direct", text="Direct", toggle=True)
        # row.prop(rl, "use_pass_glossy_indirect", text="Indirect", toggle=True)

        # col.prop(rl, "use_pass_subsurface_indirect", text="Subsurface")
        # col.prop(rl, "use_pass_refraction", text="Refraction")
        # col.prop(rl, "use_pass_emit", text="Emission")

        # layout.separator()
        # row = layout.row()
        # row.label('Holdouts')
        # rm = scene.renderman.holdout_settings
        # layout.prop(rm, 'do_collector_shadow')
        # layout.prop(rm, 'do_collector_reflection')
        # layout.prop(rm, 'do_collector_refraction')
        # layout.prop(rm, 'do_collector_indirectdiffuse')
        # layout.prop(rm, 'do_collector_subsurface')

        # col.prop(rl, "use_pass_ambient_occlusion")


class DATA_PT_renderman_camera(ShaderPanel, Panel):
    bl_context = "data"
    bl_label = "RenderMan Camera"

    @classmethod
    def poll(cls, context):
        rd = context.scene.render
        if not context.camera:
            return False
        return rd.engine == 'PRMAN_RENDER'

    def draw(self, context):
        layout = self.layout
        cam = context.camera
        scene = context.scene
        dof_options = cam.gpu_dof

        row = layout.row()
        row.prop(scene.renderman, "depth_of_field")
        sub = row.row()
        sub.enabled = scene.renderman.depth_of_field
        sub.prop(cam.renderman, "fstop")

        split = layout.split()

        col = split.column()

        col.label(text="Focus:")
        col.prop(cam, "dof_object", text="")
        sub = col.column()
        sub.active = (cam.dof_object is None)
        sub.prop(cam, "dof_distance", text="Distance")

        col = split.column()
        sub = col.column(align=True)
        sub.label("Aperture Controls:")
        sub.prop(cam.renderman, "dof_aspect",  text="Aspect")
        sub.prop(cam.renderman, "aperture_sides", text="Sides")
        sub.prop(cam.renderman, "aperture_angle", text="Angle")
        sub.prop(cam.renderman, "aperture_roundness", text="Roundness")
        sub.prop(cam.renderman, "aperture_density", text="Density")

        layout.prop(cam.renderman, "projection_type")
        if cam.renderman.projection_type != 'none':
            projection_node = cam.renderman.get_projection_node()
            draw_props(projection_node, projection_node.prop_names, layout)


class DATA_PT_renderman_world(ShaderPanel, Panel):
    bl_context = "world"
    bl_label = "World"
    shader_type = 'world'

    def draw(self, context):
        layout = self.layout
        world = context.scene.world

        if not world.renderman.use_renderman_node:
            layout.prop(world, "horizon_color")
            layout.operator('shading.add_renderman_nodetree').idtype = 'world'
            return
        else:
            layout.prop(world.renderman, "renderman_type", expand=True)
            if world.renderman.renderman_type == 'NONE':
                return
            lamp_node = world.renderman.get_light_node()
            if lamp_node:
                draw_props(lamp_node, lamp_node.prop_names, layout)


class DATA_PT_renderman_lamp(ShaderPanel, Panel):
    bl_context = "data"
    bl_label = "Lamp"
    shader_type = 'light'

    def draw(self, context):
        layout = self.layout

        lamp = context.lamp
        ipr_running = engine.ipr != None
        if not lamp.renderman.use_renderman_node:
            layout.prop(lamp, "type", expand=True)
            layout.operator('shading.add_renderman_nodetree').idtype = 'lamp'
            layout.operator('shading.convert_renderman_nodetrees')
            return
        else:
            if ipr_running:
                layout.label(
                    "Note: Some items cannot be edited while IPR running.")
            row = layout.row()
            row.enabled = not ipr_running
            row.prop(lamp.renderman, "renderman_type", expand=True)
            if lamp.renderman.renderman_type == 'FILTER':
                row = layout.row()
                row.enabled = not ipr_running
                row.prop(lamp.renderman, "filter_type", expand=True)
            if lamp.renderman.renderman_type == "AREA":
                row = layout.row()
                row.enabled = not ipr_running
                row.prop(lamp.renderman, "area_shape", expand=True)
                row = layout.row()
                if lamp.renderman.area_shape == "rect":
                    row.prop(lamp, 'size', text="Size X")
                    row.prop(lamp, 'size_y')
                else:
                    row.prop(lamp, 'size', text="Radius")
            #layout.prop(lamp.renderman, "shadingrate")

        #layout.prop_search(lamp.renderman, "nodetree", bpy.data, "node_groups")
        row = layout.row()
        row.enabled = not ipr_running
        row.prop(lamp.renderman, 'illuminates_by_default')


class DATA_PT_renderman_node_shader_lamp(ShaderNodePanel, Panel):
    bl_label = "Light Shader"
    bl_context = 'data'

    def draw(self, context):
        layout = self.layout
        lamp = context.lamp

        lamp_node = lamp.renderman.get_light_node()
        if lamp_node:
            if lamp.renderman.renderman_type != 'FILTER':
                layout.prop(lamp.renderman, 'light_primary_visibility')
            draw_props(lamp_node, lamp_node.prop_names, layout)


class DATA_PT_renderman_display_filters(CollectionPanel, Panel):
    bl_label = "Display Filters"
    bl_context = 'scene'

    def draw_item(self, layout, context, item):
        layout.prop(item, 'filter_type')
        layout.separator()
        filter_node = item.get_filter_node()
        draw_props(filter_node, filter_node.prop_names, layout)

    @classmethod
    def poll(cls, context):
        rd = context.scene.render
        return rd.engine == 'PRMAN_RENDER'

    def draw(self, context):
        layout = self.layout
        scene = context.scene
        rm = scene.renderman

        self._draw_collection(context, layout, rm, "Display Filters:",
                              "collection.add_remove", "scene", "display_filters",
                              "display_filters_index")


class DATA_PT_renderman_Sample_filters(CollectionPanel, Panel):
    bl_label = "Sample Filters"
    bl_context = 'scene'

    def draw_item(self, layout, context, item):
        layout.prop(item, 'filter_type')
        layout.separator()
        filter_node = item.get_filter_node()
        draw_props(filter_node, filter_node.prop_names, layout)

    @classmethod
    def poll(cls, context):
        rd = context.scene.render
        return rd.engine == 'PRMAN_RENDER'

    def draw(self, context):
        layout = self.layout
        scene = context.scene
        rm = scene.renderman

        self._draw_collection(context, layout, rm, "Sample Filters:",
                              "collection.add_remove", "scene", "sample_filters",
                              "sample_filters_index")


class DATA_PT_renderman_node_filters_lamp(CollectionPanel, Panel):
    bl_label = "Light Filters"
    bl_context = 'data'

    def draw_item(self, layout, context, item):
        layout.prop(item, 'filter_name')

    @classmethod
    def poll(cls, context):
        rd = context.scene.render
        return rd.engine == 'PRMAN_RENDER' and hasattr(context, "lamp") \
            and context.lamp is not None and hasattr(context.lamp, 'renderman') \
            and context.lamp.renderman.renderman_type != 'FILTER'

    def draw(self, context):
        layout = self.layout
        lamp = context.lamp

        self._draw_collection(context, layout, lamp.renderman, "Light Filters:",
                              "collection.add_remove", "lamp", "light_filters",
                              "light_filters_index")


class OBJECT_PT_renderman_object_geometry(Panel):
    bl_space_type = 'PROPERTIES'
    bl_region_type = 'WINDOW'
    bl_context = "object"
    bl_label = "Renderman Geometry"

    @classmethod
    def poll(cls, context):
        rd = context.scene.render
        return (context.object and rd.engine in {'PRMAN_RENDER'})

    def draw(self, context):
        layout = self.layout
        ob = context.object
        rm = ob.renderman
        anim = rm.archive_anim_settings

        col = layout.column()
        col.prop(rm, "geometry_source")

        if rm.geometry_source in ('ARCHIVE', 'DELAYED_LOAD_ARCHIVE'):
            col.prop(rm, "path_archive")

            col.prop(anim, "animated_sequence")
            if anim.animated_sequence:
                col.prop(anim, "blender_start")
                row = col.row()
                row.prop(anim, "sequence_in")
                row.prop(anim, "sequence_out")

        elif rm.geometry_source == 'PROCEDURAL_RUN_PROGRAM':
            col.prop(rm, "path_runprogram")
            col.prop(rm, "path_runprogram_args")
        elif rm.geometry_source == 'DYNAMIC_LOAD_DSO':
            col.prop(rm, "path_dso")
            col.prop(rm, "path_dso_initial_data")

        if rm.geometry_source in ('DELAYED_LOAD_ARCHIVE',
                                  'PROCEDURAL_RUN_PROGRAM',
                                  'DYNAMIC_LOAD_DSO'):
            col.prop(rm, "procedural_bounds")

            if rm.procedural_bounds == 'MANUAL':
                colf = layout.column_flow()
                colf.prop(rm, "procedural_bounds_min")
                colf.prop(rm, "procedural_bounds_max")

        if rm.geometry_source == 'BLENDER_SCENE_DATA':
            col.prop(rm, "primitive")

            colf = layout.column_flow()

            if rm.primitive in ('CONE', 'DISK'):
                colf.prop(rm, "primitive_height")
            if rm.primitive in ('SPHERE', 'CYLINDER', 'CONE', 'DISK'):
                colf.prop(rm, "primitive_radius")
            if rm.primitive == 'TORUS':
                colf.prop(rm, "primitive_majorradius")
                colf.prop(rm, "primitive_minorradius")
                colf.prop(rm, "primitive_phimin")
                colf.prop(rm, "primitive_phimax")
            if rm.primitive in ('SPHERE', 'CYLINDER', 'CONE', 'TORUS'):
                colf.prop(rm, "primitive_sweepangle")
            if rm.primitive in ('SPHERE', 'CYLINDER'):
                colf.prop(rm, "primitive_zmin")
                colf.prop(rm, "primitive_zmax")
            if rm.primitive == 'POINTS':
                colf.prop(rm, "primitive_point_type")
                colf.prop(rm, "primitive_point_width")

            # col.prop(rm, "export_archive")
            # if rm.export_archive:
            #    col.prop(rm, "export_archive_path")

        rman_archive = load_icons().get("archive_RIB")
        col = layout.column()
        col.operator("export.export_rib_archive",
                     text="Export Object as RIB Archive.", icon_value=rman_archive.icon_id)

        col = layout.column()
        # col.prop(rm, "export_coordsys")

        row = col.row()
        row.prop(rm, "motion_segments_override", text="")
        sub = row.row()
        sub.active = rm.motion_segments_override
        sub.prop(rm, "motion_segments")


class RendermanRibBoxPanel():
    bl_space_type = 'PROPERTIES'
    bl_region_type = 'WINDOW'
    bl_label = "RIB Box"
    bl_options = {'DEFAULT_CLOSED'}

    @classmethod
    def poll(cls, context):
        rd = context.scene.render
        return (rd.engine in {'PRMAN_RENDER'})

    def draw_rib_boxes(self, layout, rib_box_names, item):
        rm = item.renderman
        for rib_box in rib_box_names:
            row = layout.row()
            row.prop_search(rm, rib_box, bpy.data, "texts")
            if getattr(item.renderman, rib_box) != '':
                text_name = getattr(item.renderman, rib_box)
                rib_box_string = bpy.data.texts.get(text_name)
                for line in rib_box_string.lines:
                    row = layout.row()
                    row.label(text=line.body)


class OBJECT_PT_renderman_rib_box(RendermanRibBoxPanel, Panel):
    bl_context = "object"
    bl_label = "Object RIB boxes"

    def draw(self, context):
        self.draw_rib_boxes(self.layout, ['pre_object_rib_box', 'post_object_rib_box'],
                            context.object)


class WORLD_PT_renderman_rib_box(RendermanRibBoxPanel, Panel):
    bl_context = "world"
    bl_label = "World RIB box"

    def draw(self, context):
        self.draw_rib_boxes(self.layout, ['world_rib_box'],
                            context.world)


class SCENE_PT_renderman_rib_box(RendermanRibBoxPanel, Panel):
    bl_context = "scene"
    bl_label = "Scene RIB box"

    def draw(self, context):
        self.draw_rib_boxes(self.layout, ['frame_rib_box'],
                            context.scene)


class OBJECT_PT_renderman_object_render(CollectionPanel, Panel):
    bl_space_type = 'PROPERTIES'
    bl_region_type = 'WINDOW'
    bl_context = "object"
    bl_label = "Shading and Visibility"
    bl_options = {'DEFAULT_CLOSED'}

    @classmethod
    def poll(cls, context):
        rd = context.scene.render
        return (context.object and rd.engine in {'PRMAN_RENDER'})

    def draw_item(self, layout, context, item):
        ob = context.object
        rm = bpy.data.objects[ob.name].renderman
        ll = rm.light_linking
        index = rm.light_linking_index

        col = layout.column()
        col.prop(item, "group")
        col.prop(item, "mode")

    def draw(self, context):
        layout = self.layout
        ob = context.object
        rm = ob.renderman

        col = layout.column()
        row = col.row()
        row.prop(rm, "visibility_camera", text="Camera")
        row.prop(rm, "visibility_trace_indirect", text="Indirect")
        row = col.row()
        row.prop(rm, "visibility_trace_transmission", text="Transmission")
        row.prop(rm, "matte")

        col.separator()

        col.separator()

        row = col.row()
        row.prop(rm, 'shading_override')

        colgroup = layout.column()
        colgroup.enabled = rm.shading_override
        row = colgroup.row()
        row.prop(rm, "shadingrate")
        row = colgroup.row()
        row.prop(rm, "geometric_approx_motion")
        row = colgroup.row()
        row.prop(rm, "geometric_approx_focus")


class OBJECT_PT_renderman_object_raytracing(CollectionPanel, Panel):
    bl_space_type = 'PROPERTIES'
    bl_region_type = 'WINDOW'
    bl_context = "object"
    bl_label = "Ray Tracing"
    bl_options = {'DEFAULT_CLOSED'}

    @classmethod
    def poll(cls, context):
        rd = context.scene.render
        return (context.object and rd.engine in {'PRMAN_RENDER'})

    def draw_item(self, layout, context, item):
        col = layout.column()
        col.prop(item, "group")
        col.prop(item, "mode")

    def draw(self, context):
        layout = self.layout
        ob = context.object
        rm = ob.renderman

        layout.prop(
            rm, "raytrace_override", text="Override Default Ray Tracing")

        col = layout.column()
        col.active = rm.raytrace_override
        row = col.row()
        row.prop(rm, "raytrace_pixel_variance")
        row = col.row()
        row.prop(rm, "raytrace_maxdiffusedepth", text="Max Diffuse Depth")
        row = col.row()
        row.prop(rm, "raytrace_maxspeculardepth", text="Max Specular Depth")
        row = col.row()
        row.prop(rm, "raytrace_tracedisplacements", text="Trace Displacements")
        row = col.row()
        row.prop(rm, "raytrace_autobias", text="Ray Origin Auto Bias")
        row = col.row()
        row.prop(rm, "raytrace_bias", text="Ray Origin Bias Amount")
        row.active = not rm.raytrace_autobias
        row = col.row()
        row.prop(rm, "raytrace_samplemotion", text="Sample Motion Blur")
        row = col.row()
        row.prop(rm, "raytrace_decimationrate", text="Decimation Rate")
        row = col.row()
        row.prop(
            rm, "raytrace_intersectpriority", text="Intersection Priority")


class RENDER_PT_layer_custom_aovs(CollectionPanel, Panel):
    bl_label = "Passes"
    bl_context = "render_layer"
    bl_space_type = 'PROPERTIES'
    bl_region_type = 'WINDOW'

    @classmethod
    def poll(cls, context):
        rd = context.scene.render
        return rd.engine in {'PRMAN_RENDER'}

    def draw_item(self, layout, context, item):
        scene = context.scene
        rm = scene.renderman
        #ll = rm.light_linking
        #row = layout.row()
        #row.prop(item, "layers")
        col = layout.column()
        col.prop(item, "aov_name")
        if item.aov_name == "custom_lpe":
            col.prop(item, "name")
            col.prop(item, "custom_lpe_string")

        col = layout.column()
        icon = 'DISCLOSURE_TRI_DOWN' if item.show_advanced \
            else 'DISCLOSURE_TRI_RIGHT'

        row = col.row()
        row.prop(item, "show_advanced", icon=icon, text="Advanced",
                 icon_only=True, emboss=False)
        if item.show_advanced:
            col.label("Exposure Settings")
            col.prop(item, "exposure_gain")
            col.prop(item, "exposure_gamma")

            col = layout.column()
            col.label("Remap Settings")
            row = col.row(align=True)
            row.prop(item, "remap_a", text="A")
            row.prop(item, "remap_b", text="B")
            row.prop(item, "remap_c", text="C")
            layout.separator()
            row = col.row()
            row.label(text="Quantize Settings:")
            row = col.row(align=True)
            row.prop(item, "quantize_zero")
            row.prop(item, "quantize_one")
            row.prop(item, "quantize_min")
            row.prop(item, "quantize_max")
            row = col.row()
            row.prop(item, "aov_pixelfilter")
            row = col.row()
            if item.aov_pixelfilter != 'default':
                row.prop(item, "aov_pixelfilter_x", text="Size X")
                row.prop(item, "aov_pixelfilter_y", text="Size Y")
            layout.separator()
            row = col.row()
            row.prop(item,  "stats_type")
            layout.separator()

    def draw(self, context):
        layout = self.layout
        scene = context.scene
        rm = scene.renderman
        rm_rl = None
        active_layer = scene.render.layers.active
        for l in rm.render_layers:
            if l.render_layer == active_layer.name:
                rm_rl = l
                break
        if rm_rl is None:
            layout.operator('renderman.add_renderman_aovs')
            split = layout.split()
            col = split.column()
            rl = active_layer
            col.prop(rl, "use_pass_combined")
            col.prop(rl, "use_pass_z")
            col.prop(rl, "use_pass_normal")
            col.prop(rl, "use_pass_vector")
            col.prop(rl, "use_pass_uv")
            col.prop(rl, "use_pass_object_index")
            #col.prop(rl, "use_pass_shadow")
            #col.prop(rl, "use_pass_reflection")

            col = split.column()
            col.label(text="Diffuse:")
            row = col.row(align=True)
            row.prop(rl, "use_pass_diffuse_direct", text="Direct", toggle=True)
            row.prop(rl, "use_pass_diffuse_indirect",
                     text="Indirect", toggle=True)
            row.prop(rl, "use_pass_diffuse_color", text="Albedo", toggle=True)
            col.label(text="Specular:")
            row = col.row(align=True)
            row.prop(rl, "use_pass_glossy_direct", text="Direct", toggle=True)
            row.prop(rl, "use_pass_glossy_indirect",
                     text="Indirect", toggle=True)

            col.prop(rl, "use_pass_subsurface_indirect", text="Subsurface")
            col.prop(rl, "use_pass_refraction", text="Refraction")
            col.prop(rl, "use_pass_emit", text="Emission")

            # layout.separator()
            # row = layout.row()
            # row.label('Holdouts')
            # rm = scene.renderman.holdout_settings
            # layout.prop(rm, 'do_collector_shadow')
            # layout.prop(rm, 'do_collector_reflection')
            # layout.prop(rm, 'do_collector_refraction')
            # layout.prop(rm, 'do_collector_indirectdiffuse')
            # layout.prop(rm, 'do_collector_subsurface')

            col.prop(rl, "use_pass_ambient_occlusion")
        else:
            layout.context_pointer_set("pass_list", rm_rl)
            self._draw_collection(context, layout, rm_rl, "AOVs",
                                  "collection.add_remove", "pass_list",
                                  "custom_aovs", "custom_aov_index")


class PARTICLE_PT_renderman_particle(ParticleButtonsPanel, Panel):
    bl_space_type = 'PROPERTIES'
    bl_region_type = 'WINDOW'
    bl_context = "particle"
    bl_label = "Render"
    COMPAT_ENGINES = {'PRMAN_RENDER'}

    def draw(self, context):
        layout = self.layout

        # XXX todo: handle strands properly

        psys = context.particle_system
        rm = psys.settings.renderman

        col = layout.column()

        if psys.settings.type == 'EMITTER':
            col.row().prop(rm, "particle_type", expand=True)
            if rm.particle_type == 'OBJECT':
                col.prop_search(rm, "particle_instance_object", bpy.data,
                                "objects", text="")
                col.prop(rm, 'use_object_material')
            elif rm.particle_type == 'GROUP':
                col.prop_search(rm, "particle_instance_object", bpy.data,
                                "groups", text="")

            if rm.particle_type == 'OBJECT' and rm.use_object_material:
                pass
            else:
                col.prop(psys.settings, "material_slot")
            col.row().prop(rm, "constant_width", text="Override Width")
            col.row().prop(rm, "width")

        else:
            col.prop(psys.settings, "material_slot")

        # XXX: if rm.type in ('sphere', 'disc', 'patch'):
        # implement patchaspectratio and patchrotation

        split = layout.split()
        col = split.column()

        if psys.settings.type == 'HAIR':
            row = col.row()
            row.prop(psys.settings.cycles, "root_width", 'Root Width')
            row.prop(psys.settings.cycles, "tip_width", 'Tip Width')
            row = col.row()
            row.prop(psys.settings.cycles, "radius_scale", 'Width Multiplier')

            col.prop(rm, 'export_scalp_st')
            col.prop(rm, 'round_hair')


class PARTICLE_PT_renderman_prim_vars(CollectionPanel, Panel):
    bl_context = "particle"
    bl_label = "Primitive Variables"

    def draw_item(self, layout, context, item):
        ob = context.object
        layout.prop(item, "name")

        row = layout.row()
        row.prop(item, "data_source", text="Source")

    @classmethod
    def poll(cls, context):
        rd = context.scene.render
        if not context.particle_system:
            return False
        return rd.engine == 'PRMAN_RENDER'

    def draw(self, context):
        layout = self.layout
        psys = context.particle_system
        rm = psys.settings.renderman

        self._draw_collection(context, layout, rm, "Primitive Variables:",
                              "collection.add_remove",
                              "particle_system.settings",
                              "prim_vars", "prim_vars_index")

        layout.prop(rm, "export_default_size")

# headers to draw the interactive start/stop buttons


class DrawRenderHeaderInfo(bpy.types.Header):
    bl_space_type = "INFO"

    def draw(self, context):
        if context.scene.render.engine != "PRMAN_RENDER":
            return
        layout = self.layout
        icons = load_icons()

        row = layout.row(align=True)
        rman_render = icons.get("render")
        row.operator("render.render", text="Render",
                     icon_value=rman_render.icon_id)
        rman_batch = icons.get("batch_render")
        if context.scene.renderman.enable_external_rendering:
            row.operator("renderman.external_render",
                         text="External Render", icon_value=rman_batch.icon_id)

        if engine.ipr:

            rman_batch_cancel = icons.get("stop_ipr")
            row.operator('lighting.start_interactive',
                         text="Stop IPR", icon_value=rman_batch_cancel.icon_id)

        else:

            rman_rerender_controls = icons.get("start_ipr")
            row.operator('lighting.start_interactive', text="Start IPR",
                         icon_value=rman_rerender_controls.icon_id)


class DrawRenderHeaderImage(bpy.types.Header):
    bl_space_type = "IMAGE_EDITOR"

    def draw(self, context):
        if context.scene.render.engine != "PRMAN_RENDER":
            return
        layout = self.layout
        icons = load_icons()

        row = layout.row(align=True)
        rman_render = icons.get("render")
        row.operator("render.render", text="Render",
                     icon_value=rman_render.icon_id)

        if engine.ipr:

            rman_batch_cancel = icons.get("stop_ipr")
            row.operator('lighting.start_interactive',
                         text="Stop IPR", icon_value=rman_batch_cancel.icon_id)

        else:

            rman_rerender_controls = icons.get("start_ipr")
            row.operator('lighting.start_interactive', text="Start IPR",
                         icon_value=rman_rerender_controls.icon_id)


def PRMan_menu_func(self, context):
    if context.scene.render.engine != "PRMAN_RENDER":
        return
    self.layout.separator()
    if engine.ipr:
        self.layout.operator('lighting.start_interactive',
                             text="PRMan Stop Interactive Rendering")
    else:
        self.layout.operator('lighting.start_interactive',
                             text="PRMan Start Interactive Rendering")


#################
#       Tab     #
#################
class Renderman_Light_Panel(CollectionPanel, Panel):
    #bl_idname = "renderman_light_panel"
    bl_label = "RenderMan Light Groups"
    bl_context = "scene"
    bl_space_type = 'PROPERTIES'
    bl_region_type = 'WINDOW'  # bl_category = "Renderman"

    @classmethod
    def poll(cls, context):
        rd = context.scene.render
        return rd.engine == 'PRMAN_RENDER'

    def draw(self, context):
        layout = self.layout
        scene = context.scene
        rm = scene.renderman
        # if len(rm.light_groups) == 0:
        #    light_group = rm.object_groups.add()
        #    light_group.name = 'All'
        self._draw_collection(context, layout, rm, "",
                              "collection.add_remove",
                              "scene.renderman",
                              "light_groups", "light_groups_index", default_name=str(len(rm.light_groups)))

    def draw_item(self, layout, context, item):
        scene = context.scene
        rm = scene.renderman
        light_group = rm.light_groups[rm.light_groups_index]
        # row.template_list("RENDERMAN_GROUP_UL_List", "Renderman_light_group_list",
        #                    light_group, "members", light_group, 'members_index',
        #                    rows=9, maxrows=100, type='GRID', columns=9)

        row = layout.row()
        add = row.operator('renderman.add_to_group', 'Add Selected to Group')
        add.item_type = 'light'
        add.group_index = rm.light_groups_index

        #row = layout.row()
        remove = row.operator('renderman.remove_from_group',
                              'Remove Selected from Group')
        remove.item_type = 'light'
        remove.group_index = rm.light_groups_index

        light_names = [member.name for member in light_group.members]
        if light_group.name == 'All':
            light_names = [
                lamp.name for lamp in context.scene.objects if lamp.type == 'LAMP']

        if len(light_names) > 0:
            box = layout.box()
            row = box.row()
            columns = box.column_flow(columns=8)
            columns.label('Name')
            columns.label('Solo')
            columns.label('Mute')
            columns.label('Intensity')
            columns.label('Exposure')
            columns.label('Color')
            columns.label('Temperature')

            for light_name in light_names:
                if light_name not in scene.objects:
                    continue
                lamp = scene.objects[light_name].data
                lamp_rm = lamp.renderman
                if lamp_rm.renderman_type =='FILTER':
                    continue
                row = box.row()
                columns = box.column_flow(columns=8)
                columns.label(light_name)
                columns.prop(lamp_rm, 'solo', text='')
                columns.prop(lamp_rm, 'mute', text='')
                light_shader = lamp.renderman.get_light_node()
                if light_shader:

                    columns.prop(light_shader, 'intensity', text='')
                    columns.prop(light_shader, 'exposure', text='')
                    if light_shader.bl_label == 'PxrEnvDayLight':
                        #columns.label('sun tint')
                        columns.prop(light_shader, 'skyTint', text='')
                        column.label('')
                    else:
                        columns.prop(light_shader, 'lightColor', text='')
                        row = columns.row()
                        row.prop(light_shader, 'enableTemperature', text='')
                        row.prop(light_shader, 'temperature', text='')
                else:
                    columns.label('')
                    columns.label('')
                    columns.prop(lamp, 'energy', text='')
                    columns.prop(lamp, 'color', text='')
                    columns.label('')


class RENDERMAN_LL_LIGHT_list(bpy.types.UIList):

    def draw_item(self, context, layout, data, item, icon, active_data, active_propname, index):
        rm = context.scene.renderman
        icon = 'NONE'
        ll_prefix = "lg_%s>%s" % (rm.ll_light_type, item.name)
        label = item.name
        for ll in rm.ll.keys():
            if ll_prefix in ll:
                icon = 'TRIA_RIGHT'
                break

        layout.alignment = 'CENTER'
        layout.label(label, icon=icon)


class RENDERMAN_LL_OBJECT_list(bpy.types.UIList):

    def draw_item(self, context, layout, data, item, icon, active_data, active_propname, index):
        rm = context.scene.renderman
        icon = 'NONE'
        light_type = rm.ll_light_type
        lg = bpy.data.lamps if light_type == "light" else rm.light_groups
        ll_prefix = "lg_%s>%s>obj_%s>%s" % (
            light_type, lg[rm.ll_light_index].name, rm.ll_object_type, item.name)

        label = item.name
        if ll_prefix in rm.ll.keys():
            ll = rm.ll[ll_prefix]
            if ll.illuminate == 'DEFAULT':
                icon = 'DISCLOSURE_TRI_RIGHT'
            elif ll.illuminate == 'ON':
                icon = 'DISCLOSURE_TRI_UP'
            else:
                icon = 'DISCLOSURE_TRI_DOWN'

        layout.alignment = 'CENTER'
        layout.label(label, icon=icon)


class Renderman_Light_Link_Panel(CollectionPanel, Panel):
    #bl_idname = "renderman_light_panel"
    bl_label = "RenderMan Light Linking"
    bl_context = "scene"
    bl_space_type = 'PROPERTIES'
    bl_region_type = 'WINDOW'  # bl_category = "Renderman"

    @classmethod
    def poll(cls, context):
        rd = context.scene.render
        return rd.engine == 'PRMAN_RENDER'

    def draw(self, context):
        layout = self.layout
        scene = context.scene
        rm = scene.renderman
        row = layout.row()

        flow = row.column_flow(columns=3)
        # first colomn select Light
        flow.prop(rm, 'll_light_type')
        flow.prop(rm, 'll_object_type')
        flow.label('')

        # second row the selectors
        row = layout.row()
        flow = row.column_flow(columns=3)
        if rm.ll_light_type == 'light':
            flow.template_list("RENDERMAN_LL_LIGHT_list", "Renderman_light_link_list",
                               bpy.data, "lamps", rm, 'll_light_index')
        else:
            flow.template_list("RENDERMAN_LL_LIGHT_list", "Renderman_light_link_list",
                               rm, "light_groups", rm, 'll_light_index')

        if rm.ll_object_type == 'object':
            flow.template_list("RENDERMAN_LL_OBJECT_list", "Renderman_light_link_list",
                               bpy.data, "objects", rm, 'll_object_index')
        else:
            flow.template_list("RENDERMAN_LL_OBJECT_list", "Renderman_light_link_list",
                               rm, "object_groups", rm, 'll_object_index')

        if rm.ll_light_index == -1 or rm.ll_object_index == -1:
            flow.label("Select light and object")
        else:
            from_name = bpy.data.lamps[rm.ll_light_index] if rm.ll_light_type == 'light' \
                else rm.light_groups[rm.ll_light_index]
            to_name = bpy.data.objects[rm.ll_object_index] if rm.ll_object_type == 'object' \
                else rm.object_groups[rm.ll_object_index]
            ll_name = "lg_%s>%s>obj_%s>%s" % (rm.ll_light_type, from_name.name,
                                              rm.ll_object_type, to_name.name)

            col = flow.column()
            if ll_name in rm.ll:
                col.prop(rm.ll[ll_name], 'illuminate')
                rem = col.operator(
                    'renderman.add_rem_light_link', 'Remove Light Link')
                rem.ll_name = ll_name
                rem.add_remove = "remove"
            else:
                add = col.operator(
                    'renderman.add_rem_light_link', 'Add Light Link')
                add.ll_name = ll_name
                add.add_remove = 'add'


class RENDERMAN_GROUP_UL_List(bpy.types.UIList):

    def draw_item(self, context, layout, data, item, icon, active_data, active_propname, index):

        # We could write some code to decide which icon to use here...
        custom_icon = 'OBJECT_DATAMODE'
        # Make sure your code supports all 3 layout types
        layout.alignment = 'CENTER'
        layout.label(item.name, icon=custom_icon)


class Renderman_Object_Panel(CollectionPanel, Panel):
    bl_idname = "renderman_object_groups_panel"
    bl_label = "RenderMan Object Groups"
    bl_context = "scene"
    bl_space_type = 'PROPERTIES'
    bl_region_type = 'WINDOW'  # bl_category = "Renderman"

    @classmethod
    def poll(cls, context):
        rd = context.scene.render
        return rd.engine == 'PRMAN_RENDER'

    def draw(self, context):
        layout = self.layout
        scene = context.scene
        rm = scene.renderman
        # if len(rm.object_groups) == 0:
        #    collector_group = rm.object_groups.add()
        #    collector_group.name = 'collector'

        self._draw_collection(context, layout, rm, "",
                              "collection.add_remove",
                              "scene.renderman",
                              "object_groups", "object_groups_index",
                              default_name=str(len(rm.object_groups)))

    def draw_item(self, layout, context, item):
        row = layout.row()
        scene = context.scene
        rm = scene.renderman
        group = rm.object_groups[rm.object_groups_index]

        row = layout.row()
        row.operator('renderman.add_to_group',
                     'Add Selected to Group').group_index = rm.object_groups_index
        row.operator('renderman.remove_from_group',
                     'Remove Selected from Group').group_index = rm.object_groups_index

        row = layout.row()
        row.template_list("RENDERMAN_GROUP_UL_List", "Renderman_group_list",
                          group, "members", group, 'members_index',
                          item_dyntip_propname='name',
                          type='GRID', columns=9)


class Renderman_UI_Panel(bpy.types.Panel):
    bl_idname = "renderman_ui_panel"
    bl_label = "Renderman "
    bl_space_type = "VIEW_3D"
    bl_region_type = "TOOLS"
    bl_category = "Renderman"

    @classmethod
    def poll(cls, context):
        rd = context.scene.render
        return rd.engine == 'PRMAN_RENDER'

    def draw(self, context):
        icons = load_icons()
        layout = self.layout
        scene = context.scene
        rm = scene.renderman

        # save Scene
        #layout.operator("wm.save_mainfile", text="Save Scene", icon='FILE_TICK')

        # layout.separator()

        if context.scene.render.engine != "PRMAN_RENDER":
            return

        # Render
        row = layout.row(align=True)
        rman_render = icons.get("render")
        row.operator("render.render", text="Render",
                     icon_value=rman_render.icon_id)

        row.prop(context.scene, "rm_render", text="",
                 icon='TRIA_UP' if context.scene.rm_render else 'TRIA_DOWN')

        if context.scene.rm_render:
            scene = context.scene
            rd = scene.render

            box = layout.box()
            row = box.row(align=True)

            # Display Driver
            row.prop(rm, "render_into")

            # presets
            row = box.row(align=True)
            row.label("Sampling Preset:")
            row.menu("presets", text=bpy.types.presets.bl_label)
            row.operator("render.renderman_preset_add", text="", icon='ZOOMIN')
            row.operator("render.renderman_preset_add", text="",
                         icon='ZOOMOUT').remove_active = True

            # denoise and selected row
            row = box.row(align=True)
            row.prop(rm, "do_denoise", text="Denoise")
            row.prop(rm, "render_selected_objects_only",
                     text="Render Selected")

            # animation
            row = box.row(align=True)
            rman_batch = icons.get("batch_render")
            row.operator("render.render", text="Render Animation",
                         icon_value=rman_batch.icon_id).animation = True
            # row = box.row(align=True)
            # rman_batch = icons.get("batch_render")
            # row.operator("render.render",text="Batch Render",icon_value=rman_batch.icon_id).animation=True

            # #Resolution
            # row = box.row(align=True)
            # sub = row.column(align=True)
            # sub.label(text="Resolution:")
            # sub.prop(rd, "resolution_x", text="X")
            # sub.prop(rd, "resolution_y", text="Y")
            # sub.prop(rd, "resolution_percentage", text="")

            # # layout.prop(rm, "display_driver")
            # #Sampling
            # row = box.row(align=True)
            # row.label(text="Sampling:")
            # row = box.row(align=True)
            # col = row.column()
            # col.prop(rm, "pixel_variance")
            # row = col.row(align=True)
            # row.prop(rm, "min_samples", text="Min Samples")
            # row.prop(rm, "max_samples", text="Max Samples")
            # row = col.row(align=True)
            # row.prop(rm, "max_specular_depth", text="Specular Depth")
            # row.prop(rm, "max_diffuse_depth", text="Diffuse Depth")

        # IPR
        if engine.ipr:
            # Stop IPR
            row = layout.row(align=True)
            rman_batch_cancel = icons.get("stop_ipr")
            row.operator('lighting.start_interactive',
                         text="Stop IPR", icon_value=rman_batch_cancel.icon_id)
            row.prop(context.scene, "rm_ipr", text="",
                     icon='DISCLOSURE_TRI_UP' if context.scene.rm_ipr else 'DISCLOSURE_TRI_DOWN')
            if context.scene.rm_ipr:

                scene = context.scene
                rm = scene.renderman

                box = layout.box()
                row = box.row(align=True)

                col = row.column()
                col.prop(rm, "preview_pixel_variance")
                row = col.row(align=True)
                row.prop(rm, "preview_min_samples", text="Min Samples")
                row.prop(rm, "preview_max_samples", text="Max Samples")
                row = col.row(align=True)
                row.prop(rm, "preview_max_specular_depth",
                         text="Specular Depth")
                row.prop(rm, "preview_max_diffuse_depth", text="Diffuse Depth")
                row = col.row(align=True)

        else:
            # Start IPR
            row = layout.row(align=True)
            rman_rerender_controls = icons.get("start_ipr")
            row.operator('lighting.start_interactive', text="Start IPR",
                         icon_value=rman_rerender_controls.icon_id)

            row.prop(context.scene, "rm_ipr", text="",
                     icon='DISCLOSURE_TRI_UP' if context.scene.rm_ipr else 'DISCLOSURE_TRI_DOWN')

            if context.scene.rm_ipr:

                scene = context.scene
                rm = scene.renderman

                # STart IT
                rman_it = icons.get("start_it")
                layout.operator("rman.start_it", text="Start IT",
                                icon_value=rman_it.icon_id)

                # Interactive and Preview Sampling
                box = layout.box()
                row = box.row(align=True)

                col = row.column()
                col.prop(rm, "preview_pixel_variance")
                row = col.row(align=True)
                row.prop(rm, "preview_min_samples", text="Min Samples")
                row.prop(rm, "preview_max_samples", text="Max Samples")
                row = col.row(align=True)
                row.prop(rm, "preview_max_specular_depth",
                         text="Specular Depth")
                row.prop(rm, "preview_max_diffuse_depth", text="Diffuse Depth")
                row = col.row(align=True)

        row = layout.row(align=True)
        rman_batch = icons.get("batch_render")

        if context.scene.renderman.enable_external_rendering:
            row.operator("renderman.external_render",
                         text="External Render", icon_value=rman_batch.icon_id)

            row.prop(context.scene, "rm_render_external", text="",
                     icon='DISCLOSURE_TRI_UP' if context.scene.rm_render_external else 'DISCLOSURE_TRI_DOWN')
            if context.scene.rm_render_external:
                scene = context.scene
                rd = scene.render

                box = layout.box()
                row = box.row(align=True)

                # Display Driver
                row.prop(rm, "display_driver", text='Render into')

                # animation
                row = box.row(align=True)
                row.prop(rm, "external_animation")

                row = box.row(align=True)
                row.enabled = rm.external_animation
                row.prop(scene, "frame_start", text="Start")
                row.prop(scene, "frame_end", text="End")

                # presets
                row = box.row(align=True)
                row.label("Sampling Preset:")
                row.menu("presets")

                # denoise and selected row
                row = box.row(align=True)
                row.prop(rm, "external_denoise", text="Denoise")
                col = row.column()
                col.enabled = rm.external_denoise and rm.external_animation
                col.prop(rm, "crossframe_denoise", text="Crossframe Denoise")

                row = box.row(align=True)
                row.prop(rm, "render_selected_objects_only",
                         text="Render Selected")

                # spool render
                row = box.row(align=True)
                row.prop(rm, "external_action", text='')
                col = row.column()
                col.enabled = rm.external_action == 'spool'
                col.prop(rm, "queuing_system", text='')

        layout.separator()

        # Create Camera
        row = layout.row(align=True)
        row.operator("object.add_prm_camera",
                     text="Add Camera", icon='CAMERA_DATA')

        row.prop(context.scene, "prm_cam", text="",
                 icon='DISCLOSURE_TRI_UP' if context.scene.prm_cam else 'DISCLOSURE_TRI_DOWN')

        if context.scene.prm_cam:
            ob = bpy.context.object
            box = layout.box()
            row = box.row(align=True)
            row.menu("object.camera_list_menu",
                     text="Camera List", icon='CAMERA_DATA')

            if ob.type == 'CAMERA':

                row = box.row(align=True)
                row.prop(ob, "name", text="", icon='LAMP_HEMI')
                row.prop(ob, "hide", text="")
                row.prop(ob, "hide_render",
                         icon='RESTRICT_RENDER_OFF', text="")
                row.operator("object.delete_cameras",
                             text="", icon='PANEL_CLOSE')

                row = box.row(align=True)
                row.scale_x = 2
                row.operator("view3d.object_as_camera", text="", icon='CURSOR')

                row.scale_x = 2
                row.operator("view3d.viewnumpad", text="",
                             icon='VISIBLE_IPO_ON').type = 'CAMERA'

                if context.space_data.lock_camera == False:
                    row.scale_x = 2
                    row.operator("wm.context_toggle", text="",
                                 icon='UNLOCKED').data_path = "space_data.lock_camera"
                elif context.space_data.lock_camera == True:
                    row.scale_x = 2
                    row.operator("wm.context_toggle", text="",
                                 icon='LOCKED').data_path = "space_data.lock_camera"

                row.scale_x = 2
                row.operator("view3d.camera_to_view",
                             text="", icon='MAN_TRANS')

                row = box.row(align=True)
                row.label("Depth Of Field :")

                row = box.row(align=True)
                row.prop(context.object.data, "dof_object", text="")
                row.prop(context.object.data.cycles, "aperture_type", text="")

                row = box.row(align=True)
                row.prop(context.object.data, "dof_distance", text="Distance")

            else:
                row = layout.row(align=True)
                row.label("No Camera Selected")

        layout.separator()

        # Create Env Light
        row = layout.row(align=True)
        rman_RMSEnvLight = icons.get("envlight")
        row.operator("object.mr_add_hemi", text="Add EnvLight",
                     icon_value=rman_RMSEnvLight.icon_id)

        lamps = [obj for obj in bpy.context.scene.objects if obj.type == "LAMP"]

        lamp_hemi = False
        lamp_area = False
        lamp_point = False
        lamp_spot = False
        lamp_sun = False

        if len(lamps):
            for lamp in lamps:
                if lamp.data.type == 'HEMI':
                    lamp_hemi = True

                if lamp.data.type == 'AREA':
                    lamp_area = True

                if lamp.data.type == 'POINT':
                    lamp_point = True

                if lamp.data.type == 'SPOT':
                    lamp_spot = True

                if lamp.data.type == 'SUN':
                    lamp_sun = True

        if lamp_hemi:

            row.prop(context.scene, "rm_env", text="",
                     icon='DISCLOSURE_TRI_UP' if context.scene.rm_env else 'DISCLOSURE_TRI_DOWN')

            if context.scene.rm_env:
                ob = bpy.context.object
                box = layout.box()
                row = box.row(align=True)
                row.menu("object.hemi_list_menu",
                         text="EnvLight List", icon='LAMP_HEMI')

                if ob.type == 'LAMP' and ob.data.type == 'HEMI':

                    row = box.row(align=True)
                    row.prop(ob, "name", text="", icon='LAMP_HEMI')
                    row.prop(ob, "hide", text="")
                    row.prop(ob, "hide_render",
                             icon='RESTRICT_RENDER_OFF', text="")
                    row.operator("object.delete_lights",
                                 text="", icon='PANEL_CLOSE')
                    row = box.row(align=True)
                    row.prop(ob, "rotation_euler", index=2, text="Rotation")

                else:
                    row = layout.row(align=True)
                    row.label("No EnvLight Selected")

        # Create Area Light

        row = layout.row(align=True)
        rman_RMSAreaLight = icons.get("arealight")
        row.operator("object.mr_add_area", text="Add AreaLight",
                     icon_value=rman_RMSAreaLight.icon_id)

        lamps = [obj for obj in bpy.context.scene.objects if obj.type == "LAMP"]

        lamp_hemi = False
        lamp_area = False
        lamp_point = False
        lamp_spot = False
        lamp_sun = False

        if len(lamps):
            for lamp in lamps:
                if lamp.data.type == 'HEMI':
                    lamp_hemi = True

                if lamp.data.type == 'AREA':
                    lamp_area = True

                if lamp.data.type == 'POINT':
                    lamp_point = True

                if lamp.data.type == 'SPOT':
                    lamp_spot = True

                if lamp.data.type == 'SUN':
                    lamp_sun = True

        if lamp_area:

            row.prop(context.scene, "rm_area", text="",
                     icon='DISCLOSURE_TRI_UP' if context.scene.rm_area else 'DISCLOSURE_TRI_DOWN')

            if context.scene.rm_area:
                ob = bpy.context.object
                box = layout.box()
                row = box.row(align=True)
                row.menu("object.area_list_menu",
                         text="AreaLight List", icon='LAMP_AREA')

                if ob.type == 'LAMP' and ob.data.type == 'AREA':

                    row = box.row(align=True)
                    row.prop(ob, "name", text="", icon='LAMP_AREA')
                    row.prop(ob, "hide", text="")
                    row.prop(ob, "hide_render",
                             icon='RESTRICT_RENDER_OFF', text="")
                    row.operator("object.delete_lights",
                                 text="", icon='PANEL_CLOSE')

                else:
                    row = layout.row(align=True)
                    row.label("No AreaLight Selected")

        # Daylight

        row = layout.row(align=True)
        rman_PxrStdEnvDayLight = icons.get("daylight")
        row.operator("object.mr_add_sky", text="Add Daylight",
                     icon_value=rman_PxrStdEnvDayLight.icon_id)

        lamps = [obj for obj in bpy.context.scene.objects if obj.type == "LAMP"]

        lamp_hemi = False
        lamp_area = False
        lamp_point = False
        lamp_spot = False
        lamp_sun = False

        if len(lamps):
            for lamp in lamps:
                if lamp.data.type == 'SUN':
                    lamp_sun = True

                if lamp.data.type == 'HEMI':
                    lamp_hemi = True

                if lamp.data.type == 'AREA':
                    lamp_area = True

                if lamp.data.type == 'POINT':
                    lamp_point = True

                if lamp.data.type == 'SPOT':
                    lamp_spot = True

        if lamp_sun:

            row.prop(context.scene, "rm_daylight", text="",
                     icon='DISCLOSURE_TRI_UP' if context.scene.rm_daylight else 'DISCLOSURE_TRI_DOWN')

            if context.scene.rm_daylight:
                ob = bpy.context.object
                box = layout.box()
                row = box.row(align=True)
                row.menu("object.daylight_list_menu",
                         text="DayLight List", icon='LAMP_SUN')

                if ob.type == 'LAMP' and ob.data.type == 'SUN':

                    row = box.row(align=True)
                    row.prop(ob, "name", text="", icon='LAMP_SUN')
                    row.prop(ob, "hide", text="")
                    row.prop(ob, "hide_render",
                             icon='RESTRICT_RENDER_OFF', text="")
                    row.operator("object.delete_lights",
                                 text="", icon='PANEL_CLOSE')

                else:
                    row = layout.row(align=True)
                    row.label("No DayLight Selected")

        # Dynamic Binding Editor

        # Create Holdout

        # Open Linking Panel
        #row = layout.row(align=True)
        # row.operator("renderman.lighting_panel")

        selected_objects = []
        if context.selected_objects:
            for obj in context.selected_objects:
                if obj.type not in ['CAMERA', 'LAMP', 'SPEAKER']:
                    selected_objects.append(obj)

        if selected_objects:
            layout.separator()
            layout.label("Seleced Objects:")
            box = layout.box()

            # Create PxrLM Material
            render_PxrDisney = icons.get("pxrdisney")
            box.operator_menu_enum(
                "object.add_bxdf", 'bxdf_name', text="Add New Material", icon='MATERIAL')

            # Make Selected Geo Emissive∂
            rman_RMSGeoAreaLight = icons.get("geoarealight")
            box.operator("object.addgeoarealight", text="Make Emissive",
                         icon_value=rman_RMSGeoAreaLight.icon_id)

            # Add Subdiv Sheme
            rman_subdiv = icons.get("add_subdiv_sheme")
            box.operator("object.add_subdiv_sheme",
                         text="Make Subdiv", icon_value=rman_subdiv.icon_id)

            # Add/Create RIB Box /
            # Create Archive node
            rman_archive = icons.get("archive_RIB")
            box.operator("export.export_rib_archive",
                         icon_value=rman_archive.icon_id)

        # Create Geo LightBlocker

        # Update Archive !! Not needed with current system.

        # Open Last RIB
#        rman_open_last_rib = icons.get("open_last_rib")
#        layout.prop(rm, "path_rib_output",icon_value=rman_open_last_rib.icon_id)

        # Inspect RIB Selection

        # Shared Geometry Attribute

        # Add/Atach Coordsys

        # Open Tmake Window  ?? Run Tmake on everything.

        # Create OpenVDB Visualizer
        layout.separator()
        # Renderman Doc
        rman_help = icons.get("help")
        layout.operator("wm.url_open", text="Renderman Docs",
                        icon_value=rman_help.icon_id).url = "https://github.com/bsavery/PRMan-for-Blender/wiki/Documentation-Home"
        rman_info = icons.get("info")
        layout.operator("wm.url_open", text="About Renderman",
                        icon_value=rman_info.icon_id).url = "http://renderman.pixar.com/view/non-commercial-renderman"

        # Reload the addon
        #rman_reload = icons.get("reload_plugin")
        #layout.operator("renderman.restartaddon", icon_value=rman_reload.icon_id)

        # Enable the menu item to display the examples menu in the Renderman
        # Pannel.
        layout.separator()
        layout.menu("examples", icon_value=rman_help.icon_id)


def register():
    bpy.utils.register_class(RENDERMAN_GROUP_UL_List)
    bpy.utils.register_class(RENDERMAN_LL_LIGHT_list)
    bpy.utils.register_class(RENDERMAN_LL_OBJECT_list)
    # bpy.utils.register_class(RENDERMAN_OUTPUT_list)
    # bpy.utils.register_class(RENDERMAN_CHANNEL_list)
    bpy.types.INFO_MT_render.append(PRMan_menu_func)


def unregister():
    bpy.utils.unregister_class(RENDERMAN_GROUP_UL_List)
    bpy.utils.unregister_class(RENDERMAN_LL_LIGHT_list)
    bpy.utils.unregister_class(RENDERMAN_LL_OBJECT_list)
    # bpy.utils.register_class(RENDERMAN_OUTPUT_list)
    # bpy.utils.register_class(RENDERMAN_CHANNEL_list)
    bpy.types.INFO_MT_render.remove(PRMan_menu_func)<|MERGE_RESOLUTION|>--- conflicted
+++ resolved
@@ -371,11 +371,7 @@
 
         else:
             if 'widget' in prop_meta and prop_meta['widget'] == 'null' or \
-<<<<<<< HEAD
                 'hidden' in prop_meta and prop_meta['hidden'] or prop_name == 'combineMode':
-=======
-                    'hidden' in prop_meta and prop_meta['hidden']:
->>>>>>> 8593a8a9
                 continue
 
             row.label('', icon='BLANK1')
