# ##### BEGIN MIT LICENSE BLOCK #####
#
# Copyright (c) 2015 Brian Savery
#
# Permission is hereby granted, free of charge, to any person obtaining a copy
# of this software and associated documentation files (the "Software"), to deal
# in the Software without restriction, including without limitation the rights
# to use, copy, modify, merge, publish, distribute, sublicense, and/or sell
# copies of the Software, and to permit persons to whom the Software is
# furnished to do so, subject to the following conditions:
#
# The above copyright notice and this permission notice shall be included in
# all copies or substantial portions of the Software.
#
# THE SOFTWARE IS PROVIDED "AS IS", WITHOUT WARRANTY OF ANY KIND, EXPRESS OR
# IMPLIED, INCLUDING BUT NOT LIMITED TO THE WARRANTIES OF MERCHANTABILITY,
# FITNESS FOR A PARTICULAR PURPOSE AND NONINFRINGEMENT. IN NO EVENT SHALL THE
# AUTHORS OR COPYRIGHT HOLDERS BE LIABLE FOR ANY CLAIM, DAMAGES OR OTHER
# LIABILITY, WHETHER IN AN ACTION OF CONTRACT, TORT OR OTHERWISE, ARISING FROM,
# OUT OF OR IN CONNECTION WITH THE SOFTWARE OR THE USE OR OTHER DEALINGS IN
# THE SOFTWARE.
#
#
# ##### END MIT LICENSE BLOCK #####

import bpy
import math
import blf
from bpy.types import Panel
from .nodes import NODE_LAYOUT_SPLIT

from . import engine
# global dictionaries
from .shader_parameters import exclude_lamp_params
from bl_ui.properties_particle import ParticleButtonsPanel

# helper functions for parameters
from .shader_parameters import tex_optimised_path
from .shader_parameters import tex_source_path
from .nodes import draw_nodes_properties_ui, draw_node_properties_recursive, load_tree_from_lib

# Use some of the existing buttons.
import bl_ui.properties_render as properties_render
# properties_render.RENDER_PT_render.COMPAT_ENGINES.add('PRMAN_RENDER')
properties_render.RENDER_PT_dimensions.COMPAT_ENGINES.add('PRMAN_RENDER')
# properties_render.RENDER_PT_output.COMPAT_ENGINES.add('PRMAN_RENDER')
properties_render.RENDER_PT_post_processing.COMPAT_ENGINES.add('PRMAN_RENDER')
del properties_render

import bl_ui.properties_material as properties_material
properties_material.MATERIAL_PT_context_material.COMPAT_ENGINES.add(
    'PRMAN_RENDER')
# properties_material.MATERIAL_PT_preview.COMPAT_ENGINES.add('PRMAN_RENDER')
properties_material.MATERIAL_PT_custom_props.COMPAT_ENGINES.add('PRMAN_RENDER')
del properties_material

import bl_ui.properties_scene as properties_scene
properties_scene.SCENE_PT_scene.COMPAT_ENGINES.add('PRMAN_RENDER')
properties_scene.SCENE_PT_unit.COMPAT_ENGINES.add('PRMAN_RENDER')
properties_scene.SCENE_PT_physics.COMPAT_ENGINES.add('PRMAN_RENDER')
del properties_scene

import bl_ui.properties_data_lamp as properties_data_lamp
properties_data_lamp.DATA_PT_context_lamp.COMPAT_ENGINES.add('PRMAN_RENDER')
properties_data_lamp.DATA_PT_spot.COMPAT_ENGINES.add('PRMAN_RENDER')
del properties_data_lamp

# enable all existing panels for these contexts
import bl_ui.properties_data_mesh as properties_data_mesh
for member in dir(properties_data_mesh):
    subclass = getattr(properties_data_mesh, member)
    try:
        subclass.COMPAT_ENGINES.add('PRMAN_RENDER')
    except:
        pass
del properties_data_mesh

import bl_ui.properties_object as properties_object
for member in dir(properties_object):
    subclass = getattr(properties_object, member)
    try:
        subclass.COMPAT_ENGINES.add('PRMAN_RENDER')
    except:
        pass
del properties_object

import bl_ui.properties_data_mesh as properties_data_mesh
for member in dir(properties_data_mesh):
    subclass = getattr(properties_data_mesh, member)
    try:
        subclass.COMPAT_ENGINES.add('PRMAN_RENDER')
    except:
        pass
del properties_data_mesh

import bl_ui.properties_data_camera as properties_data_camera
for member in dir(properties_data_camera):
    subclass = getattr(properties_data_camera, member)
    try:
        if subclass != properties_data_camera.DATA_PT_camera_dof:
            subclass.COMPAT_ENGINES.add('PRMAN_RENDER')
        pass
    except:
        pass
del properties_data_camera

import bl_ui.properties_particle as properties_particle
for member in dir(properties_particle):
    subclass = getattr(properties_particle, member)
    try:
        subclass.COMPAT_ENGINES.add('PRMAN_RENDER')
    except:
        pass
del properties_particle

# icons
import os
from . icons.icons import load_icons


from bpy.props import PointerProperty, StringProperty, BoolProperty, \
    EnumProperty, IntProperty, FloatProperty, FloatVectorProperty, \
    CollectionProperty

# ------- Subclassed Panel Types -------


class CollectionPanel():
    bl_space_type = 'PROPERTIES'
    bl_region_type = 'WINDOW'

    @classmethod
    def poll(cls, context):
        rd = context.scene.render
        return rd.engine == 'PRMAN_RENDER'

    def _draw_collection(self, context, layout, ptr, name, operator,
                         opcontext, prop_coll, collection_index):
        layout.label(name)
        row = layout.row()
        row.template_list("UI_UL_list", "PRMAN", ptr, prop_coll, ptr,
                          collection_index, rows=1)
        col = row.column(align=True)

        op = col.operator(operator, icon="ZOOMIN", text="")
        op.context = opcontext
        op.collection = prop_coll
        op.collection_index = collection_index
        op.defaultname = ''
        op.action = 'ADD'

        op = col.operator(operator, icon="ZOOMOUT", text="")
        op.context = opcontext
        op.collection = prop_coll
        op.collection_index = collection_index
        op.action = 'REMOVE'

        if hasattr(ptr, prop_coll) and len(getattr(ptr, prop_coll)) > 0 and \
                getattr(ptr, collection_index) >= 0:
            item = getattr(ptr, prop_coll)[getattr(ptr, collection_index)]
            self.draw_item(layout, context, item)


# ------- UI panel definitions -------
narrowui = 180


class PRManButtonsPanel():
    bl_space_type = "PROPERTIES"
    bl_region_type = "WINDOW"
    bl_context = "render"

    @classmethod
    def poll(cls, context):
        rd = context.scene.render
        return rd.engine == 'PRMAN_RENDER'


class RENDER_PT_renderman_render(PRManButtonsPanel, Panel):
    bl_label = "Render"

    def draw(self, context):
        if context.scene.render.engine != "PRMAN_RENDER":
            return

        icons = load_icons()
        layout = self.layout
        rd = context.scene.render
        rm = context.scene.renderman

        # Render
        row = layout.row(align=True)
        rman_render = icons.get("render")
        row.operator("render.render", text="Render",
                     icon_value=rman_render.icon_id)

        # IPR
        if engine.ipr:
            # Stop IPR
            rman_batch_cancel = icons.get("stop_ipr")
            row.operator('lighting.start_interactive',
                         text="Stop IPR", icon_value=rman_batch_cancel.icon_id)
        else:
            # Start IPR
            rman_rerender_controls = icons.get("start_ipr")
            row.operator('lighting.start_interactive', text="Start IPR",
                         icon_value=rman_rerender_controls.icon_id)

        # Batch Render
        rman_batch = icons.get("batch_render")
        row.operator("render.render", text="Render Animation",
                     icon_value=rman_batch.icon_id).animation = True

        layout.separator()

        split = layout.split(percentage=0.33)

        split.label(text="Display:")
        row = split.row(align=True)
        row.prop(rd, "display_mode", text="")
        row.prop(rd, "use_lock_interface", icon_only=True)
        col = layout.column()
        row = col.row()
        row.prop(rm, "render_into", text="Render To")

        layout.separator()
        col = layout.column()
        col.prop(context.scene.renderman, "render_selected_objects_only")
        col.prop(rm, "do_denoise")


class RENDER_PT_renderman_spooling(PRManButtonsPanel, Panel):
    bl_label = "External Rendering"
    bl_options = {'DEFAULT_CLOSED'}

    def draw(self, context):
        layout = self.layout
        scene = context.scene
        rm = scene.renderman

        # note
        row = layout.row()
        row.label(
            'Note:  External Rendering will render outside of Blender, images will not show up in the Image Editor.')

        row = layout.row()
        row.prop(rm, 'enable_external_rendering')
        if not rm.enable_external_rendering:
            return

        # button
        icons = load_icons()
        row = layout.row()
        rman_batch = icons.get("batch_render")
        row.operator("renderman.external_render",
                     text="External Render", icon_value=rman_batch.icon_id)

        layout.separator()

        row = layout.row()
        split = row.split(percentage=0.33)
        col = split.column()
        col.prop(rm, "external_denoise")
        sub_row = col.row()
        sub_row.enabled = rm.external_denoise
        sub_row.prop(rm, "crossframe_denoise")

        # display driver
        split = split.split()
        col = split.column()
        col.prop(rm, "display_driver", text='Render To')

#        sub_row = col.row()
#        if rm.display_driver == 'openexr':
#            sub_row = col.row()
#            sub_row.prop(rm,  "exr_format_options")
#            sub_row = col.row()
#            sub_row.prop(rm,  "exr_compression")

        layout.separator()

        layout.separator()
        split = layout.split(percentage=0.33)
        # do animation
        split.prop(rm, "external_animation")

        sub_row = split.row()
        sub_row.enabled = rm.external_animation
        sub_row.prop(scene, "frame_start", text="Start")
        sub_row.prop(scene, "frame_end", text="End")

        # queue Renders
        layout.separator()
        split = layout.split(percentage=0.33)
        # spool render
        split.prop(rm, "external_action")
        sub_row = split.row()
        sub_row.enabled = rm.external_action == 'spool'
        sub_row.prop(rm, "queuing_system")

        # checkpointing
        layout.separator()
        row = layout.row()
        row.prop(rm, 'enable_checkpoint')
        row = layout.row()
        row.enabled = rm.enable_checkpoint
        row.prop(rm, 'checkpoint_type')
        row = layout.row(align=True)
        row.enabled = rm.enable_checkpoint
        row.prop(rm, 'checkpoint_interval')
        row.prop(rm, 'render_limit')


class RENDER_PT_renderman_sampling(PRManButtonsPanel, Panel):
    bl_label = "Sampling"
    # bl_options = {'DEFAULT_CLOSED'}

    def draw(self, context):

        layout = self.layout
        scene = context.scene
        rm = scene.renderman

        # layout.prop(rm, "display_driver")
        col = layout.column()
        row = col.row(align=True)
        row.menu("presets", text=bpy.types.presets.bl_label)
        row.operator("render.renderman_preset_add", text="", icon='ZOOMIN')
        row.operator("render.renderman_preset_add", text="",
                     icon='ZOOMOUT').remove_active = True
        col.prop(rm, "pixel_variance")
        row = col.row(align=True)
        row.prop(rm, "min_samples", text="Min Samples")
        row.prop(rm, "max_samples", text="Max Samples")
        row = col.row(align=True)
        row.prop(rm, "max_specular_depth", text="Specular Depth")
        row.prop(rm, "max_diffuse_depth", text="Diffuse Depth")
        row = col.row(align=True)
        row.prop(rm, 'incremental')
        row = col.row(align=True)
        layout.separator()
        col.prop(rm, "integrator")
        # find args for integrators here!
        integrator_settings = getattr(rm, "%s_settings" % rm.integrator)

        # for each property add it to ui
        def draw_props(prop_names, layout):
            for prop_name in prop_names:
                prop_meta = integrator_settings.prop_meta[prop_name]
                prop = getattr(integrator_settings, prop_name)
                row = layout.row()

                if prop_meta['renderman_type'] == 'page':
                    ui_prop = prop_name + "_ui_open"
                    ui_open = getattr(integrator_settings, ui_prop)
                    icon = 'TRIA_DOWN' if ui_open \
                        else 'TRIA_RIGHT'

                    split = layout.split(NODE_LAYOUT_SPLIT)
                    row = split.row()
                    row.prop(integrator_settings, ui_prop, icon=icon, text='',
                             icon_only=True, emboss=False)
                    row.label(prop_name.split('.')[-1] + ':')

                    if ui_open:
                        draw_props(prop, layout)

                else:
                    row.label('', icon='BLANK1')
                    # indented_label(row, socket.name+':')
                    row.prop(integrator_settings, prop_name)

        icon = 'TRIA_DOWN' if rm.show_integrator_settings \
            else 'TRIA_RIGHT'
        text = rm.integrator + " Settings:"

        row = col.row()
        row.prop(rm, "show_integrator_settings", icon=icon, text=text,
                 icon_only=True, emboss=False)
        if rm.show_integrator_settings:
            draw_props(integrator_settings.prop_names, col)


class RENDER_PT_renderman_motion_blur(PRManButtonsPanel, Panel):
    bl_label = "Motion Blur"
    bl_options = {'DEFAULT_CLOSED'}

    def draw(self, context):
        rm = context.scene.renderman

        layout = self.layout
        row = layout.row()
        row.prop(rm, "motion_blur")
        sub = layout.row()
        sub.enabled = rm.motion_blur
        sub.prop(rm, "motion_segments")

        row = layout.row()
        row.enabled = rm.motion_blur
        row.prop(rm, "shutter_timing")
        row = layout.row()
        row.enabled = rm.motion_blur
        row.prop(rm, "shutter_angle")

        row = layout.row()
        row.enabled = rm.motion_blur
        row.prop(rm, "shutter_efficiency_open")
        row.prop(rm, "shutter_efficiency_close")


class RENDER_PT_renderman_sampling_preview(PRManButtonsPanel, Panel):
    bl_label = "Interactive and Preview Sampling"
    bl_options = {'DEFAULT_CLOSED'}

    def draw(self, context):

        layout = self.layout
        scene = context.scene
        rm = scene.renderman

        col = layout.column()
        col.prop(rm, "preview_pixel_variance")
        row = col.row(align=True)
        row.prop(rm, "preview_min_samples", text="Min Samples")
        row.prop(rm, "preview_max_samples", text="Max Samples")
        row = col.row(align=True)
        row.prop(rm, "preview_max_specular_depth", text="Specular Depth")
        row.prop(rm, "preview_max_diffuse_depth", text="Diffuse Depth")
        row = col.row(align=True)


class RENDER_PT_renderman_advanced_settings(PRManButtonsPanel, Panel):
    bl_label = "Advanced"
    bl_options = {'DEFAULT_CLOSED'}

    def draw(self, context):
        layout = self.layout
        scene = context.scene
        rm = scene.renderman

        if rm.render_into == 'blender':
<<<<<<< HEAD
            col = layout.column()
            row = col.row()
            row.alignment = "RIGHT"
            row.prop(rm, "update_frequency")
            row = col.row()
            row.alignment = "RIGHT"
=======
            row = layout.row()
            row.prop(rm, "update_frequency",
                     text='Display Update Interval (seconds)')
            row = layout.row()
>>>>>>> 50ba3225
            row.prop(rm, "import_images")

        layout.separator()

        row = layout.row()
        row.prop(rm, "shadingrate")

        layout.separator()

        row = layout.row()
        row.prop(rm, "texture_cache_size")
        row = layout.row()
        row.prop(rm, "geo_cache_size")
        row = layout.row()
        row.prop(rm, "opacity_cache_size")

        layout.separator()
        row = layout.row()
        row.label("Pixel Filter:")
        row.prop(rm, "pixelfilter", text="")
        row = layout.row()
        row.prop(rm, "pixelfilter_x", text="Size X")
        row.prop(rm, "pixelfilter_y", text="Size Y")

        layout.separator()
        row = layout.row()
        row.prop(rm, 'light_localization')
        row = layout.row()
        row.prop(rm,  "sample_motion_blur")
        row = layout.row(align=True)
        row.prop(rm,  "use_separate_path_depths")

        layout.separator()
        row = layout.row()
        row.prop(rm, "dark_falloff")

        layout.separator()
        row = layout.row()
        row.prop(rm, "bucket_shape")
        if rm.bucket_shape == 'SPIRAL':
            row = layout.row(align=True)
            row.prop(rm, "bucket_sprial_x", text="X")
            row.prop(rm, "bucket_sprial_y", text="Y")

        row = layout.row()
        row.prop(rm, "use_statistics", text="Output stats")
        row.operator('rman.open_stats')

        layout.separator()
        row = layout.row()
        row.operator('rman.open_rib')
        row.prop(rm, "editor_override")

        layout.separator()
        layout.prop(rm, "always_generate_textures")
        layout.prop(rm, "lazy_rib_gen")
        layout.prop(rm, "threads")


class MESH_PT_renderman_prim_vars(CollectionPanel, Panel):
    bl_context = "data"
    bl_label = "Primitive Variables"

    def draw_item(self, layout, context, item):
        ob = context.object
        if context.mesh:
            geo = context.mesh
        layout.prop(item, "name")

        row = layout.row()
        row.prop(item, "data_source", text="Source")
        if item.data_source == 'VERTEX_COLOR':
            row.prop_search(item, "data_name", geo, "vertex_colors", text="")
        elif item.data_source == 'UV_TEXTURE':
            row.prop_search(item, "data_name", geo, "uv_textures", text="")
        elif item.data_source == 'VERTEX_GROUP':
            row.prop_search(item, "data_name", ob, "vertex_groups", text="")

    @classmethod
    def poll(cls, context):
        rd = context.scene.render
        if not context.mesh:
            return False
        return rd.engine == 'PRMAN_RENDER'

    def draw(self, context):
        layout = self.layout
        mesh = context.mesh
        rm = mesh.renderman

        self._draw_collection(context, layout, rm, "Primitive Variables:",
                              "collection.add_remove", "mesh", "prim_vars",
                              "prim_vars_index")

        layout.prop(rm, "export_default_uv")
        layout.prop(rm, "export_default_vcol")


class MATERIAL_PT_renderman_preview(Panel):
    bl_space_type = 'PROPERTIES'
    bl_region_type = 'WINDOW'
    bl_options = {'DEFAULT_CLOSED'}
    bl_context = "material"
    bl_label = "Preview"
    COMPAT_ENGINES = {'PRMAN_RENDER'}

    @classmethod
    def poll(cls, context):
        return (context.scene.render.engine in cls.COMPAT_ENGINES)

    def draw(self, context):
        layout = self.layout
        mat = context.material
        row = layout.row()
        if mat:
            row.template_preview(context.material, show_buttons=1)
            if mat.renderman.nodetree != '':
                layout.prop_search(
                    mat.renderman, "nodetree", bpy.data, "node_groups")


class ShaderNodePanel():
    bl_space_type = 'PROPERTIES'
    bl_region_type = 'WINDOW'
    bl_label = 'Node Panel'

    bl_context = ""
    COMPAT_ENGINES = {'PRMAN_RENDER'}

    @classmethod
    def poll(cls, context):
        if context.scene.render.engine not in cls.COMPAT_ENGINES:
            return False
        if cls.bl_context == 'material':
            if context.material and context.material.renderman.nodetree != '':
                return True
        if cls.bl_context == 'data':
            if not context.lamp:
                return False
            if context.lamp.renderman.nodetree != '':
                return True
        return False


class ShaderPanel():
    bl_space_type = 'PROPERTIES'
    bl_region_type = 'WINDOW'
    COMPAT_ENGINES = {'PRMAN_RENDER'}

    shader_type = 'surface'
    param_exclude = {}

    @classmethod
    def poll(cls, context):
        rd = context.scene.render

        if cls.bl_context == 'data' and cls.shader_type == 'light':
            return (hasattr(context, "lamp") and context.lamp is not None
                    and rd.engine in {'PRMAN_RENDER'})
        elif cls.bl_context == 'world':
            return (hasattr(context, "world") and context.world is not None and
                    rd.engine in {'PRMAN_RENDER'})
        elif cls.bl_context == 'material':
            return (hasattr(context, "material") and context.material is not None and
                    rd.engine in {'PRMAN_RENDER'})


class MATERIAL_PT_renderman_shader_surface(ShaderPanel, Panel):
    bl_context = "material"
    bl_label = "Bxdf"
    shader_type = 'Bxdf'

    def draw(self, context):
        mat = context.material
        if context.material.renderman and context.material.renderman.nodetree:
            if context.material.renderman.nodetree not in bpy.data.node_groups:
                load_tree_from_lib(context.material)
            nt = bpy.data.node_groups[context.material.renderman.nodetree]
            draw_nodes_properties_ui(
                self.layout, context, nt, input_name=self.shader_type)
        else:
            # if no nodetree we use pxrdisney
            layout = self.layout
            mat = context.material
            rm = mat.renderman

            row = layout.row()
            row.prop(mat, "diffuse_color")

            layout.separator()
        if mat and mat.renderman.nodetree == '':
            layout.operator(
                'shading.add_renderman_nodetree').idtype = "material"
        # self._draw_shader_menu_params(layout, context, rm)


class MATERIAL_PT_renderman_shader_light(ShaderPanel, Panel):
    bl_context = "material"
    bl_label = "Light Emission"
    shader_type = 'Light'

    def draw(self, context):
        if context.material.renderman.nodetree:
            if context.material.renderman.nodetree not in bpy.data.node_groups:
                load_tree_from_lib(context.material)
            nt = bpy.data.node_groups[context.material.renderman.nodetree]
            draw_nodes_properties_ui(
                self.layout, context, nt, input_name=self.shader_type)


class MATERIAL_PT_renderman_shader_displacement(ShaderPanel, Panel):
    bl_context = "material"
    bl_label = "Displacement"
    shader_type = 'Displacement'

    def draw(self, context):
        if context.material.renderman.nodetree != "":
            if context.material.renderman.nodetree not in bpy.data.node_groups:
                load_tree_from_lib(context.material)
            nt = bpy.data.node_groups[context.material.renderman.nodetree]
            draw_nodes_properties_ui(
                self.layout, context, nt, input_name=self.shader_type)
            # BBM addition begin
        row = self.layout.row()
        row.prop(context.material.renderman, "displacementbound")
        # BBM addition end
        # self._draw_shader_menu_params(layout, context, rm)


class RENDER_PT_layers(PRManButtonsPanel, Panel):
    bl_label = "Layer List"
    bl_context = "render_layer"
    bl_options = {'HIDE_HEADER'}

    def draw(self, context):
        layout = self.layout

        scene = context.scene
        rd = scene.render
        rl = rd.layers.active

        row = layout.row()
        row.template_list("RENDERLAYER_UL_renderlayers", "",
                          rd, "layers", rd.layers, "active_index", rows=2)

        col = row.column(align=True)
        col.operator("scene.render_layer_add", icon='ZOOMIN', text="")
        col.operator("scene.render_layer_remove", icon='ZOOMOUT', text="")

        row = layout.row()
        if rl:
            row.prop(rl, "name")
        row.prop(rd, "use_single_layer", text="", icon_only=True)


class RENDER_PT_layer_options(PRManButtonsPanel, Panel):
    bl_label = "Layer"
    bl_context = "render_layer"

    def draw(self, context):
        layout = self.layout

        scene = context.scene
        rd = scene.render
        rl = rd.layers.active

        split = layout.split()

        col = split.column()
        col.prop(scene, "layers", text="Scene")

        rm = scene.renderman
        rm_rl = None
        active_layer = scene.render.layers.active
        for l in rm.render_layers:
            if l.render_layer == active_layer.name:
                rm_rl = l
                break
        if rm_rl is None:
            return
            # layout.operator('renderman.add_pass_list')
        else:
            split = layout.split()
            col = split.column()
            # cutting this for now until we can export multiple cameras
            #col.prop_search(rm_rl, 'camera', bpy.data, 'cameras')
            col.prop_search(rm_rl, 'light_group',
                            scene.renderman, 'light_groups')
            col.prop_search(rm_rl, 'object_group',
                            scene.renderman, 'object_groups')

            col.prop(rm_rl, 'export_multilayer')
            if rm_rl.export_multilayer:
                col.prop(rm_rl, 'use_deep')
                col.prop(rm_rl,  "exr_format_options")
                col.prop(rm_rl,  "exr_compression")
                col.prop(rm_rl, "exr_storage")


# class RENDER_PT_layer_passes(PRManButtonsPanel, Panel):
#     bl_label = "Passes"
#     bl_context = "render_layer"
#     # bl_options = {'DEFAULT_CLOSED'}

#     def draw(self, context):
#         layout = self.layout

#         scene = context.scene
#         rd = scene.render
#         rl = rd.layers.active
#         rm = rl.renderman

#         layout.prop(rm, "combine_outputs")
#         split = layout.split()

        # col = split.column()
        # col.prop(rl, "use_pass_combined")
        # col.prop(rl, "use_pass_z")
        # col.prop(rl, "use_pass_normal")
        # col.prop(rl, "use_pass_vector")
        # col.prop(rl, "use_pass_uv")
        # col.prop(rl, "use_pass_object_index")
        # #col.prop(rl, "use_pass_shadow")
        # #col.prop(rl, "use_pass_reflection")

        # col = split.column()
        # col.label(text="Diffuse:")
        # row = col.row(align=True)
        # row.prop(rl, "use_pass_diffuse_direct", text="Direct", toggle=True)
        # row.prop(rl, "use_pass_diffuse_indirect", text="Indirect", toggle=True)
        # row.prop(rl, "use_pass_diffuse_color", text="Albedo", toggle=True)
        # col.label(text="Specular:")
        # row = col.row(align=True)
        # row.prop(rl, "use_pass_glossy_direct", text="Direct", toggle=True)
        # row.prop(rl, "use_pass_glossy_indirect", text="Indirect", toggle=True)

        # col.prop(rl, "use_pass_subsurface_indirect", text="Subsurface")
        # col.prop(rl, "use_pass_refraction", text="Refraction")
        # col.prop(rl, "use_pass_emit", text="Emission")

        # layout.separator()
        # row = layout.row()
        # row.label('Holdouts')
        # rm = scene.renderman.holdout_settings
        # layout.prop(rm, 'do_collector_shadow')
        # layout.prop(rm, 'do_collector_reflection')
        # layout.prop(rm, 'do_collector_refraction')
        # layout.prop(rm, 'do_collector_indirectdiffuse')
        # layout.prop(rm, 'do_collector_subsurface')

        # col.prop(rl, "use_pass_ambient_occlusion")


class DATA_PT_renderman_camera(ShaderPanel, Panel):
    bl_context = "data"
    bl_label = "RenderMan Camera"

    @classmethod
    def poll(cls, context):
        rd = context.scene.render
        if not context.camera:
            return False
        return rd.engine == 'PRMAN_RENDER'

    def draw(self, context):
        layout = self.layout
        cam = context.camera
        scene = context.scene
        dof_options = cam.gpu_dof

        row = layout.row()
        row.prop(scene.renderman, "depth_of_field")
        sub = row.row()
        sub.enabled = scene.renderman.depth_of_field
        sub.prop(scene.renderman, "fstop")

        split = layout.split()

        col = split.column()

        col.label(text="Focus:")
        col.prop(cam, "dof_object", text="")
        sub = col.column()
        sub.active = (cam.dof_object is None)
        sub.prop(cam, "dof_distance", text="Distance")

        col = split.column()
        sub = col.column(align=True)
        sub.label("Aperture Controls:")
        sub.prop(cam.renderman, "dof_aspect",  text="Aspect")
        sub.prop(cam.renderman, "aperture_sides", text="Sides")
        sub.prop(cam.renderman, "aperture_angle", text="Angle")
        sub.prop(cam.renderman, "aperture_roundness", text="Roundness")
        sub.prop(cam.renderman, "aperture_density", text="Density")

        layout.prop(cam.renderman, "use_physical_camera")
        if cam.renderman.use_physical_camera:
            pxrcamera = getattr(cam.renderman, "PxrCamera_settings")

            # for each property add it to ui
            def draw_props(prop_names, layout):
                for prop_name in prop_names:
                    prop_meta = pxrcamera.prop_meta[prop_name]
                    prop = getattr(pxrcamera, prop_name)
                    row = layout.row()

                    if prop_meta['renderman_type'] == 'page':
                        ui_prop = prop_name + "_ui_open"
                        ui_open = getattr(pxrcamera, ui_prop)
                        icon = 'TRIA_DOWN' if ui_open \
                            else 'TRIA_RIGHT'

                        split = layout.split(NODE_LAYOUT_SPLIT)
                        row = split.row()
                        row.prop(pxrcamera, ui_prop, icon=icon, text='',
                                 icon_only=True, emboss=False)
                        row.label(prop_name.split('.')[-1] + ':')

                        if ui_open:
                            draw_props(prop, layout)

                    else:
                        row.label('', icon='BLANK1')
                        # indented_label(row, socket.name+':')
                        row.prop(pxrcamera, prop_name)

            draw_props(pxrcamera.prop_names, layout)


class DATA_PT_renderman_world(ShaderPanel, Panel):
    bl_context = "world"
    bl_label = "World"
    shader_type = 'world'
    param_exclude = exclude_lamp_params

    def draw(self, context):
        layout = self.layout
        world = context.scene.world

        if world.renderman.nodetree == '':
            layout.operator('shading.add_renderman_nodetree').idtype = 'world'
            return
        else:
            layout.prop(world.renderman, "renderman_type", expand=True)
            if world.renderman.renderman_type == 'NONE':
                return
            nt = bpy.data.node_groups[world.renderman.nodetree]
            output_node = next(
                (n for n in nt.nodes if n.renderman_node_type == 'output'), None)
            lamp_node = output_node.inputs['Light'].links[0].from_node
            if lamp_node:
                layout.prop(lamp_node, 'light_primary_visibility')
                layout.prop(lamp_node, 'light_shading_rate')
                draw_node_properties_recursive(
                    self.layout, context, nt, lamp_node)


class DATA_PT_renderman_lamp(ShaderPanel, Panel):
    bl_context = "data"
    bl_label = "Lamp"
    shader_type = 'light'
    param_exclude = exclude_lamp_params

    def draw(self, context):
        layout = self.layout

        lamp = context.lamp
        if lamp.renderman.nodetree == '':
            layout.prop(lamp, "type", expand=True)
            layout.operator('shading.add_renderman_nodetree').idtype = 'lamp'
            return
        else:
            layout.prop(lamp.renderman, "renderman_type", expand=True)
            if lamp.renderman.renderman_type == "AREA":
                layout.prop(lamp.renderman, "area_shape", expand=True)
                row = layout.row()
                if lamp.renderman.area_shape == "rect":
                    row.prop(lamp, 'size', text="Size X")
                    row.prop(lamp, 'size_y')
                else:
                    row.prop(lamp, 'size', text="Radius")
            layout.prop(lamp.renderman, "shadingrate")

        layout.prop_search(lamp.renderman, "nodetree", bpy.data, "node_groups")
        layout.prop(lamp.renderman, 'illuminates_by_default')


class DATA_PT_renderman_node_shader_lamp(ShaderNodePanel, Panel):
    bl_label = "Light Shader"
    bl_context = 'data'

    def draw(self, context):
        layout = self.layout
        lamp = context.lamp

        nt = bpy.data.node_groups[lamp.renderman.nodetree]
        output_node = next(
            (n for n in nt.nodes if n.renderman_node_type == 'output'), None)
        lamp_node = output_node.inputs['Light'].links[0].from_node
        if lamp_node:
            layout.prop(lamp_node, 'light_primary_visibility')
            layout.prop(lamp_node, 'light_shading_rate')
            draw_node_properties_recursive(self.layout, context, nt, lamp_node)


class OBJECT_PT_renderman_object_geometry(Panel):
    bl_space_type = 'PROPERTIES'
    bl_region_type = 'WINDOW'
    bl_context = "object"
    bl_label = "Renderman Geometry"

    @classmethod
    def poll(cls, context):
        rd = context.scene.render
        return (context.object and rd.engine in {'PRMAN_RENDER'})

    def draw(self, context):
        layout = self.layout
        ob = context.object
        rm = ob.renderman
        anim = rm.archive_anim_settings

        col = layout.column()
        col.prop(rm, "geometry_source")

        if rm.geometry_source in ('ARCHIVE', 'DELAYED_LOAD_ARCHIVE'):
            col.prop(rm, "path_archive")

            col.prop(anim, "animated_sequence")
            if anim.animated_sequence:
                col.prop(anim, "blender_start")
                row = col.row()
                row.prop(anim, "sequence_in")
                row.prop(anim, "sequence_out")

        elif rm.geometry_source == 'PROCEDURAL_RUN_PROGRAM':
            col.prop(rm, "path_runprogram")
            col.prop(rm, "path_runprogram_args")
        elif rm.geometry_source == 'DYNAMIC_LOAD_DSO':
            col.prop(rm, "path_dso")
            col.prop(rm, "path_dso_initial_data")

        if rm.geometry_source in ('DELAYED_LOAD_ARCHIVE',
                                  'PROCEDURAL_RUN_PROGRAM',
                                  'DYNAMIC_LOAD_DSO'):
            col.prop(rm, "procedural_bounds")

            if rm.procedural_bounds == 'MANUAL':
                colf = layout.column_flow()
                colf.prop(rm, "procedural_bounds_min")
                colf.prop(rm, "procedural_bounds_max")

        if rm.geometry_source == 'BLENDER_SCENE_DATA':
            col.prop(rm, "primitive")

            colf = layout.column_flow()

            if rm.primitive in ('CONE', 'DISK'):
                colf.prop(rm, "primitive_height")
            if rm.primitive in ('SPHERE', 'CYLINDER', 'CONE', 'DISK'):
                colf.prop(rm, "primitive_radius")
            if rm.primitive == 'TORUS':
                colf.prop(rm, "primitive_majorradius")
                colf.prop(rm, "primitive_minorradius")
                colf.prop(rm, "primitive_phimin")
                colf.prop(rm, "primitive_phimax")
            if rm.primitive in ('SPHERE', 'CYLINDER', 'CONE', 'TORUS'):
                colf.prop(rm, "primitive_sweepangle")
            if rm.primitive in ('SPHERE', 'CYLINDER'):
                colf.prop(rm, "primitive_zmin")
                colf.prop(rm, "primitive_zmax")
            if rm.primitive == 'POINTS':
                colf.prop(rm, "primitive_point_type")
                colf.prop(rm, "primitive_point_width")

            # col.prop(rm, "export_archive")
            # if rm.export_archive:
            #    col.prop(rm, "export_archive_path")

        rman_archive = load_icons().get("archive_RIB")
        col = layout.column()
        col.operator("export.export_rib_archive",
                     text="Export Object as RIB Archive.", icon_value=rman_archive.icon_id)

        col = layout.column()
        # col.prop(rm, "export_coordsys")

        row = col.row()
        row.prop(rm, "motion_segments_override", text="")
        sub = row.row()
        sub.active = rm.motion_segments_override
        sub.prop(rm, "motion_segments")


class RendermanRibBoxPanel():
    bl_space_type = 'PROPERTIES'
    bl_region_type = 'WINDOW'
    bl_label = "RIB Box"
    bl_options = {'DEFAULT_CLOSED'}

    @classmethod
    def poll(cls, context):
        rd = context.scene.render
        return (rd.engine in {'PRMAN_RENDER'})

    def draw_rib_boxes(self, layout, rib_box_names, item):
        rm = item.renderman
        for rib_box in rib_box_names:
            row = layout.row()
            row.prop_search(rm, rib_box, bpy.data, "texts")
            if getattr(item.renderman, rib_box) != '':
                text_name = getattr(item.renderman, rib_box)
                rib_box_string = bpy.data.texts.get(text_name)
                for line in rib_box_string.lines:
                    row = layout.row()
                    row.label(text=line.body)


class OBJECT_PT_renderman_rib_box(RendermanRibBoxPanel, Panel):
    bl_context = "object"
    bl_label = "Object RIB boxes"

    def draw(self, context):
        self.draw_rib_boxes(self.layout, ['pre_object_rib_box', 'post_object_rib_box'],
                            context.object)


class WORLD_PT_renderman_rib_box(RendermanRibBoxPanel, Panel):
    bl_context = "world"
    bl_label = "World RIB box"

    def draw(self, context):
        self.draw_rib_boxes(self.layout, ['world_rib_box'],
                            context.world)


class SCENE_PT_renderman_rib_box(RendermanRibBoxPanel, Panel):
    bl_context = "scene"
    bl_label = "Scene RIB box"

    def draw(self, context):
        self.draw_rib_boxes(self.layout, ['frame_rib_box'],
                            context.scene)


class OBJECT_PT_renderman_object_render(CollectionPanel, Panel):
    bl_space_type = 'PROPERTIES'
    bl_region_type = 'WINDOW'
    bl_context = "object"
    bl_label = "Shading and Visibility"
    bl_options = {'DEFAULT_CLOSED'}

    @classmethod
    def poll(cls, context):
        rd = context.scene.render
        return (context.object and rd.engine in {'PRMAN_RENDER'})

    def draw_item(self, layout, context, item):
        ob = context.object
        rm = bpy.data.objects[ob.name].renderman
        ll = rm.light_linking
        index = rm.light_linking_index

        col = layout.column()
        col.prop(item, "group")
        col.prop(item, "mode")

    def draw(self, context):
        layout = self.layout
        ob = context.object
        rm = ob.renderman

        col = layout.column()
        row = col.row()
        row.prop(rm, "visibility_camera", text="Camera")
        row.prop(rm, "visibility_trace_indirect", text="Indirect")
        row = col.row()
        row.prop(rm, "visibility_trace_transmission", text="Transmission")
        row.prop(rm, "matte")

        col.separator()

        col.separator()

        row = col.row()
        row.prop(rm, 'shading_override')

        colgroup = layout.column()
        colgroup.enabled = rm.shading_override
        row = colgroup.row()
        row.prop(rm, "shadingrate")
        row = colgroup.row()
        row.prop(rm, "geometric_approx_motion")
        row = colgroup.row()
        row.prop(rm, "geometric_approx_focus")


class OBJECT_PT_renderman_object_raytracing(CollectionPanel, Panel):
    bl_space_type = 'PROPERTIES'
    bl_region_type = 'WINDOW'
    bl_context = "object"
    bl_label = "Ray Tracing"
    bl_options = {'DEFAULT_CLOSED'}

    @classmethod
    def poll(cls, context):
        rd = context.scene.render
        return (context.object and rd.engine in {'PRMAN_RENDER'})

    def draw_item(self, layout, context, item):
        col = layout.column()
        col.prop(item, "group")
        col.prop(item, "mode")

    def draw(self, context):
        layout = self.layout
        ob = context.object
        rm = ob.renderman

        layout.prop(
            rm, "raytrace_override", text="Override Default Ray Tracing")

        col = layout.column()
        col.active = rm.raytrace_override
        row = col.row()
        row.prop(rm, "raytrace_pixel_variance")
        row = col.row()
        row.prop(rm, "raytrace_maxdiffusedepth", text="Max Diffuse Depth")
        row = col.row()
        row.prop(rm, "raytrace_maxspeculardepth", text="Max Specular Depth")
        row = col.row()
        row.prop(rm, "raytrace_tracedisplacements", text="Trace Displacements")
        row = col.row()
        row.prop(rm, "raytrace_autobias", text="Ray Origin Auto Bias")
        row = col.row()
        row.prop(rm, "raytrace_bias", text="Ray Origin Bias Amount")
        row.active = not rm.raytrace_autobias
        row = col.row()
        row.prop(rm, "raytrace_samplemotion", text="Sample Motion Blur")
        row = col.row()
        row.prop(rm, "raytrace_decimationrate", text="Decimation Rate")
        row = col.row()
        row.prop(
            rm, "raytrace_intersectpriority", text="Intersection Priority")


# class RENDERMAN_OUTPUT_list(bpy.types.UIList):

#     def draw_item(self, context, layout, data, item, icon, active_data, active_propname, index):
#         rm = context.scene.renderman
#         icon = 'NONE'
#         label = item.name
#         layout.label(label, icon=icon)

# class RENDERMAN_CHANNEL_list(bpy.types.UIList):

#     def draw_item(self, context, layout, data, item, icon, active_data, active_propname, index):
#         rm = context.scene.renderman
#         icon = 'NONE'
#         label = item.name
#         layout.label(label, icon=icon)

# class RENDER_PT_layer_custom_outputs(CollectionPanel, Panel):
#     bl_label = "Custom Outputs"
#     bl_context = "render_layer"
#     bl_space_type = 'PROPERTIES'
#     bl_region_type = 'WINDOW'

#     @classmethod
#     def poll(cls, context):
#         rd = context.scene.render
#         return rd.engine in {'PRMAN_RENDER'}

#     def draw_item(self, layout, context, item):
#         scene = context.scene
#         rm = scene.renderman

#         row = layout.row()
#         row.prop(item, 'name')

#         row = layout.row()
#         row.prop(item, 'name')

#         row = layout.row()
#         row.prop(item, 'description')

#         row = layout.row()
#         row.operator('renderman.create_output', text="Create output").channel = item
#         row.operator('renderman.add_channel', text="Add to output").channel = item

#     def draw(self, context):

#         layout = self.layout
#         scene = context.scene
#         rm = scene.renderman

#         row = layout.row()
#         row.template_list("RENDERMAN_OUTPUT_list", "Renderman_output_list",
#                                rm, "outputs", rm, 'outputs_index')
#         col = row.column(align=True)
#         op = col.operator("collection.add_remove", icon="ZOOMIN", text="")
#         op.context = "scene.renderman"
#         op.collection = "outputs"
#         op.collection_index = "outputs_index"
#         op.defaultname = ''
#         op.action = 'ADD'

#         op = col.operator("collection.add_remove", icon="ZOOMOUT", text="")
#         op.context = "scene.renderman"
#         op.collection = "outputs"
#         op.collection_index = "outputs_index"
#         op.action = 'REMOVE'

#         row = layout.row()
#         row.label("Channels")

        # column 2
        # sub_row = flow2.column()
        # sub_row.label('goo')
        # sub_row.prop(rm, 'aov_channels_index')
        # #row.operator("renderman.add_remove_output", text="Add channel to output")
        # #row.operator("renderman.add_remove_output", text="Create output from channel")

        # # column 3
        # sub_row = flow2.column()
        # sub_row.template_list("RENDERMAN_CHANNEL_list", "Renderman_channel_list",
        #                        rm, "aov_channels", rm, 'aov_channels_index')

        # sub_col = row.column(align=True)
        # op = sub_col.operator("collection.add_remove", icon="ZOOMIN", text="")
        # op.context = "scene.renderman"
        # op.collection = "aov_channels"
        # op.collection_index = "aov_channels_index"
        # op.defaultname = ''
        # op.action = 'ADD'

        # op = sub_col.operator("collection.add_remove", icon="ZOOMOUT", text="")
        # op.context = "scene.renderman"
        # op.collection = "aov_channels"
        # op.collection_index = "aov_channels_index"
        # op.action = 'REMOVE'


class RENDER_PT_layer_custom_aovs(CollectionPanel, Panel):
    bl_label = "Passes"
    bl_context = "render_layer"
    bl_space_type = 'PROPERTIES'
    bl_region_type = 'WINDOW'

    @classmethod
    def poll(cls, context):
        rd = context.scene.render
        return rd.engine in {'PRMAN_RENDER'}

    def draw_item(self, layout, context, item):
        scene = context.scene
        rm = scene.renderman
        #ll = rm.light_linking
        #row = layout.row()
        #row.prop(item, "layers")
        col = layout.column()
        if item.channel_type in ["custom_lpe_string", "custom_aov_string"]:
            col.prop(item, "name")
        col.prop(item, "channel_type")
        if item.channel_type == "custom_lpe_string":
            col.prop(item, "custom_lpe_string")
        if item.channel_type == "custom_aov_string":
            col.prop(item, "custom_aov_type")
            col.prop(item, "custom_aov_string")
        if item.channel_type == "built_in_aov":
            col.prop(item,  "aov_channel_type")

        col = layout.column()
        icon = 'TRIA_DOWN' if item.show_advanced \
            else 'TRIA_RIGHT'

        row = col.row()
        row.prop(item, "show_advanced", icon=icon, text="Advanced",
                 icon_only=True, emboss=False)
        if item.show_advanced:
            if not item.channel_type in ["custom_lpe_string", "built_in_aov", "custom_aov_string",
                                         "rgba",
                                         "lpe:C<.D%G>[S]+<L.%LG>",
                                         "lpe:shadows;C[<.D%G><.S%G>]<L.%LG>", "lpe:C<RS%G>([DS]+<L.%LG>)|([DS]*O)",
                                         "lpe:(C<TD%G>[DS]+<L.%LG>)|(C<TD%G>[DS]*O)",
                                         "lpe:(C<T[S]%G>[DS]+<L.%LG>)|(C<T[S]%G>[DS]*O)"]:
                col.prop(item, "denoise_aov")
                if item.denoise_aov:
                    col.label(
                        "Denoiseable AOV's cannot be imported into Blender's image editor",  icon='ERROR')
            col.label("Exposure Settings")
            col.prop(item, "exposure_gain")
            col.prop(item, "exposure_gamma")

            col = layout.column()
            col.label("Remap Settings")
            row = col.row(align=True)
            row.prop(item, "remap_a", text="A")
            row.prop(item, "remap_b", text="B")
            row.prop(item, "remap_c", text="C")
            layout.separator()
            row = col.row()
            row.label(text="Quantize Settings:")
            row = col.row(align=True)
            row.prop(item, "quantize_zero")
            row.prop(item, "quantize_one")
            row.prop(item, "quantize_min")
            row.prop(item, "quantize_max")
            row = col.row()
            row.prop(item, "aov_pixelfilter")
            row = col.row()
            if item.aov_pixelfilter != 'default':
                row.prop(item, "aov_pixelfilter_x", text="Size X")
                row.prop(item, "aov_pixelfilter_y", text="Size Y")
            layout.separator()
            row = col.row()
            row.prop(item,  "stats_type")
            layout.separator()

    def draw(self, context):
        layout = self.layout
        scene = context.scene
        rm = scene.renderman
        rm_rl = None
        active_layer = scene.render.layers.active
        for l in rm.render_layers:
            if l.render_layer == active_layer.name:
                rm_rl = l
                break
        if rm_rl is None:
            layout.operator('renderman.add_renderman_aovs')
            split = layout.split()
            col = split.column()
            rl = active_layer
            col.prop(rl, "use_pass_combined")
            col.prop(rl, "use_pass_z")
            col.prop(rl, "use_pass_normal")
            col.prop(rl, "use_pass_vector")
            col.prop(rl, "use_pass_uv")
            col.prop(rl, "use_pass_object_index")
            #col.prop(rl, "use_pass_shadow")
            #col.prop(rl, "use_pass_reflection")

            col = split.column()
            col.label(text="Diffuse:")
            row = col.row(align=True)
            row.prop(rl, "use_pass_diffuse_direct", text="Direct", toggle=True)
            row.prop(rl, "use_pass_diffuse_indirect",
                     text="Indirect", toggle=True)
            row.prop(rl, "use_pass_diffuse_color", text="Albedo", toggle=True)
            col.label(text="Specular:")
            row = col.row(align=True)
            row.prop(rl, "use_pass_glossy_direct", text="Direct", toggle=True)
            row.prop(rl, "use_pass_glossy_indirect",
                     text="Indirect", toggle=True)

            col.prop(rl, "use_pass_subsurface_indirect", text="Subsurface")
            col.prop(rl, "use_pass_refraction", text="Refraction")
            col.prop(rl, "use_pass_emit", text="Emission")

            # layout.separator()
            # row = layout.row()
            # row.label('Holdouts')
            # rm = scene.renderman.holdout_settings
            # layout.prop(rm, 'do_collector_shadow')
            # layout.prop(rm, 'do_collector_reflection')
            # layout.prop(rm, 'do_collector_refraction')
            # layout.prop(rm, 'do_collector_indirectdiffuse')
            # layout.prop(rm, 'do_collector_subsurface')

            col.prop(rl, "use_pass_ambient_occlusion")
        else:
            layout.context_pointer_set("pass_list", rm_rl)
            self._draw_collection(context, layout, rm_rl, "AOVs",
                                  "collection.add_remove", "pass_list",
                                  "custom_aovs", "custom_aov_index")


# class RENDER_PT_layer_multilayer_files(CollectionPanel, Panel):
#     bl_label = "RenderMan Multilayer File Output"
#     bl_context = "render_layer"
#     bl_space_type = 'PROPERTIES'
#     bl_region_type = 'WINDOW'

#     @classmethod
#     def poll(cls, context):
#         rd = context.scene.render
#         return rd.engine in {'PRMAN_RENDER'}

#     def draw_item(self, layout, context, item):
#         scene = context.scene
#         rm = scene.renderman
#         col = layout.column()
#         col.prop(item, "export")
#         col.prop(item, "name")
#         col.prop(item, "channel_names")
#         col.prop(item,  "include_beauty")
#         col.prop(item, "use_deep")
#         col.prop(item,  "exr_format_options")
#         col.prop(item,  "exr_compression")
#         col.prop(item, "exr_storage")

#     def draw(self, context):
#         layout = self.layout
#         scene = context.scene
#         rm = scene.renderman
#         multilayer_list = None
#         active_layer = scene.render.layers.active
#         for l in rm.multilayer_lists:
#             if l.render_layer == active_layer.name:
#                 multilayer_list = l
#                 break
#         if multilayer_list is None:
#             layout.operator('renderman.add_multilayer_list')
#         else:
#             layout.context_pointer_set("multilayer_list", multilayer_list)
#             self._draw_collection(context, layout, multilayer_list, "Multilayer Files",
#                                   "collection.add_remove", "multilayer_list",
#                                   "multilayer_files", "multilayer_file_index")


class PARTICLE_PT_renderman_particle(ParticleButtonsPanel, Panel):
    bl_space_type = 'PROPERTIES'
    bl_region_type = 'WINDOW'
    bl_context = "particle"
    bl_label = "Render"
    COMPAT_ENGINES = {'PRMAN_RENDER'}

    def draw(self, context):
        layout = self.layout

        # XXX todo: handle strands properly

        psys = context.particle_system
        rm = psys.settings.renderman

        col = layout.column()

        if psys.settings.type == 'EMITTER':
            col.row().prop(rm, "particle_type", expand=True)
            if rm.particle_type == 'OBJECT':
                col.prop_search(rm, "particle_instance_object", bpy.data,
                                "objects", text="")
                col.prop(rm, 'use_object_material')
            elif rm.particle_type == 'GROUP':
                col.prop_search(rm, "particle_instance_object", bpy.data,
                                "groups", text="")

            if rm.particle_type == 'OBJECT' and rm.use_object_material:
                pass
            else:
                col.prop(psys.settings, "material_slot")
            col.row().prop(rm, "constant_width", text="Override Width")
            col.row().prop(rm, "width")

        else:
            col.prop(psys.settings, "material_slot")

        # XXX: if rm.type in ('sphere', 'disc', 'patch'):
        # implement patchaspectratio and patchrotation

        split = layout.split()
        col = split.column()

        if psys.settings.type == 'HAIR':
            row = col.row()
            row.prop(psys.settings.cycles, "root_width", 'Root Width')
            row.prop(psys.settings.cycles, "tip_width", 'Tip Width')
            row = col.row()
            row.prop(psys.settings.cycles, "radius_scale", 'Width Multiplier')

            col.prop(rm, 'export_scalp_st')
            col.prop(rm, 'round_hair')


class PARTICLE_PT_renderman_prim_vars(CollectionPanel, Panel):
    bl_context = "particle"
    bl_label = "Primitive Variables"

    def draw_item(self, layout, context, item):
        ob = context.object
        layout.prop(item, "name")

        row = layout.row()
        row.prop(item, "data_source", text="Source")

    @classmethod
    def poll(cls, context):
        rd = context.scene.render
        if not context.particle_system:
            return False
        return rd.engine == 'PRMAN_RENDER'

    def draw(self, context):
        layout = self.layout
        psys = context.particle_system
        rm = psys.settings.renderman

        self._draw_collection(context, layout, rm, "Primitive Variables:",
                              "collection.add_remove",
                              "particle_system.settings",
                              "prim_vars", "prim_vars_index")

        layout.prop(rm, "export_default_size")

# headers to draw the interactive start/stop buttons


class DrawRenderHeaderInfo(bpy.types.Header):
    bl_space_type = "INFO"

    def draw(self, context):
        if context.scene.render.engine != "PRMAN_RENDER":
            return
        layout = self.layout
        icons = load_icons()

        row = layout.row(align=True)
        rman_render = icons.get("render")
        row.operator("render.render", text="Render",
                     icon_value=rman_render.icon_id)
        rman_batch = icons.get("batch_render")
        if context.scene.renderman.enable_external_rendering:
            row.operator("renderman.external_render",
                         text="External Render", icon_value=rman_batch.icon_id)

        if engine.ipr:

            rman_batch_cancel = icons.get("stop_ipr")
            row.operator('lighting.start_interactive',
                         text="Stop IPR", icon_value=rman_batch_cancel.icon_id)

        else:

            rman_rerender_controls = icons.get("start_ipr")
            row.operator('lighting.start_interactive', text="Start IPR",
                         icon_value=rman_rerender_controls.icon_id)


class DrawRenderHeaderImage(bpy.types.Header):
    bl_space_type = "IMAGE_EDITOR"

    def draw(self, context):
        if context.scene.render.engine != "PRMAN_RENDER":
            return
        layout = self.layout
        icons = load_icons()

        row = layout.row(align=True)
        rman_render = icons.get("render")
        row.operator("render.render", text="Render",
                     icon_value=rman_render.icon_id)

        if engine.ipr:

            rman_batch_cancel = icons.get("stop_ipr")
            row.operator('lighting.start_interactive',
                         text="Stop IPR", icon_value=rman_batch_cancel.icon_id)

        else:

            rman_rerender_controls = icons.get("start_ipr")
            row.operator('lighting.start_interactive', text="Start IPR",
                         icon_value=rman_rerender_controls.icon_id)


def PRMan_menu_func(self, context):
    if context.scene.render.engine != "PRMAN_RENDER":
        return
    self.layout.separator()
    if engine.ipr:
        self.layout.operator('lighting.start_interactive',
                             text="PRMan Stop Interactive Rendering")
    else:
        self.layout.operator('lighting.start_interactive',
                             text="PRMan Start Interactive Rendering")


#################
#       Tab     #
#################
class Renderman_Light_Panel(CollectionPanel, Panel):
    #bl_idname = "renderman_light_panel"
    bl_label = "RenderMan Light Groups"
    bl_context = "scene"
    bl_space_type = 'PROPERTIES'
    bl_region_type = 'WINDOW'  # bl_category = "Renderman"

    @classmethod
    def poll(cls, context):
        rd = context.scene.render
        return rd.engine == 'PRMAN_RENDER'

    def draw(self, context):
        layout = self.layout
        scene = context.scene
        rm = scene.renderman
        # if len(rm.light_groups) == 0:
        #    light_group = rm.object_groups.add()
        #    light_group.name = 'All'
        self._draw_collection(context, layout, rm, "",
                              "collection.add_remove",
                              "scene.renderman",
                              "light_groups", "light_groups_index")

    def draw_item(self, layout, context, item):
        scene = context.scene
        rm = scene.renderman
        light_group = rm.light_groups[rm.light_groups_index]
        # row.template_list("RENDERMAN_GROUP_UL_List", "Renderman_light_group_list",
        #                    light_group, "members", light_group, 'members_index',
        #                    rows=9, maxrows=100, type='GRID', columns=9)

        row = layout.row()
        add = row.operator('renderman.add_to_group', 'Add Selected to Group')
        add.item_type = 'light'
        add.group_index = rm.light_groups_index

        #row = layout.row()
        remove = row.operator('renderman.remove_from_group',
                              'Remove Selected from Group')
        remove.item_type = 'light'
        remove.group_index = rm.light_groups_index

        light_names = [member.name for member in light_group.members]
        if light_group.name == 'All':
            light_names = [
                lamp.name for lamp in context.scene.objects if lamp.type == 'LAMP']

        if len(light_names) > 0:
            box = layout.box()
            row = box.row()
            columns = box.column_flow(columns=8)
            columns.label('Name')
            columns.label('Solo')
            columns.label('Mute')
            columns.label('Visibility')
            columns.label('Intensity')
            columns.label('Exposure')
            columns.label('Color')
            columns.label('Temperature')

            for light_name in light_names:
                lamp = scene.objects[light_name].data
                lamp_rm = lamp.renderman
                row = box.row()
                columns = box.column_flow(columns=8)
                columns.label(light_name)
                columns.prop(lamp_rm, 'solo', text='')
                columns.prop(lamp_rm, 'mute', text='')
                nt = lamp.renderman.nodetree
                if nt != '':
                    nt = bpy.data.node_groups[lamp.renderman.nodetree]
                    output = None
                    for node in nt.nodes:
                        if node.renderman_node_type == 'output':
                            output = node
                    light_shader = output.inputs['Light'].links[0].from_node

                    columns.prop(
                        light_shader, 'light_primary_visibility', text='')
                    columns.prop(light_shader, 'intensity', text='')
                    columns.prop(light_shader, 'exposure', text='')
                    if light_shader.bl_label == 'PxrEnvDayLight':
                        #columns.label('sun tint')
                        columns.prop(light_shader, 'skyTint', text='')
                        column.label('')
                    else:
                        columns.prop(light_shader, 'lightColor', text='')
                        row = columns.row(align=True)
                        row.prop(light_shader, 'enableTemperature', text='')
                        row.prop(light_shader, 'temperature', text='')
                else:
                    columns.label('')
                    columns.label('')
                    columns.prop(lamp, 'energy', text='')
                    columns.prop(lamp, 'color', text='')
                    columns.label('')


class RENDERMAN_LL_LIGHT_list(bpy.types.UIList):

    def draw_item(self, context, layout, data, item, icon, active_data, active_propname, index):
        rm = context.scene.renderman
        icon = 'NONE'
        ll_prefix = "lg_%s>%s" % (rm.ll_light_type[:-1], item.name)
        label = item.name
        for ll in rm.ll.keys():
            if ll_prefix in ll:
                icon = 'TRIA_RIGHT'
                break

        layout.alignment = 'CENTER'
        layout.label(label, icon=icon)


class RENDERMAN_LL_OBJECT_list(bpy.types.UIList):

    def draw_item(self, context, layout, data, item, icon, active_data, active_propname, index):
        rm = context.scene.renderman
        icon = 'NONE'
        light_type = rm.ll_light_type[:-1]
        lg = bpy.data.lamps if light_type == "light" else rm.light_groups
        ll_prefix = "lg_%s>%s>obj_%s>%s" % (
            light_type, lg[rm.ll_light_index].name, rm.ll_object_type[:-1], item.name)

        label = item.name
        if ll_prefix in rm.ll.keys():
            ll = rm.ll[ll_prefix]
            if ll.illuminate == 'DEFAULT':
                icon = 'TRIA_RIGHT'
            elif ll.illuminate == 'ON':
                icon = 'TRIA_UP'
            else:
                icon = 'TRIA_DOWN'

        layout.alignment = 'CENTER'
        layout.label(label, icon=icon)


class Renderman_Light_Link_Panel(CollectionPanel, Panel):
    #bl_idname = "renderman_light_panel"
    bl_label = "RenderMan Light Linking"
    bl_context = "scene"
    bl_space_type = 'PROPERTIES'
    bl_region_type = 'WINDOW'  # bl_category = "Renderman"

    @classmethod
    def poll(cls, context):
        rd = context.scene.render
        return rd.engine == 'PRMAN_RENDER'

    def draw(self, context):
        layout = self.layout
        scene = context.scene
        rm = scene.renderman
        row = layout.row()

        flow = row.column_flow(columns=3)
        # first colomn select Light
        flow.prop(rm, 'll_light_type')
        flow.prop(rm, 'll_object_type')
        flow.label('')

        # second row the selectors
        row = layout.row()
        flow = row.column_flow(columns=3)
        if rm.ll_light_type == 'light':
            flow.template_list("RENDERMAN_LL_LIGHT_list", "Renderman_light_link_list",
                               bpy.data, "lamps", rm, 'll_light_index')
        else:
            flow.template_list("RENDERMAN_LL_LIGHT_list", "Renderman_light_link_list",
                               rm, "light_groups", rm, 'll_light_index')

        if rm.ll_object_type == 'object':
            flow.template_list("RENDERMAN_LL_OBJECT_list", "Renderman_light_link_list",
                               bpy.data, "objects", rm, 'll_object_index')
        else:
            flow.template_list("RENDERMAN_LL_OBJECT_list", "Renderman_light_link_list",
                               rm, "object_groups", rm, 'll_object_index')

        if rm.ll_light_index == -1 or rm.ll_object_index == -1:
            flow.label("Select light and object")
        else:
            from_name = bpy.data.lamps[rm.ll_light_index] if rm.ll_light_type == 'light' \
                else rm.light_groups[rm.ll_light_index]
            to_name = bpy.data.objects[rm.ll_object_index] if rm.ll_object_type == 'object' \
                else rm.object_groups[rm.ll_object_index]
            ll_name = "lg_%s>%s>obj_%s>%s" % (rm.ll_light_type, from_name.name,
                                              rm.ll_object_type, to_name.name)

            col = flow.column()
            if ll_name in rm.ll:
                col.prop(rm.ll[ll_name], 'illuminate')
                rem = col.operator(
                    'renderman.add_rem_light_link', 'Remove Light Link')
                rem.ll_name = ll_name
                rem.add_remove = "remove"
            else:
                add = col.operator(
                    'renderman.add_rem_light_link', 'Add Light Link')
                add.ll_name = ll_name
                add.add_remove = 'add'


class RENDERMAN_GROUP_UL_List(bpy.types.UIList):

    def draw_item(self, context, layout, data, item, icon, active_data, active_propname, index):

        # We could write some code to decide which icon to use here...
        custom_icon = 'OBJECT_DATAMODE'
        # Make sure your code supports all 3 layout types
        layout.alignment = 'CENTER'
        layout.label(item.name, icon=custom_icon)


class Renderman_Object_Panel(CollectionPanel, Panel):
    bl_idname = "renderman_object_groups_panel"
    bl_label = "RenderMan Object Groups"
    bl_context = "scene"
    bl_space_type = 'PROPERTIES'
    bl_region_type = 'WINDOW'  # bl_category = "Renderman"

    @classmethod
    def poll(cls, context):
        rd = context.scene.render
        return rd.engine == 'PRMAN_RENDER'

    def draw(self, context):
        layout = self.layout
        scene = context.scene
        rm = scene.renderman
        # if len(rm.object_groups) == 0:
        #    collector_group = rm.object_groups.add()
        #    collector_group.name = 'collector'

        self._draw_collection(context, layout, rm, "",
                              "collection.add_remove",
                              "scene.renderman",
                              "object_groups", "object_groups_index")

    def draw_item(self, layout, context, item):
        row = layout.row()
        scene = context.scene
        rm = scene.renderman
        group = rm.object_groups[rm.object_groups_index]

        row = layout.row()
        row.operator('renderman.add_to_group',
                     'Add Selected to Group').group_index = rm.object_groups_index
        row.operator('renderman.remove_from_group',
                     'Remove Selected from Group').group_index = rm.object_groups_index

        row = layout.row()
        row.template_list("RENDERMAN_GROUP_UL_List", "Renderman_group_list",
                          group, "members", group, 'members_index',
                          item_dyntip_propname='name',
                          type='GRID', columns=9)


class Renderman_UI_Panel(bpy.types.Panel):
    bl_idname = "renderman_ui_panel"
    bl_label = "Renderman "
    bl_space_type = "VIEW_3D"
    bl_region_type = "TOOLS"
    bl_category = "Renderman"

    @classmethod
    def poll(cls, context):
        rd = context.scene.render
        return rd.engine == 'PRMAN_RENDER'

    def draw(self, context):
        icons = load_icons()
        layout = self.layout
        scene = context.scene
        rm = scene.renderman

        # save Scene
        #layout.operator("wm.save_mainfile", text="Save Scene", icon='FILE_TICK')

        # layout.separator()

        if context.scene.render.engine != "PRMAN_RENDER":
            return

        # Render
        row = layout.row(align=True)
        rman_render = icons.get("render")
        row.operator("render.render", text="Render",
                     icon_value=rman_render.icon_id)

        row.prop(context.scene, "rm_render", text="",
                 icon='TRIA_UP' if context.scene.rm_render else 'TRIA_DOWN')

        if context.scene.rm_render:
            scene = context.scene
            rd = scene.render

            box = layout.box()
            row = box.row(align=True)

            # Display Driver
            row.prop(rm, "render_into")

            # presets
            row = box.row(align=True)
            row.label("Sampling Preset:")
            row.menu("presets", text=bpy.types.presets.bl_label)
            row.operator("render.renderman_preset_add", text="", icon='ZOOMIN')
            row.operator("render.renderman_preset_add", text="",
                         icon='ZOOMOUT').remove_active = True

            # denoise and selected row
            row = box.row(align=True)
            row.prop(rm, "do_denoise", text="Denoise")
            row.prop(rm, "render_selected_objects_only",
                     text="Render Selected")

            # animation
            row = box.row(align=True)
            rman_batch = icons.get("batch_render")
            row.operator("render.render", text="Render Animation",
                         icon_value=rman_batch.icon_id).animation = True
            # row = box.row(align=True)
            # rman_batch = icons.get("batch_render")
            # row.operator("render.render",text="Batch Render",icon_value=rman_batch.icon_id).animation=True

            # #Resolution
            # row = box.row(align=True)
            # sub = row.column(align=True)
            # sub.label(text="Resolution:")
            # sub.prop(rd, "resolution_x", text="X")
            # sub.prop(rd, "resolution_y", text="Y")
            # sub.prop(rd, "resolution_percentage", text="")

            # # layout.prop(rm, "display_driver")
            # #Sampling
            # row = box.row(align=True)
            # row.label(text="Sampling:")
            # row = box.row(align=True)
            # col = row.column()
            # col.prop(rm, "pixel_variance")
            # row = col.row(align=True)
            # row.prop(rm, "min_samples", text="Min Samples")
            # row.prop(rm, "max_samples", text="Max Samples")
            # row = col.row(align=True)
            # row.prop(rm, "max_specular_depth", text="Specular Depth")
            # row.prop(rm, "max_diffuse_depth", text="Diffuse Depth")

        # IPR
        if engine.ipr:
            # Stop IPR
            row = layout.row(align=True)
            rman_batch_cancel = icons.get("stop_ipr")
            row.operator('lighting.start_interactive',
                         text="Stop IPR", icon_value=rman_batch_cancel.icon_id)
            row.prop(context.scene, "rm_ipr", text="",
                     icon='TRIA_UP' if context.scene.rm_ipr else 'TRIA_DOWN')
            if context.scene.rm_ipr:

                scene = context.scene
                rm = scene.renderman

                box = layout.box()
                row = box.row(align=True)

                col = row.column()
                col.prop(rm, "preview_pixel_variance")
                row = col.row(align=True)
                row.prop(rm, "preview_min_samples", text="Min Samples")
                row.prop(rm, "preview_max_samples", text="Max Samples")
                row = col.row(align=True)
                row.prop(rm, "preview_max_specular_depth",
                         text="Specular Depth")
                row.prop(rm, "preview_max_diffuse_depth", text="Diffuse Depth")
                row = col.row(align=True)

        else:
            # Start IPR
            row = layout.row(align=True)
            rman_rerender_controls = icons.get("start_ipr")
            row.operator('lighting.start_interactive', text="Start IPR",
                         icon_value=rman_rerender_controls.icon_id)

            row.prop(context.scene, "rm_ipr", text="",
                     icon='TRIA_UP' if context.scene.rm_ipr else 'TRIA_DOWN')

            if context.scene.rm_ipr:

                scene = context.scene
                rm = scene.renderman

                # STart IT
                rman_it = icons.get("start_it")
                layout.operator("rman.start_it", text="Start IT",
                                icon_value=rman_it.icon_id)

                # Interactive and Preview Sampling
                box = layout.box()
                row = box.row(align=True)

                col = row.column()
                col.prop(rm, "preview_pixel_variance")
                row = col.row(align=True)
                row.prop(rm, "preview_min_samples", text="Min Samples")
                row.prop(rm, "preview_max_samples", text="Max Samples")
                row = col.row(align=True)
                row.prop(rm, "preview_max_specular_depth",
                         text="Specular Depth")
                row.prop(rm, "preview_max_diffuse_depth", text="Diffuse Depth")
                row = col.row(align=True)

        row = layout.row(align=True)
        rman_batch = icons.get("batch_render")

        if context.scene.renderman.enable_external_rendering:
            row.operator("renderman.external_render",
                         text="External Render", icon_value=rman_batch.icon_id)

            row.prop(context.scene, "rm_render_external", text="",
                     icon='TRIA_UP' if context.scene.rm_render_external else 'TRIA_DOWN')
            if context.scene.rm_render_external:
                scene = context.scene
                rd = scene.render

                box = layout.box()
                row = box.row(align=True)

                # Display Driver
                row.prop(rm, "display_driver", text='Render into')

                # animation
                row = box.row(align=True)
                row.prop(rm, "external_animation")

                row = box.row(align=True)
                row.enabled = rm.external_animation
                row.prop(scene, "frame_start", text="Start")
                row.prop(scene, "frame_end", text="End")

                # presets
                row = box.row(align=True)
                row.label("Sampling Preset:")
                row.menu("presets")

                # denoise and selected row
                row = box.row(align=True)
                row.prop(rm, "external_denoise", text="Denoise")
                col = row.column()
                col.enabled = rm.external_denoise and rm.external_animation
                col.prop(rm, "crossframe_denoise", text="Crossframe Denoise")

                row = box.row(align=True)
                row.prop(rm, "render_selected_objects_only",
                         text="Render Selected")

                # spool render
                row = box.row(align=True)
                row.prop(rm, "external_action", text='')
                col = row.column()
                col.enabled = rm.external_action == 'spool'
                col.prop(rm, "queuing_system", text='')

        layout.separator()

        # Create Camera
        row = layout.row(align=True)
        row.operator("object.add_prm_camera",
                     text="Add Camera", icon='CAMERA_DATA')

        row.prop(context.scene, "prm_cam", text="",
                 icon='TRIA_UP' if context.scene.prm_cam else 'TRIA_DOWN')

        if context.scene.prm_cam:
            ob = bpy.context.object
            box = layout.box()
            row = box.row(align=True)
            row.menu("object.camera_list_menu",
                     text="Camera List", icon='CAMERA_DATA')

            if ob.type == 'CAMERA':

                row = box.row(align=True)
                row.prop(ob, "name", text="", icon='LAMP_HEMI')
                row.prop(ob, "hide", text="")
                row.prop(ob, "hide_render",
                         icon='RESTRICT_RENDER_OFF', text="")
                row.operator("object.delete_cameras",
                             text="", icon='PANEL_CLOSE')

                row = box.row(align=True)
                row.scale_x = 2
                row.operator("view3d.object_as_camera", text="", icon='CURSOR')

                row.scale_x = 2
                row.operator("view3d.viewnumpad", text="",
                             icon='VISIBLE_IPO_ON').type = 'CAMERA'

                if context.space_data.lock_camera == False:
                    row.scale_x = 2
                    row.operator("wm.context_toggle", text="",
                                 icon='UNLOCKED').data_path = "space_data.lock_camera"
                elif context.space_data.lock_camera == True:
                    row.scale_x = 2
                    row.operator("wm.context_toggle", text="",
                                 icon='LOCKED').data_path = "space_data.lock_camera"

                row.scale_x = 2
                row.operator("view3d.camera_to_view",
                             text="", icon='MAN_TRANS')

                row = box.row(align=True)
                row.label("Depth Of Field :")

                row = box.row(align=True)
                row.prop(context.object.data, "dof_object", text="")
                row.prop(context.object.data.cycles, "aperture_type", text="")

                row = box.row(align=True)
                row.prop(context.object.data, "dof_distance", text="Distance")

            else:
                row = layout.row(align=True)
                row.label("No Camera Selected")

        layout.separator()

        # Create Env Light
        row = layout.row(align=True)
        rman_RMSEnvLight = icons.get("envlight")
        row.operator("object.mr_add_hemi", text="Add EnvLight",
                     icon_value=rman_RMSEnvLight.icon_id)

        lamps = [obj for obj in bpy.context.scene.objects if obj.type == "LAMP"]

        lamp_hemi = False
        lamp_area = False
        lamp_point = False
        lamp_spot = False
        lamp_sun = False

        if len(lamps):
            for lamp in lamps:
                if lamp.data.type == 'HEMI':
                    lamp_hemi = True

                if lamp.data.type == 'AREA':
                    lamp_area = True

                if lamp.data.type == 'POINT':
                    lamp_point = True

                if lamp.data.type == 'SPOT':
                    lamp_spot = True

                if lamp.data.type == 'SUN':
                    lamp_sun = True

        if lamp_hemi:

            row.prop(context.scene, "rm_env", text="",
                     icon='TRIA_UP' if context.scene.rm_env else 'TRIA_DOWN')

            if context.scene.rm_env:
                ob = bpy.context.object
                box = layout.box()
                row = box.row(align=True)
                row.menu("object.hemi_list_menu",
                         text="EnvLight List", icon='LAMP_HEMI')

                if ob.type == 'LAMP' and ob.data.type == 'HEMI':

                    row = box.row(align=True)
                    row.prop(ob, "name", text="", icon='LAMP_HEMI')
                    row.prop(ob, "hide", text="")
                    row.prop(ob, "hide_render",
                             icon='RESTRICT_RENDER_OFF', text="")
                    row.operator("object.delete_lights",
                                 text="", icon='PANEL_CLOSE')
                    row = box.row(align=True)
                    row.prop(ob, "rotation_euler", index=2, text="Rotation")

                else:
                    row = layout.row(align=True)
                    row.label("No EnvLight Selected")

        # Create Area Light

        row = layout.row(align=True)
        rman_RMSAreaLight = icons.get("arealight")
        row.operator("object.mr_add_area", text="Add AreaLight",
                     icon_value=rman_RMSAreaLight.icon_id)

        lamps = [obj for obj in bpy.context.scene.objects if obj.type == "LAMP"]

        lamp_hemi = False
        lamp_area = False
        lamp_point = False
        lamp_spot = False
        lamp_sun = False

        if len(lamps):
            for lamp in lamps:
                if lamp.data.type == 'HEMI':
                    lamp_hemi = True

                if lamp.data.type == 'AREA':
                    lamp_area = True

                if lamp.data.type == 'POINT':
                    lamp_point = True

                if lamp.data.type == 'SPOT':
                    lamp_spot = True

                if lamp.data.type == 'SUN':
                    lamp_sun = True

        if lamp_area:

            row.prop(context.scene, "rm_area", text="",
                     icon='TRIA_UP' if context.scene.rm_area else 'TRIA_DOWN')

            if context.scene.rm_area:
                ob = bpy.context.object
                box = layout.box()
                row = box.row(align=True)
                row.menu("object.area_list_menu",
                         text="AreaLight List", icon='LAMP_AREA')

                if ob.type == 'LAMP' and ob.data.type == 'AREA':

                    row = box.row(align=True)
                    row.prop(ob, "name", text="", icon='LAMP_AREA')
                    row.prop(ob, "hide", text="")
                    row.prop(ob, "hide_render",
                             icon='RESTRICT_RENDER_OFF', text="")
                    row.operator("object.delete_lights",
                                 text="", icon='PANEL_CLOSE')

                else:
                    row = layout.row(align=True)
                    row.label("No AreaLight Selected")

        # Daylight

        row = layout.row(align=True)
        rman_PxrStdEnvDayLight = icons.get("daylight")
        row.operator("object.mr_add_sky", text="Add Daylight",
                     icon_value=rman_PxrStdEnvDayLight.icon_id)

        lamps = [obj for obj in bpy.context.scene.objects if obj.type == "LAMP"]

        lamp_hemi = False
        lamp_area = False
        lamp_point = False
        lamp_spot = False
        lamp_sun = False

        if len(lamps):
            for lamp in lamps:
                if lamp.data.type == 'SUN':
                    lamp_sun = True

                if lamp.data.type == 'HEMI':
                    lamp_hemi = True

                if lamp.data.type == 'AREA':
                    lamp_area = True

                if lamp.data.type == 'POINT':
                    lamp_point = True

                if lamp.data.type == 'SPOT':
                    lamp_spot = True

        if lamp_sun:

            row.prop(context.scene, "rm_daylight", text="",
                     icon='TRIA_UP' if context.scene.rm_daylight else 'TRIA_DOWN')

            if context.scene.rm_daylight:
                ob = bpy.context.object
                box = layout.box()
                row = box.row(align=True)
                row.menu("object.daylight_list_menu",
                         text="DayLight List", icon='LAMP_SUN')

                if ob.type == 'LAMP' and ob.data.type == 'SUN':

                    row = box.row(align=True)
                    row.prop(ob, "name", text="", icon='LAMP_SUN')
                    row.prop(ob, "hide", text="")
                    row.prop(ob, "hide_render",
                             icon='RESTRICT_RENDER_OFF', text="")
                    row.operator("object.delete_lights",
                                 text="", icon='PANEL_CLOSE')

                else:
                    row = layout.row(align=True)
                    row.label("No DayLight Selected")

        # Dynamic Binding Editor

        # Create Holdout

        # Open Linking Panel
        #row = layout.row(align=True)
        # row.operator("renderman.lighting_panel")

        selected_objects = []
        if context.selected_objects:
            for obj in context.selected_objects:
                if obj.type not in ['CAMERA', 'LAMP', 'SPEAKER']:
                    selected_objects.append(obj)

        if selected_objects:
            layout.separator()
            layout.label("Seleced Objects:")
            box = layout.box()

            # Create PxrLM Material
            render_PxrDisney = icons.get("pxrdisney")
            box.operator_menu_enum(
                "object.add_bxdf", 'bxdf_name', text="Add New Material", icon='MATERIAL')

            # Make Selected Geo Emissive∂
            rman_RMSGeoAreaLight = icons.get("geoarealight")
            box.operator("object.addgeoarealight", text="Make Emissive",
                         icon_value=rman_RMSGeoAreaLight.icon_id)

            # Add Subdiv Sheme
            rman_subdiv = icons.get("add_subdiv_sheme")
            box.operator("object.add_subdiv_sheme",
                         text="Make Subdiv", icon_value=rman_subdiv.icon_id)

            # Add/Create RIB Box /
            # Create Archive node
            rman_archive = icons.get("archive_RIB")
            box.operator("export.export_rib_archive",
                         icon_value=rman_archive.icon_id)

        # Create Geo LightBlocker

        # Update Archive !! Not needed with current system.

        # Open Last RIB
#        rman_open_last_rib = icons.get("open_last_rib")
#        layout.prop(rm, "path_rib_output",icon_value=rman_open_last_rib.icon_id)

        # Inspect RIB Selection

        # Shared Geometry Attribute

        # Add/Atach Coordsys

        # Open Tmake Window  ?? Run Tmake on everything.

        # Create OpenVDB Visualizer
        layout.separator()
        # Renderman Doc
        rman_help = icons.get("help")
        layout.operator("wm.url_open", text="Renderman Docs",
                        icon_value=rman_help.icon_id).url = "https://github.com/bsavery/PRMan-for-Blender/wiki/Documentation-Home"
        rman_info = icons.get("info")
        layout.operator("wm.url_open", text="About Renderman",
                        icon_value=rman_info.icon_id).url = "http://renderman.pixar.com/view/non-commercial-renderman"

        # Reload the addon
        #rman_reload = icons.get("reload_plugin")
        #layout.operator("renderman.restartaddon", icon_value=rman_reload.icon_id)

        # Enable the menu item to display the examples menu in the Renderman
        # Pannel.
        layout.separator()
        layout.menu("examples", icon_value=rman_help.icon_id)


def register():
    bpy.utils.register_class(RENDERMAN_GROUP_UL_List)
    bpy.utils.register_class(RENDERMAN_LL_LIGHT_list)
    bpy.utils.register_class(RENDERMAN_LL_OBJECT_list)
    # bpy.utils.register_class(RENDERMAN_OUTPUT_list)
    # bpy.utils.register_class(RENDERMAN_CHANNEL_list)
    bpy.types.INFO_MT_render.append(PRMan_menu_func)


def unregister():
    pass<|MERGE_RESOLUTION|>--- conflicted
+++ resolved
@@ -439,19 +439,10 @@
         rm = scene.renderman
 
         if rm.render_into == 'blender':
-<<<<<<< HEAD
-            col = layout.column()
-            row = col.row()
-            row.alignment = "RIGHT"
-            row.prop(rm, "update_frequency")
-            row = col.row()
-            row.alignment = "RIGHT"
-=======
             row = layout.row()
             row.prop(rm, "update_frequency",
                      text='Display Update Interval (seconds)')
             row = layout.row()
->>>>>>> 50ba3225
             row.prop(rm, "import_images")
 
         layout.separator()
