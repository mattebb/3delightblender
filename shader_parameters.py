--- conflicted
+++ resolved
@@ -367,7 +367,6 @@
         renderman_type = 'float'
 
     elif param_type == 'int' or param_type == 'integer':
-<<<<<<< HEAD
         if 'arraySize' in sp.attrib.keys():
             if "," in sp.attrib['default']:
                 param_default = tuple(int(f) for f in
@@ -380,7 +379,6 @@
                                        size=len(param_default),
                                        description=param_help,
                                        update=update_func)
-=======
         param_default = int(param_default) if param_default else 0
         # make invertT default 0
         if param_name == 'invertT':
@@ -389,7 +387,6 @@
             prop = BoolProperty(name=param_label,
                                 default=bool(param_default),
                                 description=param_help, update=update_func)
->>>>>>> 84f2654e
 
         else:
             param_default = int(param_default) if param_default else 0
