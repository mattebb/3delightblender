# ##### BEGIN MIT LICENSE BLOCK #####
#
# Copyright (c) 2015 Brian Savery
#
# Permission is hereby granted, free of charge, to any person obtaining a copy
# of this software and associated documentation files (the "Software"), to deal
# in the Software without restriction, including without limitation the rights
# to use, copy, modify, merge, publish, distribute, sublicense, and/or sell
# copies of the Software, and to permit persons to whom the Software is
# furnished to do so, subject to the following conditions:
#
# The above copyright notice and this permission notice shall be included in
# all copies or substantial portions of the Software.
#
# THE SOFTWARE IS PROVIDED "AS IS", WITHOUT WARRANTY OF ANY KIND, EXPRESS OR
# IMPLIED, INCLUDING BUT NOT LIMITED TO THE WARRANTIES OF MERCHANTABILITY,
# FITNESS FOR A PARTICULAR PURPOSE AND NONINFRINGEMENT. IN NO EVENT SHALL THE
# AUTHORS OR COPYRIGHT HOLDERS BE LIABLE FOR ANY CLAIM, DAMAGES OR OTHER
# LIABILITY, WHETHER IN AN ACTION OF CONTRACT, TORT OR OTHERWISE, ARISING FROM,
# OUT OF OR IN CONNECTION WITH THE SOFTWARE OR THE USE OR OTHER DEALINGS IN
# THE SOFTWARE.
#
#
# ##### END MIT LICENSE BLOCK #####

import bpy
import sys
import os
from bpy.types import AddonPreferences
from bpy.props import CollectionProperty, BoolProperty, StringProperty
from bpy.props import IntProperty, PointerProperty, EnumProperty

from .util import get_installed_rendermans,\
    rmantree_from_env, guess_rmantree


class RendermanPreferencePath(bpy.types.PropertyGroup):
    name = StringProperty(name="", subtype='DIR_PATH')


class RendermanEnvVarSettings(bpy.types.PropertyGroup):
    if sys.platform == ("win32"):
        outpath = os.path.join(
            "C:", "Users", os.getlogin(), "Documents", "PRMan")
        out = StringProperty(
            name="OUT (Output Root)",
            description="Default RIB export path root",
            subtype='DIR_PATH',
            default='C:/tmp/renderman_for_blender/{blend}')

    else:
        outpath = os.path.join(os.environ.get('HOME'), "Documents", "PRMan")
        out = StringProperty(
            name="OUT (Output Root)",
            description="Default RIB export path root",
            subtype='DIR_PATH',
            default='/tmp/renderman_for_blender/{blend}')

    shd = StringProperty(
        name="SHD (Shadow Maps)",
        description="SHD environment variable",
        subtype='DIR_PATH',
        default=os.path.join('$OUT', 'shadowmaps'))

    ptc = StringProperty(
        name="PTC (Point Clouds)",
        description="PTC environment variable",
        subtype='DIR_PATH',
        default=os.path.join('$OUT', 'pointclouds'))

    arc = StringProperty(
        name="ARC (Archives)",
        description="ARC environment variable",
        subtype='DIR_PATH',
        default=os.path.join('$OUT', 'archives'))


class RendermanPreferences(AddonPreferences):
    bl_idname = __package__

    # find the renderman options installed
    def find_installed_rendermans(self, context):
        options = [('NEWEST', 'Newest Version Installed',
                    'Automatically updates when new version installed.')]
        for vers, path in get_installed_rendermans():
            options.append((path, vers, path))
        return options

    shader_paths = CollectionProperty(type=RendermanPreferencePath,
                                      name="Shader Paths")
    shader_paths_index = IntProperty(min=-1, default=-1)

    texture_paths = CollectionProperty(type=RendermanPreferencePath,
                                       name="Texture Paths")
    texture_paths_index = IntProperty(min=-1, default=-1)

    procedural_paths = CollectionProperty(type=RendermanPreferencePath,
                                          name="Procedural Paths")
    procedural_paths_index = IntProperty(min=-1, default=-1)

    archive_paths = CollectionProperty(type=RendermanPreferencePath,
                                       name="Archive Paths")
    archive_paths_index = IntProperty(min=-1, default=-1)

    use_default_paths = BoolProperty(
        name="Use PRMan default paths",
        description="Includes paths for default shaders etc. from RenderMan Pro\
            Server install",
        default=True)
    use_builtin_paths = BoolProperty(
        name="Use built in paths",
        description="Includes paths for default shaders etc. from PRMan\
            exporter",
        default=False)

    rmantree_choice = EnumProperty(
        name='RenderMan Version to use',
        description='Leaving as "Newest" will automatically update when you install a new RenderMan version.',
        # default='NEWEST',
        items=find_installed_rendermans
    )

    rmantree_method = EnumProperty(
        name='RenderMan Location',
        description='How RenderMan should be detected.  Most users should leave to "Detect"',
        items=[('DETECT', 'Choose From Installed', 'This will scan for installed RenderMan locations to choose from'),
               ('ENV', 'Get From RMANTREE Environment Variable',
                'This will use the RMANTREE set in the enviornment variables'),
               ('MANUAL', 'Set Manually', 'Manually set the RenderMan installation (for expert users)')])

    path_rmantree = StringProperty(
        name="RMANTREE Path",
        description="Path to RenderMan Pro Server installation folder",
        subtype='DIR_PATH',
        default='')
    path_renderer = StringProperty(
        name="Renderer Path",
        description="Path to renderer executable",
        subtype='FILE_PATH',
        default="prman")
    path_shader_compiler = StringProperty(
        name="Shader Compiler Path",
        description="Path to shader compiler executable",
        subtype='FILE_PATH',
        default="shader")
    path_shader_info = StringProperty(
        name="Shader Info Path",
        description="Path to shaderinfo executable",
        subtype='FILE_PATH',
        default="sloinfo")
    path_texture_optimiser = StringProperty(
        name="Texture Optimiser Path",
        description="Path to tdlmake executable",
        subtype='FILE_PATH',
        default="txmake")

    draw_ipr_text = BoolProperty(
        name="Draw IPR Text",
        description="Draw notice on View3D when IPR is active",
        default=True)

    path_display_driver_image = StringProperty(
        name="Main Image path",
        description="Path for the rendered main image.",
        subtype='FILE_PATH',
        default=os.path.join('$OUT', 'images', '{scene}.####.{file_type}'))

    path_aov_image = StringProperty(
        name="AOV Image path",
        description="Path for the rendered aov images.",
        subtype='FILE_PATH',
        default=os.path.join('$OUT', 'images', '{scene}.{layer}.{pass}.####.{file_type}'))

    env_vars = PointerProperty(
        type=RendermanEnvVarSettings,
        name="Environment Variable Settings")

    def draw(self, context):
        layout = self.layout
        layout.prop(self, 'rmantree_method')
        if self.rmantree_method == 'DETECT':
            layout.prop(self, 'rmantree_choice')
        elif self.rmantree_method == 'ENV':
            layout.label(text="RMANTREE: %s " % rmantree_from_env())
        else:
            layout.prop(self, "path_rmantree")
        if guess_rmantree() == None:
            row = layout.row()
            row.alert = True
            row.label('Error in RMANTREE. Reload addon to reset.', icon='ERROR')

        env = self.env_vars
        layout.prop(env, "out")
        layout.prop(self, 'path_display_driver_image')
        layout.prop(self, 'path_aov_image')
<<<<<<< HEAD
=======
        layout.prop(self, 'draw_ipr_text')
        #layout.prop(env, "shd")
        #layout.prop(env, "ptc")
        #layout.prop(env, "arc")
>>>>>>> 0f7beeeb


def register():
    try:
        bpy.utils.register_class(RendermanPreferencePath)
        bpy.utils.register_class(RendermanEnvVarSettings)
        bpy.utils.register_class(RendermanPreferences)
    except:
        pass #allready registered

def unregister():
    bpy.utils.unregister_class(RendermanPreferences)
    bpy.utils.unregister_class(RendermanEnvVarSettings)
    bpy.utils.unregister_class(RendermanPreferencePath)<|MERGE_RESOLUTION|>--- conflicted
+++ resolved
@@ -193,13 +193,10 @@
         layout.prop(env, "out")
         layout.prop(self, 'path_display_driver_image')
         layout.prop(self, 'path_aov_image')
-<<<<<<< HEAD
-=======
         layout.prop(self, 'draw_ipr_text')
         #layout.prop(env, "shd")
         #layout.prop(env, "ptc")
         #layout.prop(env, "arc")
->>>>>>> 0f7beeeb
 
 
 def register():
