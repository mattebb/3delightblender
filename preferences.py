# ##### BEGIN MIT LICENSE BLOCK #####
#
# Copyright (c) 2015 Brian Savery
#
# Permission is hereby granted, free of charge, to any person obtaining a copy
# of this software and associated documentation files (the "Software"), to deal
# in the Software without restriction, including without limitation the rights
# to use, copy, modify, merge, publish, distribute, sublicense, and/or sell
# copies of the Software, and to permit persons to whom the Software is
# furnished to do so, subject to the following conditions:
#
# The above copyright notice and this permission notice shall be included in
# all copies or substantial portions of the Software.
#
# THE SOFTWARE IS PROVIDED "AS IS", WITHOUT WARRANTY OF ANY KIND, EXPRESS OR
# IMPLIED, INCLUDING BUT NOT LIMITED TO THE WARRANTIES OF MERCHANTABILITY,
# FITNESS FOR A PARTICULAR PURPOSE AND NONINFRINGEMENT. IN NO EVENT SHALL THE
# AUTHORS OR COPYRIGHT HOLDERS BE LIABLE FOR ANY CLAIM, DAMAGES OR OTHER
# LIABILITY, WHETHER IN AN ACTION OF CONTRACT, TORT OR OTHERWISE, ARISING FROM,
# OUT OF OR IN CONNECTION WITH THE SOFTWARE OR THE USE OR OTHER DEALINGS IN
# THE SOFTWARE.
#
#
# ##### END MIT LICENSE BLOCK #####

import bpy
import sys
import os
from bpy.types import AddonPreferences
from bpy.props import CollectionProperty, BoolProperty, StringProperty
from bpy.props import IntProperty, PointerProperty, EnumProperty

from .util import guess_rmantree_initial, get_installed_rendermans,\
    rmantree_from_env, guess_rmantree


class RendermanPreferencePath(bpy.types.PropertyGroup):
    name = StringProperty(name="", subtype='DIR_PATH')


class RendermanEnvVarSettings(bpy.types.PropertyGroup):
    if sys.platform == ("win32"):
        outpath = os.path.join("C:", "Users", os.getlogin(), "Documents", "PRMan")
        out = StringProperty(
            name="OUT (Output Root)",
            description="Default RIB export path root",
            subtype='DIR_PATH',
            default='C:/tmp/renderman_for_blender/{blend}')

    else:
        outpath = os.path.join(os.environ.get('HOME'), "Documents", "PRMan")
        out = StringProperty(
            name="OUT (Output Root)",
            description="Default RIB export path root",
            subtype='DIR_PATH',
            default='/tmp/renderman_for_blender/{blend}')

    shd = StringProperty(
        name="SHD (Shadow Maps)",
        description="SHD environment variable",
        subtype='DIR_PATH',
        default=os.path.join('$OUT','shadowmaps'))

    ptc = StringProperty(
        name="PTC (Point Clouds)",
        description="PTC environment variable",
        subtype='DIR_PATH',
        default=os.path.join('$OUT','pointclouds'))

    arc = StringProperty(
        name="ARC (Archives)",
        description="ARC environment variable",
        subtype='DIR_PATH',
        default=os.path.join('$OUT','archives'))
<<<<<<< HEAD

=======
>>>>>>> 434310e3


class RendermanPreferences(AddonPreferences):
    bl_idname = __package__
        
    # find the renderman options installed
    def find_installed_rendermans(self, context):
        options = [('NEWEST', 'Newest Version Installed', 'Automatically updates when new version installed.')]
        for vers,path in get_installed_rendermans():
            options.append((path, vers, path))
        return options

    shader_paths = CollectionProperty(type=RendermanPreferencePath,
                                      name="Shader Paths")
    shader_paths_index = IntProperty(min=-1, default=-1)

    texture_paths = CollectionProperty(type=RendermanPreferencePath,
                                       name="Texture Paths")
    texture_paths_index = IntProperty(min=-1, default=-1)

    procedural_paths = CollectionProperty(type=RendermanPreferencePath,
                                          name="Procedural Paths")
    procedural_paths_index = IntProperty(min=-1, default=-1)

    archive_paths = CollectionProperty(type=RendermanPreferencePath,
                                       name="Archive Paths")
    archive_paths_index = IntProperty(min=-1, default=-1)

    use_default_paths = BoolProperty(
        name="Use PRMan default paths",
        description="Includes paths for default shaders etc. from RenderMan Pro\
            Server install",
        default=True)
    use_builtin_paths = BoolProperty(
        name="Use built in paths",
        description="Includes paths for default shaders etc. from PRMan\
            exporter",
        default=False)

    rmantree_choice = EnumProperty(
        name='RenderMan Version to use',
        description='Leaving as "Newest" will automatically update when you install a new RenderMan version.',
        #default='NEWEST',
        items=find_installed_rendermans
        )

    rmantree_method = EnumProperty(
        name='RenderMan Location',
        description='How RenderMan should be detected.  Most users should leave to "Detect"',
        items=[('DETECT', 'Choose From Installed', 'This will scan for installed RenderMan locations to choose from'),
               ('ENV', 'Get From RMANTREE Environment Variable', 'This will use the RMANTREE set in the enviornment variables'),
               ('MANUAL', 'Set Manually', 'Manually set the RenderMan installation (for expert users)')])

    path_rmantree = StringProperty(
        name="RMANTREE Path",
        description="Path to RenderMan Pro Server installation folder",
        subtype='DIR_PATH',
        default=guess_rmantree_initial())
    path_renderer = StringProperty(
        name="Renderer Path",
        description="Path to renderer executable",
        subtype='FILE_PATH',
        default="prman")
    path_shader_compiler = StringProperty(
        name="Shader Compiler Path",
        description="Path to shader compiler executable",
        subtype='FILE_PATH',
        default="shader")
    path_shader_info = StringProperty(
        name="Shader Info Path",
        description="Path to shaderinfo executable",
        subtype='FILE_PATH',
        default="sloinfo")
    path_texture_optimiser = StringProperty(
        name="Texture Optimiser Path",
        description="Path to tdlmake executable",
        subtype='FILE_PATH',
        default="txmake")

    env_vars = PointerProperty(
        type=RendermanEnvVarSettings,
        name="Environment Variable Settings")

    def draw(self, context):
        layout = self.layout

        '''
        layout.prop(self, "use_default_paths")
        layout.prop(self, "use_builtin_paths")
        
        self._draw_collection(context, layout, self, "Shader Paths:", "collection.add_remove",
                                        "scene", "shader_paths", "shader_paths_index")
        self._draw_collection(context, layout, self, "Texture Paths:", "collection.add_remove",
                                        "scene", "texture_paths", "texture_paths_index")
        self._draw_collection(context, layout, self, "Procedural Paths:", "collection.add_remove",
                                        "scene", "procedural_paths", "procedural_paths_index")
        self._draw_collection(context, layout, self, "Archive Paths:", "collection.add_remove",
                                        "scene", "archive_paths", "archive_paths_index")
        '''
        layout.prop(self, 'rmantree_method')
        if self.rmantree_method == 'DETECT':
            layout.prop(self, 'rmantree_choice')
        elif self.rmantree_method == 'ENV':
            layout.label(text="RMANTREE: %s " % rmantree_from_env())
        else:
            layout.prop(self, "path_rmantree")
        try:
            rmantree = guess_rmantree()
            if rmantree == None:
                layout.label("RMANTREE ERROR!!!", icon='ERROR')
        except:
            layout.label("RMANTREE ERROR!!!", icon='ERROR')
        #layout.label(text="After changing RenderMan Location reload addon", icon="ERROR")
        #layout.prop(self, "path_renderer")
        #layout.prop(self, "path_shader_compiler")
        #layout.prop(self, "path_shader_info")
        #layout.prop(self, "path_texture_optimiser")

        env = self.env_vars
        layout.prop(env, "out")
        #layout.prop(env, "shd")
        #layout.prop(env, "ptc")
        #layout.prop(env, "arc")


def register():
    bpy.utils.register_class(RendermanPreferencePath)
    bpy.utils.register_class(RendermanEnvVarSettings)
    bpy.utils.register_class(RendermanPreferences)


def unregister():
    bpy.utils.unregister_class(RendermanPreferences)
    bpy.utils.unregister_class(RendermanEnvVarSettings)
    bpy.utils.unregister_class(RendermanPreferencePath)<|MERGE_RESOLUTION|>--- conflicted
+++ resolved
@@ -72,10 +72,6 @@
         description="ARC environment variable",
         subtype='DIR_PATH',
         default=os.path.join('$OUT','archives'))
-<<<<<<< HEAD
-
-=======
->>>>>>> 434310e3
 
 
 class RendermanPreferences(AddonPreferences):
