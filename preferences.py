--- conflicted
+++ resolved
@@ -186,36 +186,6 @@
         description = "If enabled, auto-check for updates using an interval",
         default = True,
         )
-<<<<<<< HEAD
-
-    updater_intrval_months = bpy.props.IntProperty(
-        name='Months',
-        description = "Number of months between checking for updates",
-        default=0,
-        min=0
-        )
-    updater_intrval_days = bpy.props.IntProperty(
-        name='Days',
-        description = "Number of days between checking for updates",
-        default=1,
-        min=0,
-        )
-    updater_intrval_hours = bpy.props.IntProperty(
-        name='Hours',
-        description = "Number of hours between checking for updates",
-        default=0,
-        min=0,
-        max=23
-        )
-    updater_intrval_minutes = bpy.props.IntProperty(
-        name='Minutes',
-        description = "Number of minutes between checking for updates",
-        default=0,
-        min=0,
-        max=59
-        )
-=======
->>>>>>> e34b3ec8
 
     presets_library = PointerProperty(
         type=RendermanPresetGroup,
@@ -250,10 +220,6 @@
         layout.prop(self, 'path_aov_image')
         layout.prop(self, 'draw_ipr_text')
         layout.prop(self, 'draw_panel_icon')
-<<<<<<< HEAD
-        addon_updater_ops.update_settings_ui(self,context)
-=======
->>>>>>> e34b3ec8
         layout.prop(self.presets_library, 'path')
         #layout.prop(env, "shd")
         #layout.prop(env, "ptc")
