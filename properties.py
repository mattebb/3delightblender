# ##### BEGIN MIT LICENSE BLOCK #####
#
# Copyright (c) 2015 Brian Savery
#
# Permission is hereby granted, free of charge, to any person obtaining a copy
# of this software and associated documentation files (the "Software"), to deal
# in the Software without restriction, including without limitation the rights
# to use, copy, modify, merge, publish, distribute, sublicense, and/or sell
# copies of the Software, and to permit persons to whom the Software is
# furnished to do so, subject to the following conditions:
#
# The above copyright notice and this permission notice shall be included in
# all copies or substantial portions of the Software.
#
# THE SOFTWARE IS PROVIDED "AS IS", WITHOUT WARRANTY OF ANY KIND, EXPRESS OR
# IMPLIED, INCLUDING BUT NOT LIMITED TO THE WARRANTIES OF MERCHANTABILITY,
# FITNESS FOR A PARTICULAR PURPOSE AND NONINFRINGEMENT. IN NO EVENT SHALL THE
# AUTHORS OR COPYRIGHT HOLDERS BE LIABLE FOR ANY CLAIM, DAMAGES OR OTHER
# LIABILITY, WHETHER IN AN ACTION OF CONTRACT, TORT OR OTHERWISE, ARISING FROM,
# OUT OF OR IN CONNECTION WITH THE SOFTWARE OR THE USE OR OTHER DEALINGS IN
# THE SOFTWARE.
#
#
# ##### END MIT LICENSE BLOCK #####

import bpy
import os
import sys
import xml.etree.ElementTree as ET
import time

from .util import guess_rmantree

from .util import args_files_in_path
from .shader_parameters import class_generate_properties

from bpy.props import PointerProperty, StringProperty, BoolProperty, \
    EnumProperty, IntProperty, FloatProperty, FloatVectorProperty, \
    CollectionProperty, BoolVectorProperty

from . import engine
from bpy.app.handlers import persistent

integrator_names = []

projection_names = [('none', 'None', 'None')]
class RendermanCameraSettings(bpy.types.PropertyGroup):
    bl_label = "Renderman Camera Settings"
    bl_idname = 'RendermanCameraSettings'
    
    def get_projection_name(self):
        return self.projection_type.replace('_settings', '')

    def get_projection_node(self):
        return getattr(self, self.projection_type + '_settings')

    projection_type = EnumProperty(items=projection_names, name='Projection Plugin')

    use_physical_camera = BoolProperty(
        name="Use Physical Camera", default=False)

    fstop = FloatProperty(
        name="F-Stop",
        description="Aperture size for depth of field.  Decreasing this value increases the blur on out of focus areas.",
        default=4.0)

    dof_aspect = FloatProperty(
        name="DOF Aspect",  default=1,  max=2,  min=0,
        description="The ratio of blur in the 'x' and 'y' directions. Changing this value from the default will simulate anamorphic lens bokeh effects.  Values less than 1 elongate the blur on the 'y' axis.  Values greater than 1 elongate the blur on the 'x' axis.")

    aperture_sides = IntProperty(
        name="Aperture Blades", default=0, min=0,
        description="The number of sides of the aperture.  If this value is less than 3 the aperture will appear circular.")

    aperture_angle = FloatProperty(
        name="Aperture Angle", default=0.0, max=180.0, min=-180.0,
        description="The aperture polygon's orientation, in degrees from some arbitrary reference direction. (A value of 0 aligns a vertex horizontally with the center of the aperture.)")

    aperture_roundness = FloatProperty(
        name="Aperture Roundness", default=0.0, max=1.0, min=-1.0,
        description="A shape parameter, from -1 to 1.  When 0, the aperture is a regular polygon with straight sides.  Values between 0 and 1 give polygons with curved edges bowed out and values between 0 and -1 make the edges bow in.")

    aperture_density = FloatProperty(
        name="Aperture Density", default=0.0, max=1.0, min=-1.0,
        description="The slope, between -1 and 1, of the (linearly varying) aperture density.  A value of zero gives uniform density.  Negative values make the aperture brighter near the center.  Positive values make it brighter near the rim.")


# Blender data
# --------------------------

class RendermanPath(bpy.types.PropertyGroup):
    name = StringProperty(
        name="", subtype='DIR_PATH')


class RendermanInlineRIB(bpy.types.PropertyGroup):
    name = StringProperty(name="Text Block")


class RendermanGroup(bpy.types.PropertyGroup):
    name = StringProperty(name="Group Name")
    members = CollectionProperty(type=bpy.types.PropertyGroup,
                                 name='Group Members')
    members_index = IntProperty(min=-1, default=-1)


class LightLinking(bpy.types.PropertyGroup):

    def update_link(self, context):
        if engine.is_ipr_running():
            engine.ipr.update_light_link(context, self)

    illuminate = EnumProperty(
        name="Illuminate",
        update=update_link,
        items=[('DEFAULT', 'Default', ''),
               ('ON', 'On', ''),
               ('OFF', 'Off', '')])


aov_mapping = [ 
                 
                 ("rgba", "Combined (rgba)", "Combined (rgba)"),
                 ("z", "z", "z"),
                 ("Nn", "Nn", "Nn"),
                 ("dPdtime", "dPdtime", "dPdtime"),
                 ("u", "u", "u"),
                 ("v", "v", "v"),
                 ("id", "id", "id"),
                 ("lpe:C<.D%G>[S]+<L.%LG>", "Caustics", "Caustics"),
                 ("lpe:shadows;C[<.D%G><.S%G>]<L.%LG>", "Shadows", "Shadows"),
                 ("color lpe:nothruput;noinfinitecheck;noclamp;unoccluded;overwrite;C(U2L)|O",
                  "Albedo", "Albedo"),
                 ("lpe:C<RS%G>([DS]+<L.%LG>)|([DS]*O)",
                  "Reflection", "Reflection"),
                 ("lpe:C<.D%G><L.%LG>", "Diffuse", "Diffuse"),
                 ("lpe:(C<RD%G>[DS]+<L.%LG>)|(C<RD%G>[DS]*O)",
                  "IndirectDiffuse", "IndirectDiffuse"),
                 ("lpe:C<.S%G><L.%LG>", "Specular", "Specular"),
                 ("lpe:(C<RS%G>[DS]+<L.%LG>)|(C<RS%G>[DS]*O)",
                  "IndirectSpecular", "IndirectSpecular"),
                 ("lpe:(C<TD%G>[DS]+<L.%LG>)|(C<TD%G>[DS]*O)",
                  "Subsurface", "Subsurface"),
                 ("lpe:(C<T[S]%G>[DS]+<L.%LG>)|(C<T[S]%G>[DS]*O)",
                  "Refraction", "Refraction"),
                 ("lpe:emission", "Emission", "Emission"),
                 ("custom_lpe_string", "Custom lpe", "Custom lpe"),
                 ("custom_aov_string",  "Custom AOV", "Custom AOV"), 
                 ("built_in_aov", "Other Built in AOV", "Built in AOV"),
                 ]



class RendermanAOV(bpy.types.PropertyGroup):

    def built_in_channel_types(self, context):
        items = reversed(aov_mapping)
        return items

    def built_in_aovs(self, context):
        items = [
                 ("float a", "alpha", ""),
                 ("float id", "id", "Returns the integer assigned via the 'identifier' attribute as the pixel value"),
                 ("float z", "z_depth", "Depth from the camera in world space"),
                 ("float zback", "z_back",
                  "Depth at the back of volumetric objects in world space"),
                 ("point P",  "P",  "Position of the point hit by the incident ray"),
                 ("float PRadius", "PRadius",
                  "Cross-sectional size of the ray at the hit point"),
                 ("float cpuTime", "cpuTime", "The time taken to render a pixel"),
                 ("float sampleCount", "sampleCount",
                  "The number of samples taken for the resulting pixel"),
                 ("normal Nn", "Nn", "Normalized shading normal"),
                 ("normal Ngn", "Ngn", "Normalized geometric normal"),
                 ("vector Tn", "Tn", "Normalized shading tangent"),
                 ("vector Vn", "Vn", "Normalized view vector (reverse of ray direction)"),
                 ("float VLen", "VLen", "Distance to hit point along the ray"),
                 ("float curvature", "curvature", "Local surface curvature"),
                 ("float incidentRaySpread", "incidentRaySpread",
                  "Rate of spread of incident ray"),
                 ("float mpSize", "mpSize", "Size of the micropolygon that the ray hit"),
                 ("float u", "u", "The parametric coordinates on the primitive"),
                 ("float v", "v", "The parametric coordinates on the primitive"),
                 ("float w", "w", "The parametric coordinates on the primitive"),
                 ("float du", "du", "Derivatives of u, v, and w to adjacent micropolygons"),
                 ("float dv", "dv", "Derivatives of u, v, and w to adjacent micropolygons"),
                 ("float dw", "dw", "Derivatives of u, v, and w to adjacent micropolygons"),
                 ("vector dPdu", "dPdu", "Direction of maximal change in u, v, and w"),
                 ("vector dPdv", "dPdv", "Direction of maximal change in u, v, and w"),
                 ("vector dPdw", "dPdw", "Direction of maximal change in u, v, and w"),
                 ("float dufp", "dufp", "Multiplier to dPdu, dPdv, dPdw for ray differentials"),
                 ("float dvfp", "dvfp", "Multiplier to dPdu, dPdv, dPdw for ray differentials"),
                 ("float dwfp", "dwfp", "Multiplier to dPdu, dPdv, dPdw for ray differentials"),
                 ("float time", "time", "Time sample of the ray"),
                 ("vector dPdtime", "dPdtime", "Motion vector"),
                 ("float id", "id", "Returns the integer assigned via the identifier attribute as the pixel value"),
                 ("float outsideIOR", "outsideIOR",
                  "Index of refraction outside this surface"),
                 ("point __Pworld", "Pworld", "P in world-space"),
                 ("normal __Nworld", "Nworld", "Nn in world-space"),
                 ("float __depth", "depth", "Multi-purpose AOV\nr : depth from camera in world-space\ng : height in world-space\nb : geometric facing ratio : abs(Nn.V)"),
                 ("float[2] __st", "st", "Texture coords"),
                 ("point __Pref", "Pref", "Reference Position primvar (if available)"),
                 ("normal __Nref", "Nref", "Reference Normal primvar (if available)"),
                 ("point __WPref", "WPref", "Reference World Position primvar (if available)"),
                 ("normal __WNref",  "WNref", "Reference World Normal primvar (if available)")]
        return items

    def update_type(self, context):
        types = self.built_in_channel_types(context)
        for item in types:
            if self.channel_type == item[0]:
                if self.channel_type != 'custom_lpe_string' and self.channel_type != 'built_in_aov':
                    self.name = item[1]
                return

    def update_aov_type(self, context):
        types = self.built_in_aovs(context)
        for item in types:
            if self.aov_channel_type == item[0]:
                self.name = item[1]

    show_advanced = BoolProperty(name='Advanced Options', default=False)

    channel_type = EnumProperty(name="Channel type",
                                description="The information type for this AOV.  Setting to one of the 'custom' options will allow a custom LPE or AOV",
                                items=built_in_channel_types, update=update_type)

    aov_channel_type = EnumProperty(name="AOV type",
                                    description="The type of built in data AOV",
                                    items=built_in_aovs,  update=update_aov_type)

    name = StringProperty(
        name="Channel Name",
        description="Name for this Channel in the output file.  NOTE: Spaces must be represented by an underscore.  If this is not followed the channel will not output.")

    channel_name = StringProperty()

    custom_lpe_string = StringProperty(
        name="lpe String",
        description="This is where you enter the custom lpe string")

    custom_aov_string = StringProperty(
        name="AOV name",
        description="This is where you enter the name of the custom AOV pass")

    stats_type = EnumProperty(
        name="Statistics",
        description="this is the name of the statistics to display in this AOV (if any)",
        items=[
            ('none', 'None', ''),
            ('variance', 'Variance',
             'estimates the variance of the samples in each pixel'),
            ('mse', 'MSE', 'the estimate of the variance divided by the actual number of samples per pixel'),
            ('even', 'Even', 'this image is created from half the total camera samples'),
            ('odd', 'Odd', 'this image is created from the other half of the camera samples')],
        default='none')

    denoise_aov = BoolProperty(
        name="Format for denoising",
        description="If checked this pass will be properly formatted for use by the denoise utility",
        default=False)

    custom_aov_type = StringProperty(
        name="AOV type",
        description="Information type for the AOV (normal, float, vector or color)",
        default="")

    exposure_gain = FloatProperty(
        name="Gain",
        description="The gain of the exposure.  This is the overall brightness of the image.",
        default=1.0)

    exposure_gamma = FloatProperty(
        name="Gamma",
        description="The gamma of the exposure.  This determines how flat the brightness curve is.  Raising gamma leads to lighter shadows.",
        default=1.0)

    remap_a = FloatProperty(
        name="a",
        description="A value for remap.",
        default=0.0)

    remap_b = FloatProperty(
        name="b",
        description="B value for remap.",
        default=0.0)

    remap_c = FloatProperty(
        name="c",
        description="C value for remap.",
        default=0.0)

    quantize_zero = IntProperty(
        name="Zero",
        description="Zero value for quantization",
        default=0)

    quantize_one = IntProperty(
        name="One",
        description="One value for quantization",
        default=0)

    quantize_min = IntProperty(
        name="Min",
        description="Minimum value for quantization",
        default=0)

    quantize_max = IntProperty(
        name="Max",
        description="Max value for quantization",
        default=0)

    aov_pixelfilter = EnumProperty(
        name="Pixel Filter",
        description="Filter to use to combine pixel samples.  If 'default' is selected the aov will use the filter set in the render panel.",
        items=[('default',  'Default',  ''),
               ('box', 'Box', ''),
               ('sinc', 'Sinc', ''),
               ('gaussian', 'Gaussian', ''),
               ('triangle',  'Triangle',  ''),
               ('catmull-rom',  'Catmull-Rom', '')],
        default='default')
    aov_pixelfilter_x = IntProperty(
        name="Filter Size X",
        description="Size of the pixel filter in X dimension",
        min=0, max=16, default=2)
    aov_pixelfilter_y = IntProperty(
        name="Filter Size Y",
        description="Size of the pixel filter in Y dimension",
        min=0, max=16, default=2)


class RendermanRenderLayerSettings(bpy.types.PropertyGroup):
    render_layer = StringProperty()
    custom_aovs = CollectionProperty(type=RendermanAOV,
                                     name='Custom AOVs')
    custom_aov_index = IntProperty(min=-1, default=-1)
    camera = StringProperty()
    object_group = StringProperty()
    light_group = StringProperty()

    export_multilayer = BoolProperty(
        name="Export Multilayer",
        description="Enabling this will combine passes and output as a multilayer file",
        default=False)

    exr_format_options = EnumProperty(
        name="EXR Bit Depth",
        description="Sets the bit depth of the .exr file.  Leaving at 'default' will use the Renderman defaults.",
        items=[
            ('default',  'Default', ''),
            ('half',  'Half (16 bit)',  ''),
            ('float',  'Float (32 bit)', '')],
        default='default')

    use_deep = BoolProperty(
        name="Use Deep Data",
        description="The output file will contain extra 'deep' information that can aid with compositing.  This can increase file sizes dramatically.",
        default=False)

    exr_compression = EnumProperty(
        name="EXR Compression",
        description="Determined the compression used on the EXR file.  Leaving at 'default' will use the Renderman defaults.",
        items=[
            ('default',  'Default',  ''),
            ('none',  'None',  ''),
            ('rle',  'rle',  ''),
            ('zip',  'zip',  ''),
            ('zips',  'zips', ''),
            ('pixar',  'pixar',  ''),
            ('b44', 'b44', ''),
            ('piz',  'piz',  '')],
        default='default')

    exr_storage = EnumProperty(
        name="EXR Storage Mode",
        description="This determines how the EXR file is formatted.  Tile-based may reduce the amount of memory used by the display buffer.",
        items=[
            ('scanline', 'Scanline Storage', ''),
            ('tiled', 'Tiled Storage', '')],
        default='scanline')


displayfilter_names = []
class RendermanDisplayFilterSettings(bpy.types.PropertyGroup):
    def get_filter_name(self):
        return self.filter_type.replace('_settings', '')

    def get_filter_node(self):
        return getattr(self, self.filter_type + '_settings')

    filter_type = EnumProperty(items=displayfilter_names, name='Filter')


samplefilter_names = []
class RendermanSampleFilterSettings(bpy.types.PropertyGroup):
    def get_filter_name(self):
        return self.filter_type.replace('_settings', '')
    
    def get_filter_node(self):
        return getattr(self, self.filter_type + '_settings')

    filter_type = EnumProperty(items=samplefilter_names, name='Filter')


class RendermanSceneSettings(bpy.types.PropertyGroup):
    display_filters = CollectionProperty(type=RendermanDisplayFilterSettings, name='Display Filters')
    display_filters_index = IntProperty(min=-1, default=-1)
    sample_filters = CollectionProperty(type=RendermanSampleFilterSettings, name='Sample Filters')
    sample_filters_index = IntProperty(min=-1, default=-1)

    light_groups = CollectionProperty(type=RendermanGroup,
                                      name='Light Groups')
    light_groups_index = IntProperty(min=-1, default=-1)

    ll = CollectionProperty(type=LightLinking,
                            name='Light Links')

    # we need these in case object/light selector changes
    def reset_ll_light_index(self, context):
        self.ll_light_index = -1

    def reset_ll_object_index(self, context):
        self.ll_object_index = -1

    ll_light_index = IntProperty(min=-1, default=-1)
    ll_object_index = IntProperty(min=-1, default=-1)
    ll_light_type = EnumProperty(
        name="Select by",
        description="Select by",
        items=[('light', 'Lights', ''),
               ('group', 'Light Groups', '')],
        default='group', update=reset_ll_light_index)

    ll_object_type = EnumProperty(
        name="Select by",
        description="Select by",
        items=[('object', 'Objects', ''),
               ('group', 'Object Groups', '')],
        default='group', update=reset_ll_object_index)

    render_layers = CollectionProperty(type=RendermanRenderLayerSettings,
                                   name='Custom AOVs')
    
    solo_light = BoolProperty(name="Solo Light", default=False)

    pixelsamples_x = IntProperty(
        name="Pixel Samples X",
        description="Number of AA samples to take in X dimension",
        min=0, max=16, default=2)
    pixelsamples_y = IntProperty(
        name="Pixel Samples Y",
        description="Number of AA samples to take in Y dimension",
        min=0, max=16, default=2)

    pixelfilter = EnumProperty(
        name="Pixel Filter",
        description="Filter to use to combine pixel samples",
        items=[('box', 'Box', ''),
               ('sinc', 'Sinc', ''),
               ('gaussian', 'Gaussian', ''),
               ('triangle',  'Triangle',  ''),
               ('catmull-rom',  'Catmull-Rom', '')],
        default='gaussian')
    pixelfilter_x = IntProperty(
        name="Filter Size X",
        description="Size of the pixel filter in X dimension",
        min=0, max=16, default=2)
    pixelfilter_y = IntProperty(
        name="Filter Size Y",
        description="Size of the pixel filter in Y dimension",
        min=0, max=16, default=2)

    pixel_variance = FloatProperty(
        name="Pixel Variance",
        description="If a pixel changes by less than this amount when updated, it will not receive further samples in adaptive mode.  Lower values lead to increased render times and higher quality images.",
        min=0, max=1, default=.01)

    dark_falloff = FloatProperty(
        name="Dark Falloff",
        description="Deprioritizes adaptive sampling in dark areas. Raising this can potentially reduce render times but may increase noise in dark areas.",
        min=0, max=1, default=.025)

    min_samples = IntProperty(
        name="Min Samples",
        description="The minimum number of camera samples per pixel.  If this is set to '0' then the min samples will be the square root of the max_samples.",
        min=0, default=4)
    max_samples = IntProperty(
        name="Max Samples",
        description="The maximum number of camera samples per pixel.  This should be set in 'power of two' numbers (1, 2, 4, 8, 16, etc).",
        min=0, default=128)

    bucket_shape = EnumProperty(
        name="Bucket Order",
        description="The order buckets are rendered in",
        items=[('HORIZONTAL', 'Horizontal', 'Render scanline from top to bottom'),
               ('VERTICAL', 'Vertical',
                'Render scanline from left to right'),
               ('ZIGZAG-X', 'Reverse Horizontal',
                'Exactly the same as Horizontal but reverses after each scan'),
               ('ZIGZAG-Y', 'Reverse Vertical',
                'Exactly the same as Vertical but reverses after each scan'),
               ('SPACEFILL', 'Hilber spacefilling curve',
                'Renders the buckets along a hilbert spacefilling curve'),
               ('SPIRAL', 'Spiral rendering',
                'Renders in a spiral from the center of the image or a custom defined point'),
               ('RANDOM', 'Random', 'Renders buckets in a random order WARNING: Inefficient memory footprint')],
        default='SPIRAL')

    bucket_sprial_x = IntProperty(
        name="X",
        description="X coordinate of bucket spiral start",
        min=-1, default=-1)

    bucket_sprial_y = IntProperty(
        name="Y",
        description="Y coordinate of bucket spiral start",
        min=-1, default=-1)

    render_selected_objects_only = BoolProperty(
        name="Only Render Selected",
        description="Render only the selected object(s).",
        default=False)

    shadingrate = FloatProperty(
        name="Shading Rate",
        description="Default maximum distance between displacement shading samples.  This can be left at 1 unless you need more detail on displaced objects.",
        default=1.0)

    motion_blur = BoolProperty(
        name="Motion Blur",
        description="Enable motion blur",
        default=False)
    sample_motion_blur = BoolProperty(
        name="Sample Motion Blur",
        description="Determines if motion blur is rendered in the final image.  If this is disabled the motion vectors are still calculated and can be exported with the dPdTime AOV.  This allows motion blur to be added as a post process effect.",
        default=True)
    motion_segments = IntProperty(
        name="Motion Samples",
        description="Number of motion samples to take for motion blur.  Set this higher if you notice segment artifacts in blurs.",
        min=2, max=16, default=2)
    shutter_timing = EnumProperty(
        name="Shutter Timing",
        description="Controls when the shutter opens for a given frame",
        items=[('CENTER', 'Center on frame', 'Motion is centered on frame #.'),
               ('PRE', 'Pre frame', 'Motion ends on frame #'),
               ('POST', 'Post frame', 'Motion starts on frame #')],
        default='CENTER')

    shutter_angle = FloatProperty(
        name="Shutter Angle",
        description="Fraction of time that the shutter is open (360 is one full second).  180 is typical for North America 24fps cameras, 172.8 is typical in Europe.",
        default=180.0, min=0.0, max=360.0)

    shutter_efficiency_open = FloatProperty(
        name="Shutter open speed",
        description="Shutter open efficiency - controls the speed of the shutter opening.  0 means instantaneous, > 0 is a gradual opening.",
        default=0.0)
    shutter_efficiency_close = FloatProperty(
        name="Shutter close speed",
        description="Shutter close efficiency - controls the speed of the shutter closing.  1 means instantaneous, < 1 is a gradual closing.",
        default=1.0)

    depth_of_field = BoolProperty(
        name="Depth of Field",
        description="Enable depth of field blur",
        default=False)

    threads = IntProperty(
        name="Rendering Threads",
        description="Number of processor threads to use.  Note, 0 uses all cores, -1 uses all cores but one.",
        min=-32, max=32, default=-1)
    max_trace_depth = IntProperty(
        name="Max Trace Depth",
        description="Maximum number of times a ray can bounce before the path is ended.  Lower settings will render faster but may change lighting.",
        min=0, max=32, default=10)
    max_specular_depth = IntProperty(
        name="Max Specular Depth",
        description="Maximum number of specular ray bounces",
        min=0, max=32, default=4)
    max_diffuse_depth = IntProperty(
        name="Max Diffuse Depth",
        description="Maximum number of diffuse ray bounces",
        min=0, max=32, default=1)
    use_statistics = BoolProperty(
        name="Statistics",
        description="Print statistics to stats.xml after render",
        default=False)
    editor_override = StringProperty(
        name="Text Editor",
        description="The editor to open RIB file in (Overrides system default!)",
        default="")
    statistics_level = IntProperty(
        name="Statistics Level",
        description="Verbosity level of output statistics",
        min=0, max=3, default=1)

    # RIB output properties

    path_rib_output = StringProperty(
        name="RIB Output Path",
        description="Path to generated .rib files",
        subtype='FILE_PATH',
        default=os.path.join('$OUT', '{scene}.####.rib'))

    path_object_archive_static = StringProperty(
        name="Object archive RIB Output Path",
        description="Path to generated rib file for a non-deforming objects' geometry",
        subtype='FILE_PATH',
        default=os.path.join('$ARC', 'static', '{object}.rib'))

    path_object_archive_animated = StringProperty(
        name="Object archive RIB Output Path",
        description="Path to generated rib file for an animated objects geometry",
        subtype='FILE_PATH',
        default=os.path.join('$ARC', '####', '{object}.rib'))

    path_texture_output = StringProperty(
        name="Teture Output Path",
        description="Path to generated .tex files",
        subtype='FILE_PATH',
        default=os.path.join('$OUT', 'textures'))

    out_dir = StringProperty(
        name="Shader Output Path",
        description="Path to compiled .oso files",
        subtype='FILE_PATH',
        default="./shaders")

    texture_cache_size = IntProperty(
        name="Texture Cache Size (MB)",
        description="Maximum number of megabytes to devote to texture caching.",
        default=2048
    )

    geo_cache_size = IntProperty(
        name="Tesselation Cache Size (MB)",
        description="Maximum number of megabytes to devote to tesselation cache for tracing geometry.",
        default=2048
    )

    opacity_cache_size = IntProperty(
        name="Opacity Cache Size (MB)",
        description="Maximum number of megabytes to devote to caching opacity and presence values.  0 turns this off.",
        default=1000
    )

    output_action = EnumProperty(
        name="Action",
        description="Action to take when rendering",
        items=[('EXPORT_RENDER', 'Export RIB and Render', 'Generate RIB file and render it with the renderer'),
               ('EXPORT', 'Export RIB Only', 'Generate RIB file only')],
        default='EXPORT_RENDER')

    lazy_rib_gen = BoolProperty(
        name="Cache Rib Generation",
        description="On unchanged objects, don't re-emit rib.  Will result in faster spooling of renders.",
        default=True)

    always_generate_textures = BoolProperty(
        name="Always Recompile Textures",
        description="Recompile used textures at export time to the current rib folder. Leave this unchecked to speed up re-render times",
        default=False)
    # preview settings
    preview_pixel_variance = FloatProperty(
        name="Preview Pixel Variance",
        description="If a pixel changes by less than this amount when updated, it will not receive further samples in adaptive mode.",
        min=0, max=1, default=.05)

    preview_bucket_order = EnumProperty(
        name="Preview Bucket Order",
        description="Bucket order to use when rendering",
        items=[('HORIZONTAL', 'Horizontal', 'Render scanline from top to bottom'),
               ('VERTICAL', 'Vertical',
                'Render scanline from left to right'),
               ('ZIGZAG-X', 'Reverse Horizontal',
                'Exactly the same as Horizontal but reverses after each scan'),
               ('ZIGZAG-Y', 'Reverse Vertical',
                'Exactly the same as Vertical but reverses after each scan'),
               ('SPACEFILL', 'Hilber spacefilling curve',
                'Renders the buckets along a hilbert spacefilling curve'),
               ('SPIRAL', 'Spiral rendering',
                'Renders in a spiral from the center of the image or a custom defined point'),
               ('RANDOM', 'Random', 'Renders buckets in a random order WARNING: Inefficient memory footprint')],
        default='SPIRAL')

    preview_min_samples = IntProperty(
        name="Preview Min Samples",
        description="The minimum number of camera samples per pixel.  Setting this to '0' causes the min_samples to be set to the square root of max_samples",
        min=0, default=0)
    preview_max_samples = IntProperty(
        name="Preview Max Samples",
        description="The maximum number of camera samples per pixel.  This should be set lower than the final render setting to imporove speed.",
        min=0, default=64)

    preview_max_specular_depth = IntProperty(
        name="Max Preview Specular Depth",
        description="Maximum number of specular ray bounces",
        min=0, max=32, default=2)
    preview_max_diffuse_depth = IntProperty(
        name="Max Preview Diffuse Depth",
        description="Maximum number of diffuse ray bounces",
        min=0, max=32, default=1)

    enable_external_rendering = BoolProperty(
        name="Enable External Rendering",
        description="This will allow extended rendering modes, which allow batch rendering to PRMan outside of Blender",
        default=False)

    display_driver = EnumProperty(
        name="Display Driver",
        description="File Type for output pixels, 'it' will send to an external framebuffer",
        items=[
            ('openexr', 'OpenEXR',
             'Render to a OpenEXR file, to be read back into Blender\'s Render Result'),
            ('tiff', 'Tiff',
             'Render to a TIFF file, to be read back into Blender\'s Render Result'),
            ('it', 'it', 'External framebuffer display (must have RMS installed)')
        ], default='it')

    exr_format_options = EnumProperty(
        name="Bit Depth",
        description="Sets the bit depth of the main EXR file.  Leaving at 'default' will use the Renderman defaults.",
        items=[
            ('default',  'Default', ''),
            ('half',  'Half (16 bit)',  ''),
            ('float',  'Float (32 bit)', '')],
        default='default')

    exr_compression = EnumProperty(
        name="Compression",
        description="Determined the compression used on the main EXR file.  Leaving at 'default' will use the Renderman defaults.",
        items=[
            ('default',  'Default',  ''),
            ('none',  'None',  ''),
            ('rle',  'rle',  ''),
            ('zip',  'zip',  ''),
            ('zips',  'zips', ''),
            ('pixar',  'pixar',  ''),
            ('b44', 'b44', ''),
            ('piz',  'piz',  '')],
        default='default')

    render_into = EnumProperty(
        name="Render to",
        description="Render to blender or external framebuffer",
        items=[('blender', 'Blender', 'Render to the Image Editor'),
               ('it', 'it', 'External framebuffer display (must have RMS installed)')],
        default='blender')

    external_action = EnumProperty(
        name="Action",
        description="Action for rendering externally.",
        items=[('ribgen', 'Generate RIB only',
                'Only Generate RIB and job file (no render)'),
               ('spool', 'Spool Job', 'Spool Job to queuing system')],
<<<<<<< HEAD
        default='render')
        
    custom_alfname = StringProperty(
        name="Custom Spool Name", 
        description="Allows a custom name for the spool .alf file.  This would allow you to export multiple spool files for the same scene.", 
        default='')
=======
        default='spool')
>>>>>>> 69333022

    queuing_system = EnumProperty(
        name="Spool to",
        description="System to spool to.",
        items=[('lq', 'LocalQueue', 'LocalQueue, must have RMS installed'),
               ('tractor', 'tractor', 'Tractor, must have tractor setup')],
        default='lq')
        
    recover = BoolProperty(
        name="Enable Recovery", 
        description="Attempt to resume render from a previous checkpoint (if possible)",
        default=False)
    
    custom_cmd = StringProperty(
        name="Custom Render Commands",
        description="Inserts a string of custom command arguments into the render process.", 
        default='')
        
    denoise_cmd = StringProperty(
        name="Custom Denoise Commands", 
        description="Inserts a string of custom commands arguments into the denoising process, if selected.", 
        default='')
        
    spool_denoise_aov = BoolProperty(
        name="Process denoisable AOV's",
        description="Denoises tagged AOV's", 
        default=False)

    external_animation = BoolProperty(
        name="Render Animation",
        description="Spool Animation",
        default=False)

    enable_checkpoint = BoolProperty(
        name="Enable Checkpointing",
        description="Allows partial images to be output at specific intervals while the renderer continued to run.  The user may also set a point at which the render will terminate.",
        default=False)

    checkpoint_type = EnumProperty(
        name="Checkpoint Method",
        description="Sets the method that the checkpointing will use.",
        items=[('i', 'Iterations', 'Number of samples per pixel'),
               ('s', 'Seconds', ''),
               ('m', 'Minutes', ''),
               ('h', 'Hours', ''),
               ('d', 'Days', '')],
        default='s')

    checkpoint_interval = IntProperty(
        name="Interval",
        description="The interval between checkpoint images",
        default=60)

    render_limit = IntProperty(
        name="Limit",
        description="The maximum interval that will be reached before the render terminates.  0 will disable this option.",
        default=0)

    header_rib_boxes = StringProperty(
        name="External RIB File",
        description="Injects an external RIB into the header of the output file.",
        subtype='FILE_PATH',
        default="")

    do_denoise = BoolProperty(
        name="Denoise Post-Process",
        description="Use PRMan's image denoiser to post process your render.  This allows you to use a higher pixel variance (and therefore faster render) while still producing a high quality image.",
        default=False)

    external_denoise = BoolProperty(
        name="Denoise Post-Process",
        description="Use PRMan's image denoiser to post process your render.  This allows you to use a higher pixel variance (and therefore faster render) while still producing a high quality image.",
        default=False)

    crossframe_denoise = BoolProperty(
        name="Crossframe Denoise",
        description="Only available when denoising an external render.\n  This is more efficient especially with motion blur.",
        default=False)

    update_frequency = IntProperty(
        name="Update frequency",
        description="Number of seconds between display update when rendering to Blender",
        min=0, default=10)

    import_images = BoolProperty(
        name="Import AOV's into Blender",
        description="Imports all AOV's from the render session into Blender's image editor.",
        default=True)

    incremental = BoolProperty(
        name="Incremental Render",
        description="When enabled every pixel is sampled once per render pass.  This allows the user to quickly see the entire image during rendering, and as each pass completes the image will become clearer.  NOTE-This mode is automatically enabled with some render integrators (PxrVCM)",
        default=True)


    raytrace_progressive = BoolProperty(
        name="Progressive Rendering",
        description="Enables progressive rendering (the entire image is refined at once).\nThis is only visible with some display drivers (such as it)",
        default=False)
    
    integrator = EnumProperty(
        name="Integrator",
        description="Integrator for rendering",
        items=integrator_names,
        default='PxrPathTracer')

    show_integrator_settings = BoolProperty(
        name="Integration Settings",
        description="Show Integrator Settings",
        default=False
    )

    # Rib Box Properties
    frame_rib_box = StringProperty(
        name="Frame RIB box",
        description="Injects RIB into the 'frame' block .",
        default="")

    # Trace Sets (grouping membership)
    object_groups = CollectionProperty(
        type=RendermanGroup, name="Trace Sets")
    object_groups_index = IntProperty(min=-1, default=-1)

    use_default_paths = BoolProperty(
        name="Use 3Delight default paths",
        description="Includes paths for default shaders etc. from 3Delight install",
        default=True)
    use_builtin_paths = BoolProperty(
        name="Use built in paths",
        description="Includes paths for default shaders etc. from Blender->3Delight exporter",
        default=False)

    path_rmantree = StringProperty(
        name="RMANTREE Path",
        description="Path to RenderManProServer installation folder",
        subtype='DIR_PATH',
        default=guess_rmantree())
    path_renderer = StringProperty(
        name="Renderer Path",
        description="Path to renderer executable",
        subtype='FILE_PATH',
        default="prman")
    path_shader_compiler = StringProperty(
        name="Shader Compiler Path",
        description="Path to shader compiler executable",
        subtype='FILE_PATH',
        default="shader")
    path_shader_info = StringProperty(
        name="Shader Info Path",
        description="Path to shaderinfo executable",
        subtype='FILE_PATH',
        default="sloinfo")
    path_texture_optimiser = StringProperty(
        name="Texture Optimiser Path",
        description="Path to tdlmake executable",
        subtype='FILE_PATH',
        default="txmake")


class RendermanMaterialSettings(bpy.types.PropertyGroup):

    displacementbound = FloatProperty(
        name="Displacement Bound",
        description="Maximum distance the displacement shader can displace vertices.  This should be increased if you notice raised details being sharply cut off.",
        precision=4,
        default=0.5)

    preview_render_type = EnumProperty(
        name="Preview Render Type",
        description="Object to display in material preview",
        items=[('SPHERE', 'Sphere', ''),
               ('CUBE', 'Cube', '')],
        default='SPHERE')

    
class RendermanAnimSequenceSettings(bpy.types.PropertyGroup):
    animated_sequence = BoolProperty(
        name="Animated Sequence",
        description="Interpret this archive as an animated sequence (converts #### in file path to frame number)",
        default=False)
    sequence_in = IntProperty(
        name="Sequence In Point",
        description="The first numbered file to use",
        default=1)
    sequence_out = IntProperty(
        name="Sequence Out Point",
        description="The last numbered file to use",
        default=24)
    blender_start = IntProperty(
        name="Blender Start Frame",
        description="The frame in Blender to begin playing back the sequence",
        default=1)
    '''
    extend_in = EnumProperty(
                name="Extend In",
                items=[('HOLD', 'Hold', ''),
                    ('LOOP', 'Loop', ''),
                    ('PINGPONG', 'Ping-pong', '')],
                default='HOLD')
    extend_out = EnumProperty(
                name="Extend In",
                items=[('HOLD', 'Hold', ''),
                    ('LOOP', 'Loop', ''),
                    ('PINGPONG', 'Ping-pong', '')],
                default='HOLD')
    '''


class RendermanTextureSettings(bpy.types.PropertyGroup):
    # animation settings

    anim_settings = PointerProperty(
        type=RendermanAnimSequenceSettings,
        name="Animation Sequence Settings")

    # texture optimiser settings
    '''
    type = EnumProperty(
                name="Data type",
                description="Type of external file",
                items=[('NONE', 'None', ''),
                    ('IMAGE', 'Image', ''),
                    ('POINTCLOUD', 'Point Cloud', '')],
                default='NONE')
    '''
    format = EnumProperty(
        name="Format",
        description="Image representation",
        items=[('TEXTURE', 'Texture Map', ''),
               ('ENV_LATLONG', 'LatLong Environment Map', '')
               ],
        default='TEXTURE')
    auto_generate_texture = BoolProperty(
        name="Auto-Generate Optimized",
        description="Use the texture optimiser to convert image for rendering",
        default=False)
    file_path = StringProperty(
        name="Source File Path",
        description="Path to original image",
        subtype='FILE_PATH',
        default="")
    wrap_s = EnumProperty(
        name="Wrapping S",
        items=[('black', 'Black', ''),
               ('clamp', 'Clamp', ''),
               ('periodic', 'Periodic', '')],
        default='clamp')
    wrap_t = EnumProperty(
        name="Wrapping T",
        items=[('black', 'Black', ''),
               ('clamp', 'Clamp', ''),
               ('periodic', 'Periodic', '')],
        default='clamp')
    flip_s = BoolProperty(
        name="Flip S",
        description="Mirror the texture in S",
        default=False)
    flip_t = BoolProperty(
        name="Flip T",
        description="Mirror the texture in T",
        default=False)

    filter_type = EnumProperty(
        name="Downsampling Filter",
        items=[('DEFAULT', 'Default', ''),
               ('box', 'Box', ''),
               ('triangle', 'Triangle', ''),
               ('gaussian', 'Gaussian', ''),
               ('sinc', 'Sinc', ''),
               ('catmull-rom', 'Catmull-Rom', ''),
               ('bessel', 'Bessel', '')],
        default='DEFAULT',
        description='Downsampling filter for generating mipmaps')
    filter_window = EnumProperty(
        name="Filter Window",
        items=[('DEFAULT', 'Default', ''),
               ('lanczos', 'Lanczos', ''),
               ('hamming', 'Hamming', ''),
               ('hann', 'Hann', ''),
               ('blackman', 'Blackman', '')],
        default='DEFAULT',
        description='Downsampling filter window for infinite support filters')

    filter_width_s = FloatProperty(
        name="Filter Width S",
        description="Filter diameter in S",
        min=0.0, soft_max=1.0, default=1.0)
    filter_width_t = FloatProperty(
        name="Filter Width T",
        description="Filter diameter in T",
        min=0.0, soft_max=1.0, default=1.0)
    filter_blur = FloatProperty(
        name="Filter Blur",
        description="Blur factor: > 1.0 is blurry, < 1.0 is sharper",
        min=0.0, soft_max=1.0, default=1.0)

    input_color_space = EnumProperty(
        name="Input Color Space",
        items=[('srgb', 'sRGB', ''),
               ('linear', 'Linear RGB', ''),
               ('GAMMA', 'Gamma', '')],
        default='srgb',
        description='Color space of input image')
    input_gamma = FloatProperty(
        name="Input Gamma",
        description="Gamma value of input image if using gamma color space",
        min=0.0, soft_max=3.0, default=2.2)

    output_color_depth = EnumProperty(
        name="Output Color Depth",
        items=[('UBYTE', '8-bit unsigned', ''),
               ('SBYTE', '8-bit signed', ''),
               ('USHORT', '16-bit unsigned', ''),
               ('SSHORT', '16-bit signed', ''),
               ('FLOAT', '32 bit float', '')],
        default='UBYTE',
        description='Color depth of output image')

    output_compression = EnumProperty(
        name="Output Compression",
        items=[('LZW', 'LZW', ''),
               ('ZIP', 'Zip', ''),
               ('PACKBITS', 'PackBits', ''),
               ('LOGLUV', 'LogLUV (float only)', ''),
               ('UNCOMPRESSED', 'Uncompressed', '')],
        default='ZIP',
        description='Compression of output image data')

    generate_if_nonexistent = BoolProperty(
        name="Generate if Non-existent",
        description="Generate if optimised image does not exist in the same folder as source image path",
        default=True)
    generate_if_older = BoolProperty(
        name="Generate if Optimised is Older",
        description="Generate if optimised image is older than corresponding source image",
        default=True)

class RendermanLightFilter(bpy.types.PropertyGroup):
    def get_filters(self, context):
        obs = context.scene.objects
        items = []
        for o in obs:
            if o.type == 'LAMP' and o.data.renderman.renderman_type == 'FILTER':
                items.append((o.name, o.name, o.name))
        return items

    filter_name = EnumProperty(items=get_filters)

class RendermanLightSettings(bpy.types.PropertyGroup):
    def get_light_node(self):
        return getattr(self, self.light_node) if self.light_node else None

    def get_light_node_name(self):
        return self.light_node.replace('_settings', '')


    light_node = StringProperty(
        name="Light Node",
        default='')

    # do this to keep the nice viewport update
    def update_light_type(self, context):
        lamp = context.lamp if hasattr(context, 'lamp') else context.scene.objects.active.data
        light_type = lamp.renderman.renderman_type
        
        if light_type in ['SKY', 'ENV']:
            lamp.type = 'HEMI'
        elif light_type == 'DIST':
            lamp.type = 'SUN'
        elif light_type == 'PORTAL':
            lamp.type = 'AREA'
        elif light_type == 'FILTER':
            lamp.type = 'AREA'
        else:
            lamp.type = light_type

        # use pxr area light for everything but env, sky
        light_shader = 'PxrRectLight'
        if light_type == 'ENV':
            light_shader = 'PxrDomeLight'
        elif light_type == 'SKY':
            light_shader = 'PxrEnvDayLight'
        elif light_type == 'PORTAL':
            light_shader = 'PxrDomeLight'
        elif light_type == 'POINT':
            light_shader = 'PxrSphereLight'
        elif light_type == 'DIST':
            light_shader = 'PxrDistantLight'
        elif light_type == 'FILTER':
            light_shader = 'PxrBlockerLightFilter'
        elif light_type == 'AREA':
            try:
                lamp.size = 1.0
                lamp.size_y = 1.0
            except:
                pass

        self.light_node = light_shader + "_settings"
        #setattr(node, 'renderman_portal', light_type == 'PORTAL')

    def update_area_shape(self, context):
        
        area_shape = self.area_shape
        # use pxr area light for everything but env, sky
        light_shader = 'PxrRectLight'
        if area_shape == 'disk':
            light_shader = 'PxrDiskLight'
        elif area_shape == 'sphere':
            light_shader = 'PxrSphereLight'
        
        self.light_node = light_shader + "_settings"

    def update_filter_type(self, context):
        filter_name = self.filter_type.capitalize()
        self.light_node = 'Pxr%sLightFilter_settings' % filter_name

    use_renderman_node = BoolProperty(
        name="Use RenderMans Light Node",
        description="Will enable RenderMan light Nodes, opening more options",
        default=False, update=update_light_type)

    renderman_type = EnumProperty(
        name="Light Type",
        update=update_light_type,
        items=[('AREA', 'Area', 'Area Light'),
               ('ENV', 'Environment', 'Environment Light'),
               ('SKY', 'Sky', 'Simulated Sky'),
               ('DIST', 'Distant', 'Distant Light'),
               ('SPOT', 'Spot', 'Spot Light'),
               ('POINT', 'Point', 'Point Light'),
               ('PORTAL', 'Portal', 'Portal Light'),
               ('FILTER', 'Filter', 'Light Filter')],
        default='AREA'
    )

    area_shape = EnumProperty(
        name="Area Shape",
        update=update_area_shape,
        items=[('rect', 'Rectangle', 'Rectangle'),
               ('disk', 'Disk', 'Disk'),
               ('sphere', 'Sphere', 'Sphere'),],
        default='rect'
    )

    filter_type = EnumProperty(
        name="Area Shape",
        update=update_filter_type,
        items=[('blocker', 'Blocker', 'Blocker'),
                ('barn', 'Barn', 'Barn'),
                ('combiner', 'Combiner', 'Combiner'),
                ('cookie', 'Cookie', 'Cookie'),
                ('gobo', 'Gobo', 'Gobo'),
                ('intmult', 'Multiply', 'Multiply'),
                ('ramp', 'Ramp', 'Ramp'),
                ('rod', 'Rod', 'Rod')
               ],
        default='blocker'
    )

    light_filters = CollectionProperty(
        type=RendermanLightFilter
    )
    light_filters_index = IntProperty(min=-1, default=-1)

    shadingrate = FloatProperty(
        name="Light Shading Rate",
        description="Shading Rate for lights.  Keep this high unless banding or pixellation occurs on detailed light maps.",
        default=100.0)

    # illuminate
    illuminates_by_default = BoolProperty(
        name="Illuminates by default",
        description="The light illuminates objects by default.",
        default=True)

    light_primary_visibility = BoolProperty(
            name="Light Primary Visibility",
            description="Camera visibility for this light",
            default=True)

    def update_mute(self, context):
        if engine.is_ipr_running():
            engine.ipr.mute_light()

    mute = BoolProperty(
        name="Mute",
        update=update_mute,
        description="Turn off this light.",
        default=False)

    def update_solo(self, context):
        lamp = context.lamp
        scene = context.scene

        # if the scene solo is on already find the old one and turn off
        if self.solo:
            if scene.renderman.solo_light:
                for ob in scene.objects:
                    if ob.type == 'LAMP' and ob.data.renderman != self and ob.data.renderman.solo:
                        ob.data.renderman.solo = False
                        break

            if engine.is_ipr_running():
                engine.ipr.solo_light()
        elif engine.is_ipr_running():
                engine.ipr.un_solo_light()


        scene.renderman.solo_light = self.solo

    solo = BoolProperty(
        name="Solo",
        update=update_solo,
        description="Turn on only this light.",
        default=False)


class RendermanWorldSettings(bpy.types.PropertyGroup):
    def get_light_node(self):
        return getattr(self, self.light_node) if self.light_node else None

    def get_light_node_name(self):
        return self.light_node.replace('_settings', '')

    # do this to keep the nice viewport update
    def update_light_type(self, context):
        world = context.scene.world
        world_type = world.renderman.renderman_type
        if world_type == 'NONE':
            return
        # use pxr area light for everything but env, sky
        light_shader = 'PxrDomeLight'
        if world_type == 'SKY':
            light_shader = 'PxrEnvDayLight'

        self.light_node = light_shader + "_settings"

    renderman_type = EnumProperty(
        name="World Type",
        update=update_light_type,
        items=[
            ('NONE', 'None', 'No World'),
            ('ENV', 'Environment', 'Environment Light'),
            ('SKY', 'Sky', 'Simulated Sky'),
        ],
        default='NONE'
    )

    light_node = StringProperty(
        name="Light Node",
        default='')

    shadingrate = FloatProperty(
        name="Light Shading Rate",
        description="Shading Rate for lights.  Keep this high unless banding or pixellation occurs on detailed light maps.",
        default=100.0)

    world_rib_box = StringProperty(
        name="World RIB box",
        description="Injects RIB into the 'world' block .",
        default="")

    # illuminate
    illuminates_by_default = BoolProperty(
        name="Illuminates by default",
        description="Illuminates objects by default.",
        default=True)


class RendermanMeshPrimVar(bpy.types.PropertyGroup):
    name = StringProperty(
        name="Variable Name",
        description="Name of the exported renderman primitive variable.")
    data_name = StringProperty(
        name="Data Name",
        description="Name of the Blender data to export as the primitive variable.")
    data_source = EnumProperty(
        name="Data Source",
        description="Blender data type to export as the primitive variable",
        items=[('VERTEX_GROUP', 'Vertex Group', ''),
               ('VERTEX_COLOR', 'Vertex Color', ''),
               ('UV_TEXTURE', 'UV Texture', '')
               ]
    )


class RendermanParticlePrimVar(bpy.types.PropertyGroup):
    name = StringProperty(
        name="Variable Name",
        description="Name of the exported renderman primitive variable.")
    data_source = EnumProperty(
        name="Data Source",
        description="Blender data type to export as the primitive variable.",
        items=[('SIZE', 'Size', ''),
               ('VELOCITY', 'Velocity', ''),
               ('ANGULAR_VELOCITY', 'Angular Velocity', ''),
               ('AGE', 'Age', ''),
               ('BIRTH_TIME', 'Birth Time', ''),
               ('DIE_TIME', 'Die Time', ''),
               ('LIFE_TIME', 'Lifetime', '')
               ]   # XXX: Would be nice to have particle ID, needs adding in RNA
    )


class oslProps(bpy.types.PropertyGroup):
    shaderString = StringProperty(
        name="Shader",
        description="OSL shader to use",
        default="")


class RendermanParticleSettings(bpy.types.PropertyGroup):

    particle_type_items = [('particle', 'Particle', 'Point primitive'),
                           ('blobby', 'Blobby',
                            'Implicit Surface (metaballs)'),
                           ('sphere', 'Sphere', 'Two-sided sphere primitive'),
                           ('disk', 'Disk', 'One-sided disk primitive'),
                           ('OBJECT', 'Object',
                            'Instanced objects at each point')
                           ]

    particle_type = EnumProperty(
        name="Point Type",
        description="Geometric primitive for points to be rendered as.",
        items=particle_type_items,
        default='particle')
    particle_instance_object = StringProperty(
        name="Instance Object",
        description="Object to instance on every particle.",
        default="")

    round_hair = BoolProperty(
        name="Round Hair",
        description="Render curves as round cylinders or ribbons.  Round is faster and recommended for hair.",
        default=True)

    constant_width = BoolProperty(
        name="Constant Width",
        description="Override particle sizes with constant width value",
        default=False)

    width = FloatProperty(
        name="Width",
        description="With used for constant width across all particles.",
        precision=4,
        default=0.01)

    export_default_size = BoolProperty(
        name="Export Default size",
        description="Export the particle size as the default 'width' primitive variable.",
        default=True)

    export_scalp_st = BoolProperty(
        name="Export Emitter UV",
        description="On hair, export the u/v from the emitter where the hair originates.  Use the variables 'scalpS' and 'scalpT' in your manifold node.",
        default=False
    )

    prim_vars = CollectionProperty(
        type=RendermanParticlePrimVar, name="Primitive Variables")
    prim_vars_index = IntProperty(min=-1, default=-1)


class RendermanMeshGeometrySettings(bpy.types.PropertyGroup):
    export_default_uv = BoolProperty(
        name="Export Default UVs",
        description="Export the active UV set as the default 'st' primitive variable.",
        default=True)
    export_default_vcol = BoolProperty(
        name="Export Default Vertex Color",
        description="Export the active Vertex Color set as the default 'Cs' primitive variable.",
        default=True)

    prim_vars = CollectionProperty(
        type=RendermanMeshPrimVar, name="Primitive Variables")
    prim_vars_index = IntProperty(min=-1, default=-1)


class RendermanCurveGeometrySettings(bpy.types.PropertyGroup):
    export_default_uv = BoolProperty(
        name="Export Default UVs",
        description="Export the active UV set as the default 'st' primitive variable.",
        default=True)
    export_default_vcol = BoolProperty(
        name="Export Default Vertex Color",
        description="Export the active Vertex Color set as the default 'Cs' primitive variable.",
        default=True)
    export_smooth_normals = BoolProperty(
        name="Export Smooth Normals",
        description="Export smooth per-vertex normals for PointsPolygons Geometry.",
        default=True)

    prim_vars = CollectionProperty(
        type=RendermanMeshPrimVar, name="Primitive Variables")
    prim_vars_index = IntProperty(min=-1, default=-1)


class RendermanObjectSettings(bpy.types.PropertyGroup):

    # for some odd reason blender truncates this as a float
    update_timestamp = IntProperty(
        name="Update Timestamp", default=int(time.time()),
        description="Used for telling if an objects rib archive is dirty", subtype='UNSIGNED'
    )

    pre_object_rib_box = StringProperty(
        name="Pre Object RIB text",
        description="Injects an RIB before this object's geometry.",
        default="")

    post_object_rib_box = StringProperty(
        name="Post Object RIB text",
        description="Injects an RIB after this object's geometry.",
        default="")

    geometry_source = EnumProperty(
        name="Geometry Source",
        description="Where to get the geometry data for this object",
        items=[('BLENDER_SCENE_DATA', 'Blender Scene Data', 'Exports and renders blender scene data directly from memory'),
               ('ARCHIVE', 'Archive',
                'Renders a prevously exported RIB archive'),
               ('DELAYED_LOAD_ARCHIVE', 'Delayed Load Archive',
                'Loads and renders geometry from an archive only when its bounding box is visible'),
               ('PROCEDURAL_RUN_PROGRAM', 'Procedural Run Program',
                'Generates procedural geometry at render time from an external program'),
               ('DYNAMIC_LOAD_DSO', 'Dynamic Load DSO',
                'Generates procedural geometry at render time from a dynamic shared object library')
               ],
        default='BLENDER_SCENE_DATA')

    archive_anim_settings = PointerProperty(
        type=RendermanAnimSequenceSettings,
        name="Animation Sequence Settings")

    path_archive = StringProperty(
        name="Archive Path",
        description="Path to archive file",
        subtype='FILE_PATH',
        default="")

    procedural_bounds = EnumProperty(
        name="Procedural Bounds",
        description="The bounding box of the renderable geometry",
        items=[('BLENDER_OBJECT', 'Blender Object', "Use the blender object's bounding box for the archive's bounds"),
               ('MANUAL', 'Manual',
                'Manually enter the bounding box coordinates')
               ],
        default="BLENDER_OBJECT")

    path_runprogram = StringProperty(
        name="Program Path",
        description="Path to external program",
        subtype='FILE_PATH',
        default="")
    path_runprogram_args = StringProperty(
        name="Program Arguments",
        description="Command line arguments to external program",
        default="")
    path_dso = StringProperty(
        name="DSO Path",
        description="Path to DSO library file",
        subtype='FILE_PATH',
        default="")
    path_dso_initial_data = StringProperty(
        name="DSO Initial Data",
        description="Parameters to send the DSO",
        default="")
    procedural_bounds_min = FloatVectorProperty(
        name="Min Bounds",
        description="Minimum corner of bounding box for this procedural geometry",
        size=3,
        default=[0.0, 0.0, 0.0])
    procedural_bounds_max = FloatVectorProperty(
        name="Max Bounds",
        description="Maximum corner of bounding box for this procedural geometry",
        size=3,
        default=[1.0, 1.0, 1.0])

    primitive = EnumProperty(
        name="Primitive Type",
        description="Representation of this object's geometry in the renderer",
        items=[('AUTO', 'Automatic', 'Automatically determine the object type from context and modifiers used'),
               ('POLYGON_MESH', 'Polygon Mesh', 'Mesh object'),
               ('SUBDIVISION_MESH', 'Subdivision Mesh',
                'Smooth subdivision surface formed by mesh cage'),
               ('POINTS', 'Points',
                'Renders object vertices as single points'),
               ('SPHERE', 'Sphere', 'Parametric sphere primitive'),
               ('CYLINDER', 'Cylinder', 'Parametric cylinder primitive'),
               ('CONE', 'Cone', 'Parametric cone primitive'),
               ('DISK', 'Disk', 'Parametric 2D disk primitive'),
               ('TORUS', 'Torus', 'Parametric torus primitive')
               ],
        default='AUTO')

    export_archive = BoolProperty(
        name="Export as Archive",
        description="At render export time, store this object as a RIB archive",
        default=False)
    export_archive_path = StringProperty(
        name="Archive Export Path",
        description="Path to automatically save this object as a RIB archive",
        subtype='FILE_PATH',
        default="")

    primitive_radius = FloatProperty(
        name="Radius",
        default=1.0)
    primitive_zmin = FloatProperty(
        name="Z min",
        description="Minimum height clipping of the primitive",
        default=-1.0)
    primitive_zmax = FloatProperty(
        name="Z max",
        description="Maximum height clipping of the primitive",
        default=1.0)
    primitive_sweepangle = FloatProperty(
        name="Sweep Angle",
        description="Angle of clipping around the Z axis",
        default=360.0)
    primitive_height = FloatProperty(
        name="Height",
        description="Height offset above XY plane",
        default=0.0)
    primitive_majorradius = FloatProperty(
        name="Major Radius",
        description="Radius of Torus ring",
        default=2.0)
    primitive_minorradius = FloatProperty(
        name="Minor Radius",
        description="Radius of Torus cross-section circle",
        default=0.5)
    primitive_phimin = FloatProperty(
        name="Minimum Cross-section",
        description="Minimum angle of cross-section circle",
        default=0.0)
    primitive_phimax = FloatProperty(
        name="Maximum Cross-section",
        description="Maximum angle of cross-section circle",
        default=360.0)
    primitive_point_type = EnumProperty(
        name="Point Type",
        description="Geometric primitive for points to be rendered as",
        items=[('particle', 'Particle', 'Point primitive'),
               ('blobby', 'Blobby', 'Implicit Surface (metaballs)'),
               ('sphere', 'Sphere', 'Two-sided sphere primitive'),
               ('disk', 'Disk', 'One-sided disk primitive')
               ],
        default='particle')
    primitive_point_width = FloatProperty(
        name="Point Width",
        description="Size of the rendered points.",
        default=0.1)

    shading_override = BoolProperty(
        name="Override Default Shading Rate",
        description="Override the default shading rate for this object.",
        default=False)
    shadingrate = FloatProperty(
        name="Shading Rate",
        description="Maximum distance between shading samples (lower = more detailed shading).",
        default=1.0)
    geometric_approx_motion = FloatProperty(
        name="Motion Approximation",
        description="Shading Rate is scaled up by motionfactor/16 times the number of pixels of motion.",
        default=1.0)
    geometric_approx_focus = FloatProperty(
        name="Focus Approximation",
        description="Shading Rate is scaled proportionally to the radius of DoF circle of confusion, multiplied by this value.",
        default=-1.0)

    motion_segments_override = BoolProperty(
        name="Override Motion Samples",
        description="Override the global number of motion samples for this object.",
        default=False)
    motion_segments = IntProperty(
        name="Motion Samples",
        description="Number of motion samples to take for multi-segment motion blur.  This should be raised if you notice segment artifacts in blurs.",
        min=2, max=16, default=2)

    shadinginterpolation = EnumProperty(
        name="Shading Interpolation",
        description="Method of interpolating shade samples across micropolygons",
        items=[('constant', 'Constant', 'Flat shaded micropolygons'),
               ('smooth', 'Smooth', 'Smooth Gourard shaded micropolygons')],
        default='smooth')

    matte = BoolProperty(
        name="Matte Object",
        description="Render the object as a matte cutout (alpha 0.0 in final frame).",
        default=False)
    visibility_camera = BoolProperty(
        name="Visible to Camera Rays",
        description="Object visibility to Camera Rays.",
        default=True)
    visibility_trace_indirect = BoolProperty(
        name="All Indirect Rays",
        description="Sets all the indirect transport modes at once (specular & diffuse).",
        default=True)
    visibility_trace_transmission = BoolProperty(
        name="Visible to Transmission Rays",
        description="Object visibility to Transmission Rays (eg. shadow() and transmission()).",
        default=True)

    raytrace_override = BoolProperty(
        name="Ray Trace Override",
        description="Override default Renderman ray tracing behavior. Recommended for advanced users only.",
        default=False)
    raytrace_pixel_variance = FloatProperty(
        name="Relative Pixel Variance",
        description="Allows this object ot render to a different quality level than the main scene.  Actual pixel variance will be this number multiplied by the main pixel variance.",
        default=1.0)
    raytrace_maxdiffusedepth = IntProperty(
        name="Max Diffuse Depth",
        description="Limit the number of diffuse bounces",
        min=1, max=16, default=1)
    raytrace_maxspeculardepth = IntProperty(
        name="Max Specular Depth",
        description="Limit the number of specular bounces",
        min=1, max=16, default=2)
    raytrace_tracedisplacements = BoolProperty(
        name="Trace Displacements",
        description="Ray Trace true displacement in rendered results",
        default=True)
    raytrace_autobias = BoolProperty(
        name="Ray Origin Auto Bias",
        description="Bias value is automatically computed",
        default=True)
    raytrace_bias = FloatProperty(
        name="Ray Origin Bias Amount",
        description="Offset applied to the ray origin, moving it slightly away from the surface launch point in the ray direction",
        default=0.01)
    raytrace_samplemotion = BoolProperty(
        name="Sample Motion Blur",
        description="Motion blur of other objects hit by rays launched from this object will be used",
        default=False)
    raytrace_decimationrate = IntProperty(
        name="Decimation Rate",
        description="Specifies the tessellation decimation for ray tracing. The most useful values are 1, 2, 4, and 16",
        default=1)
    raytrace_intersectpriority = IntProperty(
        name="Intersect Priority",
        description="Dictates a priority used when ray tracing overlapping materials",
        default=0)

    trace_displacements = BoolProperty(
        name="Trace Displacements",
        description="Enable high resolution displaced geometry for ray tracing",
        default=True)

    trace_samplemotion = BoolProperty(
        name="Trace Motion Blur",
        description="Rays cast from this object can intersect other motion blur objects",
        default=False)

    export_coordsys = BoolProperty(
        name="Export Coordinate System",
        description="Export a named coordinate system set to this object's name",
        default=False)
    coordsys = StringProperty(
        name="Coordinate System Name",
        description="Export a named coordinate system with this name",
        default="CoordSys")


class Tab_CollectionGroup(bpy.types.PropertyGroup):

    #################
    #       Tab     #
    #################

    bpy.types.Scene.rm_ipr = BoolProperty(
        name="IPR settings",
        description="Show some useful setting for the Interactive Rendering",
        default=False)

    bpy.types.Scene.rm_render = BoolProperty(
        name="Render settings",
        description="Show some useful setting for the Rendering",
        default=False)

    bpy.types.Scene.rm_render_external = BoolProperty(
        name="Render settings",
        description="Show some useful setting for external rendering",
        default=False)

    bpy.types.Scene.rm_help = BoolProperty(
        name="Help",
        description="Show some links about Renderman and the documentation",
        default=False)

    bpy.types.Scene.rm_env = BoolProperty(
        name="Envlight",
        description="Show some settings about the selected Env light",
        default=False)

    bpy.types.Scene.rm_area = BoolProperty(
        name="AreaLight",
        description="Show some settings about the selected Area Light",
        default=False)

    bpy.types.Scene.rm_daylight = BoolProperty(
        name="DayLight",
        description="Show some settings about the selected Day Light",
        default=False)

    bpy.types.Scene.prm_cam = BoolProperty(
        name="Renderman Camera",
        description="Show some settings about the camera",
        default=False)


initial_aov_channels = [("a", "alpha", ""),
     ("id", "id", "Returns the integer assigned via the 'identifier' attribute as the pixel value"),
     ("z", "z_depth", "Depth from the camera in world space"),
     ("zback", "z_back",
      "Depth at the back of volumetric objects in world space"),
     ("P",  "P",  "Position of the point hit by the incident ray"),
     ("PRadius", "PRadius",
      "Cross-sectional size of the ray at the hit point"),
     ("cpuTime", "cpuTime", "The time taken to render a pixel"),
     ("sampleCount", "sampleCount",
      "The number of samples taken for the resulting pixel"),
     ("Nn", "Nn", "Normalized shading normal"),
     ("Ngn", "Ngn", "Normalized geometric normal"),
     ("Tn", "Tn", "Normalized shading tangent"),
     ("Vn", "Vn", "Normalized view vector (reverse of ray direction)"),
     ("VLen", "VLen", "Distance to hit point along the ray"),
     ("curvature", "curvature", "Local surface curvature"),
     ("incidentRaySpread", "incidentRaySpread",
      "Rate of spread of incident ray"),
     ("mpSize", "mpSize", "Size of the micropolygon that the ray hit"),
     ("u", "u", "The parametric coordinates on the primitive"),
     ("v", "v", "The parametric coordinates on the primitive"),
     ("w", "w", "The parametric coordinates on the primitive"),
     ("du", "du", "Derivatives of u, v, and w to adjacent micropolygons"),
     ("dv", "dv", "Derivatives of u, v, and w to adjacent micropolygons"),
     ("dw", "dw", "Derivatives of u, v, and w to adjacent micropolygons"),
     ("dPdu", "dPdu", "Direction of maximal change in u, v, and w"),
     ("dPdv", "dPdv", "Direction of maximal change in u, v, and w"),
     ("dPdw", "dPdw", "Direction of maximal change in u, v, and w"),
     ("dufp", "dufp", "Multiplier to dPdu, dPdv, dPdw for ray differentials"),
     ("dvfp", "dvfp", "Multiplier to dPdu, dPdv, dPdw for ray differentials"),
     ("dwfp", "dwfp", "Multiplier to dPdu, dPdv, dPdw for ray differentials"),
     ("time", "time", "Time sample of the ray"),
     ("dPdtime", "dPdtime", "Motion vector"),
     ("id", "id", "Returns the integer assigned via the identifier attribute as the pixel value"),
     ("outsideIOR", "outsideIOR",
      "Index of refraction outside this surface"),
     ("__Pworld", "Pworld", "P in world-space"),
     ("__Nworld", "Nworld", "Nn in world-space"),
     ("__depth", "depth", "Multi-purpose AOV\nr : depth from camera in world-space\ng : height in world-space\nb : geometric facing ratio : abs(Nn.V)"),
     ("__st", "st", "Texture coords"),
     ("__Pref", "Pref", "Reference Position primvar (if available)"),
     ("__Nref", "Nref", "Reference Normal primvar (if available)"),
     ("__WPref", "WPref", "Reference World Position primvar (if available)"),
     ("__WNref",  "WNref", "Reference World Normal primvar (if available)")]

    

class RendermanPluginSettings(bpy.types.PropertyGroup):
    pass

def prune_perspective_camera(args_xml, name):
    for page in args_xml.findall('page'):
            page_name = page.get('name')
            if page_name == 'Standard Perspective':
                args_xml.remove(page)
    
    pretty_name = name.replace('Pxr', '')
    projection_names.append((name, pretty_name, ''))
    return args_xml



# get the names of args files in rmantree/lib/ris/integrator/args
def get_integrator_names(args_xml, name):
    integrator_names.append((name, name[3:], ''))
    return args_xml


def get_samplefilter_names(args_xml, name):
    if 'Combiner' in name:
        return None
    else:
        samplefilter_names.append((name, name[3:], ''))
        return args_xml

def get_displayfilter_names(args_xml, name):
    if 'Combiner' in name:
        return None
    else:
        displayfilter_names.append((name, name[3:], ''))
        return args_xml


plugin_mapping = {
    'integrator': (get_integrator_names, RendermanSceneSettings),
    'projection': (prune_perspective_camera, RendermanCameraSettings),
    'light': (None, RendermanLightSettings),
    'lightfilter': (None, RendermanLightSettings),
    'displayfilter': (get_displayfilter_names, RendermanDisplayFilterSettings),
    'samplefilter': (get_samplefilter_names, RendermanSampleFilterSettings),
}

def register_plugin_to_parent(ntype, name, args_xml, plugin_type, parent):
    # do some parsing and get props
    inputs = [p for p in args_xml.findall('./param')] + \
        [p for p in args_xml.findall('./page')]
    class_generate_properties(ntype, name, inputs)
    setattr(ntype, 'renderman_node_type', plugin_type)

    # register and add to scene_settings
    bpy.utils.register_class(ntype)
    setattr(parent, "%s_settings" % name,
            PointerProperty(type=ntype, name="%s Settings" % name)
            )

    #special case for world lights
    if plugin_type == 'light' and name in ['PxrDomeLight', 'PxrEnvDayLight']:
        setattr(RendermanWorldSettings, "%s_settings" % name,
            PointerProperty(type=ntype, name="%s Settings" % name)
            )


def register_plugin_types():
    rmantree = guess_rmantree()
    args_path = os.path.join(rmantree, 'lib', 'plugins', 'Args')
    items = []
    for f in os.listdir(args_path):
        args_xml = ET.parse(os.path.join(args_path, f)).getroot()
        plugin_type = args_xml.find("shaderType/tag").attrib['value']
        if plugin_type not in plugin_mapping:
            continue
        prune_method, parent = plugin_mapping[plugin_type]
        name = f.split('.')[0]
        typename = name + plugin_type.capitalize() + 'Settings'
        ntype = type(typename, (RendermanPluginSettings,), {})
        ntype.bl_label = name
        ntype.typename = typename
        ntype.bl_idname = typename
        ntype.plugin_name = name

        if prune_method:
            args_xml = prune_method(args_xml, name)
        if not args_xml:
            continue

        register_plugin_to_parent(ntype, name, args_xml, plugin_type, parent)

       

@persistent
def initial_groups(scene):
    scene = bpy.context.scene
    if 'collector' not in scene.renderman.object_groups.keys():
        default_group = scene.renderman.object_groups.add()
        default_group.name = 'collector'
    if 'All' not in scene.renderman.light_groups.keys():
        default_group = scene.renderman.light_groups.add()
        default_group.name = 'All'


# collection of property group classes that need to be registered on
# module startup
classes = [RendermanPath,
           RendermanInlineRIB,
           RendermanGroup,
           LightLinking,
           RendermanMeshPrimVar,
           RendermanParticlePrimVar,
           RendermanMaterialSettings,
           RendermanAnimSequenceSettings,
           RendermanTextureSettings,
           RendermanLightFilter,
           RendermanLightSettings,
           RendermanParticleSettings,
           RendermanPluginSettings,
           RendermanWorldSettings,
           RendermanAOV,
           RendermanRenderLayerSettings,
           RendermanCameraSettings,
           RendermanDisplayFilterSettings,
           RendermanSampleFilterSettings,
           RendermanSceneSettings,
           RendermanMeshGeometrySettings,
           RendermanCurveGeometrySettings,
           RendermanObjectSettings,
           Tab_CollectionGroup
           ]


def register():

    register_plugin_types()
    ## dynamically find integrators from args
    #register_integrator_settings(RendermanSceneSettings)
    ## dynamically find camera from args
    #register_camera_settings()

    for cls in classes:
        bpy.utils.register_class(cls)

    bpy.types.Scene.renderman = PointerProperty(
        type=RendermanSceneSettings, name="Renderman Scene Settings")
    bpy.types.World.renderman = PointerProperty(
        type=RendermanWorldSettings, name="Renderman World Settings")
    bpy.types.Material.renderman = PointerProperty(
        type=RendermanMaterialSettings, name="Renderman Material Settings")
    bpy.types.Texture.renderman = PointerProperty(
        type=RendermanTextureSettings, name="Renderman Texture Settings")
    bpy.types.Lamp.renderman = PointerProperty(
        type=RendermanLightSettings, name="Renderman Light Settings")
    bpy.types.ParticleSettings.renderman = PointerProperty(
        type=RendermanParticleSettings, name="Renderman Particle Settings")
    bpy.types.Mesh.renderman = PointerProperty(
        type=RendermanMeshGeometrySettings,
        name="Renderman Mesh Geometry Settings")
    bpy.types.Curve.renderman = PointerProperty(
        type=RendermanCurveGeometrySettings,
        name="Renderman Curve Geometry Settings")
    bpy.types.Object.renderman = PointerProperty(
        type=RendermanObjectSettings, name="Renderman Object Settings")
    bpy.types.Camera.renderman = PointerProperty(
        type=RendermanCameraSettings, name="Renderman Camera Settings")


def unregister():
    for cls in classes:
        bpy.utils.unregister_class(cls)
    bpy.utils.unregister_module(__name__)<|MERGE_RESOLUTION|>--- conflicted
+++ resolved
@@ -755,16 +755,12 @@
         items=[('ribgen', 'Generate RIB only',
                 'Only Generate RIB and job file (no render)'),
                ('spool', 'Spool Job', 'Spool Job to queuing system')],
-<<<<<<< HEAD
         default='render')
         
     custom_alfname = StringProperty(
         name="Custom Spool Name", 
         description="Allows a custom name for the spool .alf file.  This would allow you to export multiple spool files for the same scene.", 
-        default='')
-=======
         default='spool')
->>>>>>> 69333022
 
     queuing_system = EnumProperty(
         name="Spool to",
