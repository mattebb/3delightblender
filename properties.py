# ##### BEGIN MIT LICENSE BLOCK #####
#
# Copyright (c) 2015 Brian Savery
#
# Permission is hereby granted, free of charge, to any person obtaining a copy
# of this software and associated documentation files (the "Software"), to deal
# in the Software without restriction, including without limitation the rights
# to use, copy, modify, merge, publish, distribute, sublicense, and/or sell
# copies of the Software, and to permit persons to whom the Software is
# furnished to do so, subject to the following conditions:
#
# The above copyright notice and this permission notice shall be included in
# all copies or substantial portions of the Software.
#
# THE SOFTWARE IS PROVIDED "AS IS", WITHOUT WARRANTY OF ANY KIND, EXPRESS OR
# IMPLIED, INCLUDING BUT NOT LIMITED TO THE WARRANTIES OF MERCHANTABILITY,
# FITNESS FOR A PARTICULAR PURPOSE AND NONINFRINGEMENT. IN NO EVENT SHALL THE
# AUTHORS OR COPYRIGHT HOLDERS BE LIABLE FOR ANY CLAIM, DAMAGES OR OTHER
# LIABILITY, WHETHER IN AN ACTION OF CONTRACT, TORT OR OTHERWISE, ARISING FROM,
# OUT OF OR IN CONNECTION WITH THE SOFTWARE OR THE USE OR OTHER DEALINGS IN
# THE SOFTWARE.
# 
#
# ##### END MIT LICENSE BLOCK #####

import bpy
import os
import xml.etree.ElementTree as ET
import time
#from .properties_shader import RendermanCoshader, coshaderShaders

from .util import guess_rmantree

from .util import args_files_in_path
from .shader_parameters import class_generate_properties

#from .shader_parameters import rna_type_initialise

from bpy.props import PointerProperty, StringProperty, BoolProperty, \
EnumProperty, IntProperty, FloatProperty, FloatVectorProperty, \
CollectionProperty

# Shader parameters storage
# --------------------------

def shader_list_items(self, context, shader_type):
    defaults = [('null', 'None', ''), ('custom', 'Custom', '')]
    return defaults + [ (s, s, '') for s in args_files_in_path(context.scene, 
        context.material, shader_type=shader_type)]
    
def shader_list_update(self, context, shader_type):
    # don't overwrite active when set to custom
    if self.shader_list != "custom":
        # For safety, we keep the active shader property separate as a string 
        #property, and update when chosen from the shader list
        self.active = str(self.shader_list)

def shader_active_update(self, context, shader_type, location="material"):
    # Also initialise shader parameters when chosen from the shader list
    if location == 'world':
        rm = context.world.renderman
    elif location == 'lamp':
        rm = context.lamp.renderman
    else:
        rm = context.material.renderman


    rna_type_initialise(context.scene, rm, shader_type, True)
    # and for coshaders
    for coshader in rm.coshaders:        
        rna_type_initialise(context.scene, coshader, shader_type, True)
        # BBM


#get the names of args files in rmantree/lib/ris/integrator/args
def get_integrator_names():
    rmantree=guess_rmantree()
    args_path = os.path.join(rmantree, 'lib', 'RIS', 'integrator', 'Args')
    return [(f.split('.')[0], f.split('.')[0][3:], '') \
        for f in os.listdir(args_path)]


class RendermanIntegratorSettings(bpy.types.PropertyGroup):
    pass

def register_integrator_settings(scene_settings_cls):
    rmantree=guess_rmantree()
    args_path = os.path.join(rmantree, 'lib', 'RIS', 'integrator', 'Args')
    items = []
    for f in os.listdir(args_path):
        name = f.split('.')[0]
        typename = '%sIntegratorSettings' % name
        ntype = type(typename, (RendermanIntegratorSettings,), {})
        ntype.bl_label = name
        ntype.typename = typename
        #do some parsing and get props
        args_xml = ET.parse(os.path.join(args_path, f)).getroot()
        inputs = [p for p in args_xml.findall('./param')] + \
            [p for p in args_xml.findall('./page')]
        #print("INPUTS: ",inputs)
        class_generate_properties(ntype, name, inputs)
        #register and add to scene_settings
        bpy.utils.register_class(ntype)
        setattr(scene_settings_cls, "%s_settings" % name, 
            PointerProperty(type=ntype, name="%s Settings" % name)
            )

class RendermanCameraSettings(bpy.types.PropertyGroup):
    bl_label = "Renderman Camera Settings"
    bl_idname = 'RendermanCameraSettings'
    use_physical_camera = BoolProperty(name="Use Physical Camera", default=False)

#just pxrcamera for now
def register_camera_settings():
    rmantree=guess_rmantree()
    camera_args_files = [os.path.join(rmantree, 'lib', 'RIS', 'projection', 
        'Args', 'PxrCamera.args')]
    #do some parsing and get props
    camera_classes = []
    for f in camera_args_files:
        name = os.path.basename(f).split('.')[0]
        typename = '%sCameraSettings' % name
        ntype = type(typename, (RendermanCameraSettings,), {})
        ntype.bl_label = name
        ntype.typename = typename
        #do some parsing and get props
        args_xml = ET.parse(f).getroot()
        inputs = [p for p in args_xml.findall('./param')] + \
            [p for p in args_xml.findall('./page')]
        class_generate_properties(ntype, name, inputs)
        #add the use 

        #register and add to scene_settings
        bpy.utils.register_class(ntype)
        camera_classes.append(ntype)
        setattr(RendermanCameraSettings, "%s_settings" % name, 
            PointerProperty(type=ntype, name="%s Settings" % name)
            )


class displacementShaders(bpy.types.PropertyGroup):

    def displacement_shader_active_update(self, context):
        shader_active_update(self, context, 'displacement')
        
    active = StringProperty(
                name="Active Displacement Shader",
                description="Shader name to use for displacement",
                update=displacement_shader_active_update,
                default="null")
                
    def displacement_shader_list_items(self, context):
        return shader_list_items(self, context, 'displacement')
    
    def displacement_shader_list_update(self, context):
        shader_list_update(self, context, 'displacement')

    shader_list = EnumProperty(
                name="Active Displacement Shader",
                description="Shader name to use for surface",
                update=displacement_shader_list_update,
                items=displacement_shader_list_items)

class surfaceShaders(bpy.types.PropertyGroup):

    def surface_shader_active_update(self, context):
        shader_active_update(self, context, 'surface')
    
    active = StringProperty(
                name="Active Surface Shader",
                description="Shader name to use for surface",
                update=surface_shader_active_update,
                default="null"
                )

    def surface_shader_list_items(self, context):
        return shader_list_items(self, context, 'surface')

    def surface_shader_list_update(self, context):
        shader_list_update(self, context, 'surface')

    shader_list = EnumProperty(
                name="Active Surface Shader",
                description="Shader name to use for surface",
                update=surface_shader_list_update,
                items=surface_shader_list_items
                )


class lightShaders(bpy.types.PropertyGroup):
    
    def light_shader_active_update(self, context):
        shader_active_update(self, context, 'light')
    
    active = StringProperty(
                name="Active Light Shader",
                description="Shader name to use for light",
                default="")
    
    def light_shader_list_items(self, context):
        return shader_list_items(self, context, 'light')

    def light_shader_list_update(self, context):
        shader_list_update(self, context, 'light')

    shader_list = EnumProperty(
                name="Active Light",
                description="Light shader",
                update=light_shader_list_update,
                items=light_shader_list_items
                )


# Blender data
# --------------------------

context_items = [(i.identifier, i.name, "") for i in bpy.types.SpaceProperties.bl_rna.properties['context'].enum_items]

# hack! this is a bit of a hack in itself, but should really be in SpaceProperties.
# However, can't be added there, it's non-ID data.
bpy.types.WindowManager.prev_context = EnumProperty(
                name="Previous Context",
                description="Previous context viewed in properties editor",
                items=context_items,
                default=context_items[0][0])

class RendermanPath(bpy.types.PropertyGroup):
    name = StringProperty(
                name="", subtype='DIR_PATH')

class RendermanInlineRIB(bpy.types.PropertyGroup):
    name = StringProperty( name="Text Block" )
    
class RendermanGrouping(bpy.types.PropertyGroup):
    name = StringProperty( name="Group Name" )

class LightLinking(bpy.types.PropertyGroup):
    
    def lights_list_items(self, context):
        items = [('No light chosen','Choose a light','')]
        for lamp in bpy.data.lamps:
            items.append( (lamp.name,lamp.name,'') )
        return items
    
    def update_name( self, context ):
        infostr = ('(Default)', '(Forced On)', '(Forced Off)')
        valstr = ('DEFAULT', 'ON', 'OFF')
        
        self.name = "%s %s" % (self.light, infostr[valstr.index(self.illuminate)])
    
    light = StringProperty(
                name="Light",
                update=update_name )

    illuminate = EnumProperty(
                name="Illuminate",
                update=update_name,
                items=[ ('DEFAULT', 'Default', ''),
                        ('ON', 'On', ''),
                        ('OFF', 'Off', '')] )


class TraceSet(bpy.types.PropertyGroup):
    
    def groups_list_items(self, context):
        items = [('No group chosen','Choose a trace set','')]
        for grp in context.scene.renderman.grouping_membership:
            items.append( (grp.name,grp.name,'') )
        return items
    
    def update_name( self, context ):
        self.name = self.mode +' '+ self.group
    
    group = EnumProperty    (   name="Group", 
                                update=update_name,
                                items=groups_list_items
                            )
    mode = EnumProperty(  name="Include/Exclude",
                                update=update_name,
                                items=[ ('included in', 'Include', ''),
                                        ('excluded from', 'Exclude', '')]
                             )

# hmmm, re-evaluate this idea later...
class RendermanPass(bpy.types.PropertyGroup):

    name                  = StringProperty(name="")
    type                  = EnumProperty(name="Pass Type",
                    items=[
                        ('SHADOW_MAPS_ALL', 'All Shadow Map', 'Single shadow map'),
                        ('SHADOW_MAP', 'Shadow Map', 'Single shadow map'),
                        ('POINTCLOUD', 'Point Cloud', '')],
                            default='SHADOW_MAPS_ALL')
    motion_blur           = BoolProperty(name="Motion Blur")
    surface_shaders       = BoolProperty(name="Surface Shaders", description="Render surface shaders")
    displacement_shaders  = BoolProperty(name="Displacement Shaders", description="Render displacement shaders")
    light_shaders         = BoolProperty(name="Light Shaders", description="Render light shaders")

class RendermanRenderLayerSettings(bpy.types.PropertyGroup):
    do_collector_shadow = BoolProperty(
                name="Collect Shadow Holdout",
                description="Collect shadow data on objects tagged as holdout.",
                default=False)

    do_collector_reflection = BoolProperty(
                name="Collect Reflection Holdout",
                description="Collect reflection data on objects tagged as holdout.",
                default=False)

    do_collector_indirectdiffuse = BoolProperty(
                name="Collect IndirectDiffuse Holdout",
                description="Collect indirectdiffuse data on objects tagged as holdout.",
                default=False)

    do_collector_subsurface = BoolProperty(
                name="Collect Subsurface Holdout",
                description="Collect subsurface data on objects tagged as holdout.",
                default=False)

    do_collector_refraction = BoolProperty(
                name="Collect Refraction Holdout",
                description="Collect refraction data on objects tagged as holdout.",
                default=False)

class RendermanSceneSettings(bpy.types.PropertyGroup):
    holdout_settings = PointerProperty(type = RendermanRenderLayerSettings, name='holdout settings'
        )

    pixelsamples_x = IntProperty(
                name="Pixel Samples X",
                description="Number of AA samples to take in X dimension",
                min=0, max=16, default=2)
    pixelsamples_y = IntProperty(
                name="Pixel Samples Y",
                description="Number of AA samples to take in Y dimension",
                min=0, max=16, default=2)

    pixelfilter = EnumProperty(
                name="Pixel Filter",
                description="Filter to use to combine pixel samples",
                items=[('box', 'Box', ''),
                        ('sinc', 'Sinc', ''), 
                        ('gaussian', 'Gaussian', '')],
                default='gaussian')
    pixelfilter_x = IntProperty(
                name="Filter Size X",
                description="Size of the pixel filter in X dimension",
                min=0, max=16, default=2)
    pixelfilter_y = IntProperty(
                name="Filter Size Y",
                description="Size of the pixel filter in Y dimension",
                min=0, max=16, default=2)

    pixel_variance = FloatProperty(
                name="Pixel Variance",
                description=" Sets a maximum for the estimated variance of the pixel value from the true value of the pixel.",
                min=0, max=1, default=.005)

    light_localization = BoolProperty(
                name="Light Localized Sampling",
                description="Localized sampling can give much less noisy renders with similar render times, and may in fact be faster with many lights.",
                default=False)

    min_samples = IntProperty(
                name="Min Samples",
                description="The minimum number of camera samples per pixel",
                min=0, default=4)
    max_samples = IntProperty(
                name="Max Samples",
                description="The maximum number of camera samples per pixel",
                min=0, default=128)

    bucket_shape = EnumProperty(
                name="Bucket Shape",
                description="Bucket shape to use when rendering",
                items=[('HORIZONTAL', 'Horizontal', 'Render scanline from top to bottom'),
                       ('VERTICAL', 'Vertical', 'Render scanline from left to right'),
                       ('ZIGZAG-X', 'Reverse Horizontal', 'Exactly the same as Horizontal but reverses after each scan'),
                       ('ZIGZAG-Y', 'Reverse Vertical', 'Exactly the same as Vertical but reverses after each scan'),
                       ('SPACEFILL', 'Hilber spacefilling curve', 'Renders the buckets along a hilbert spacefilling curve'),
                       ('SPIRAL', 'Spiral rendering', 'Renders in a spiral from the center of the image or a custom defined point'),
                       ('RANDOM', 'Random', 'Renders buckets in a random order WARRNING: Inefficient memory footprint')],
                default='HORIZONTAL')
    
    bucket_sprial_x = IntProperty(
                name="X",
                description="X coordinate of bucket spiral start",
                min=-1, default=-1)

    bucket_sprial_y = IntProperty(
                name="Y",
                description="Y coordinate of bucket spiral start",
                min=-1, default=-1)

    shadingrate = FloatProperty(
                name="Shading Rate",
                description="Maximum distance between shading samples (lower = more detailed shading)",
                default=1.0)

    motion_blur = BoolProperty(
                name="Motion Blur",
                description="Enable motion blur",
                default=False)
    motion_segments = IntProperty(
                name="Motion Segments",
                description="Number of motion segments to take for multi-segment motion blur",
                min=1, max=16, default=1)
    shutter_open = FloatProperty(
                name="Shutter Open",
                description="Shutter open time",
                default=0.0)
    shutter_close = FloatProperty(
                name="Shutter Close",
                description="Shutter close time",
                default=1.0)
                
    shutter_efficiency_open = FloatProperty(
                name="Open Efficiency",
                description="Shutter open efficiency - controls the shape of the shutter opening and closing for motion blur",
                default=0.5)
    shutter_efficiency_close = FloatProperty(
                name="Close Efficiency",
                description="Shutter close efficiency - controls the shape of the shutter opening and closing for motion blur",
                default=0.5)

    depth_of_field = BoolProperty(
                name="Depth of Field",
                description="Enable depth of field blur",
                default=False)
    fstop = FloatProperty(
                name="F-Stop",
                description="Aperture size for depth of field",
                default=4.0)


    threads = IntProperty(
                name="Rendering Threads",
                description="Number of processor threads to use.  Note, 0 uses all cores, -1 uses all cores but one.",
                min=-32, max=32, default=-1)
    max_trace_depth = IntProperty(
                name="Max Trace Depth",
                description="Maximum number of ray bounces (0 disables ray tracing)",
                min=0, max=32, default=4)
    max_specular_depth = IntProperty(
                name="Max Specular Depth",
                description="Maximum number of specular ray bounces",
                min=0, max=32, default=2)
    max_diffuse_depth = IntProperty(
                name="Max Diffuse Depth",
                description="Maximum number of diffuse ray bounces",
                min=0, max=32, default=1)
    max_eye_splits = IntProperty(
                name="Max Eye Splits",
                description="Maximum number of times a primitive crossing the eye plane is split before being discarded",
                min=0, max=32, default=6)
    trace_approximation = FloatProperty(
                name="Raytrace Approximation",
                description="Threshold for using approximated geometry during ray tracing. Higher values use more approximated geometry.",
                min=0.0, max=1024.0, default=10.0)
    use_statistics = BoolProperty(
                name="Statistics",
                description="Print statistics to /tmp/stats.txt after render",
                default=False)
    statistics_level = IntProperty(
                name="Statistics Level",
                description="Verbosity level of output statistics",
                min=0, max=3, default=1)

    recompile_shaders = BoolProperty(
                name="Recompile Shaders",
                description="Recompile used shaders at export time to the current 3Delight version. Prevents version mismatch errors at the expense of export speed",
                default=True)


    # RIB output properties

    path_rib_output = StringProperty(
                name="RIB Output Path",
                description="Path to generated .rib files",
                subtype='FILE_PATH',
                default="$OUT/{scene}.rib")

    path_object_archive_static = StringProperty(
                name="Object archive RIB Output Path",
                description="Path to generated rib file for a non-deforming objects' geometry",
                subtype='FILE_PATH',
                default="$ARC/static/{object}.rib")

    path_object_archive_animated = StringProperty(
                name="Object archive RIB Output Path",
                description="Path to generated rib file for an animated objects geometry",
                subtype='FILE_PATH',
                default="$ARC/####/{object}.rib")

    path_texture_output = StringProperty(
                name="Teture Output Path",
                description="Path to generated .tex files",
                subtype='FILE_PATH',
                default="$OUT/textures")

    
    output_action = EnumProperty(
                name="Action",
                description="Action to take when rendering",
                items=[('EXPORT_RENDER', 'Export RIB and Render', 'Generate RIB file and render it with the renderer'),
                    ('EXPORT', 'Export RIB Only', 'Generate RIB file only')],
                default='EXPORT_RENDER')

    lazy_rib_gen = BoolProperty(
                name="Cache Rib Generation",
                description="On unchanged objects, don't re-emit rib.  Will result in faster spooling of renders.",
                default=False)

    always_generate_textures = BoolProperty(
                name="Always Recompile Textures",
                description="Recompile used textures at export time to the current rib folder. Leave this unchecked to speed up re-render times",
                default=True)
    #preview settings
    preview_pixel_variance = FloatProperty(
                name="Preview Pixel Variance",
                description=" Sets a maximum for the estimated variance of the pixel value from the true value of the pixel.",
                min=0, max=1, default=.01)

    preview_bucket_order = EnumProperty(
                name="Preview Bucket Order",
                description="Bucket order to use when rendering",
                items=[('HORIZONTAL', 'Horizontal', 'Render scanline from top to bottom'),
                       ('VERTICAL', 'Vertical', 'Render scanline from left to right'),
                       ('ZIGZAG-X', 'Reverse Horizontal', 'Exactly the same as Horizontal but reverses after each scan'),
                       ('ZIGZAG-Y', 'Reverse Vertical', 'Exactly the same as Vertical but reverses after each scan'),
                       ('SPACEFILL', 'Hilber spacefilling curve', 'Renders the buckets along a hilbert spacefilling curve'),
                       ('SPIRAL', 'Spiral rendering', 'Renders in a spiral from the center of the image or a custom defined point'),
                       ('RANDOM', 'Random', 'Renders buckets in a random order WARRNING: Inefficient memory footprint')],
                default='SPIRAL')

    preview_min_samples = IntProperty(
                name="Preview Min Samples",
                description="The minimum number of camera samples per pixel",
                min=0, default=0)
    preview_max_samples = IntProperty(
                name="Preview Max Samples",
                description="The maximum number of camera samples per pixel",
                min=0, default=16)

    preview_max_specular_depth = IntProperty(
                name="Max Preview Specular Depth",
                description="Maximum number of specular ray bounces",
                min=0, max=32, default=2)
    preview_max_diffuse_depth = IntProperty(
                name="Max Preview Diffuse Depth",
                description="Maximum number of diffuse ray bounces",
                min=0, max=32, default=1)
    '''
    def display_driver_update(self, context):
        if self.output_action = "custom":
            # For safety, we keep the active shader property separate as a string property,
            # and update when chosen from the shader list
            self.active = str(self.shader_list)    
    '''
    
    def display_driver_items(self, context):
        items = [('openexr', 'OpenEXR', 'Render to a OpenEXR file, to be read back into Blender\'s Render Result'),
                    ('tiff', 'Tiff', 'Render to a TIFF file, to be read back into Blender\'s Render Result'),
                    ('png', 'PNG', 'Render to a PNG file, to be read back into Blender\'s Render Result'),
                    ('it', 'it', 'External framebuffer display (must have RMS installed)')]
        return items
        
    display_driver = EnumProperty(
                name="Display Driver",
                description="File Type for output pixels, 'it' will send to an external framebuffer",
                items=display_driver_items)

    do_denoise = BoolProperty(
                name="Denoise Image",
                description="Denoise the image.  This will let set your sampling values low and get faster render times and runs denoise to remove the noise as a post process.",
                default=False)
    
    path_display_driver_image = StringProperty(
                name="Display Image",
                description="Render output path to export as the Display in the RIB file. When later rendering the RIB file manually, this will be the raw render result directly from the renderer, and won't pass through blender's render pipeline",
                subtype='FILE_PATH',
                default="$OUT/images/{scene}_####.{file_type}")
    
    update_frequency = FloatProperty(
                name="Update frequency",
                description="Number of seconds between display update when rendering to Blender",
                min=0.0, default=5.0)
    
    # Hider properties
    hider = EnumProperty(
                name="Hider",
                description="Algorithm to use for determining hidden surfaces",
                items=[#('hidden', 'Hidden', 'Default hidden surface method'),
                        ('raytrace', 'Raytrace', 'Use ray tracing on the first hit'),
                        #('photon', 'Photon', 'Generate a photon map')
                    ],
                default='raytrace')
    
    hidden_depthfilter = EnumProperty(
                name="Depth Filter",
                description="Method used for determining sample depth",
                items=[('min', 'Min', 'Minimum z value of all the sub samples in a given pixel'),
                        ('max', 'Max', 'Maximum z value of all the sub samples in a given pixel'),
                        ('average', 'Average', 'Average all sub samples’ z values in a given pixel'),
                        ('midpoint', 'Midpoint', 'For each sub sample in a pixel, the renderer takes the average z value of the two closest surfaces')],
                default='min')

    hidden_jitter = BoolProperty(
                name="Jitter",
                description="Use a jittered grid for sampling",
                default=True)

    hidden_samplemotion = BoolProperty(
                name="Sample Motion",
                description="Disabling this will not render motion blur, but still preserve motion vector information (dPdtime)",
                default=True)
                
    hidden_extrememotiondof = BoolProperty(
                name="Extreme Motion/DoF",
                description="Use a more accurate, but slower algorithm to sample motion blur and depth of field effects. This is useful to fix artifacts caused by extreme amounts of motion or DoF",
                default=False)

    hidden_midpointratio = FloatProperty(
                name="Midpoint Ratio",
                description="Amount of blending between the z values of the first two samples when using the midpoint depth filter",
                default=0.5)

    hidden_maxvpdepth = IntProperty(
                name="Max Visible Point Depth",
                description="The number of visible points to be composited in the hider or included in deep shadow map creation. Putting a limit on the number of visible points can accelerate deep shadow map creation for depth-complex scenes. The default value of -1 means no limit",
                min=-1, max=1024, default=-1)

    raytrace_progressive = BoolProperty(
                name="Progressive Rendering",
                description="Enables progressive rendering. This is only visible with some display drivers (such as it)",
                default=False)
    integrator = EnumProperty(
                name="Integrator",
                description="Integrator for rendering",
                items=get_integrator_names(),
                default='PxrPathTracer')
    
    # Rib Box Properties
    bty_inlinerib_texts = CollectionProperty(type=RendermanInlineRIB, name="Beauty-pass Inline RIB")
    bty_inlinerib_index = IntProperty(min=-1, default=-1)
    
    
    bak_inlinerib_texts = CollectionProperty(type=RendermanInlineRIB, name="Bake-pass Inline RIB")
    bak_inlinerib_index = IntProperty(min=-1, default=-1)
    
    
    # Trace Sets (grouping membership)
    grouping_membership = CollectionProperty(type=RendermanGrouping, name="Trace Sets")
    grouping_membership_index = IntProperty(min=-1, default=-1)
                
                
    
    shader_paths = CollectionProperty(type=RendermanPath, name="Shader Paths")
    shader_paths_index = IntProperty(min=-1, default=-1)

    texture_paths = CollectionProperty(type=RendermanPath, name="Texture Paths")
    texture_paths_index = IntProperty(min=-1, default=-1)

    procedural_paths = CollectionProperty(type=RendermanPath, name="Procedural Paths")
    procedural_paths_index = IntProperty(min=-1, default=-1)

    archive_paths = CollectionProperty(type=RendermanPath, name="Archive Paths")
    archive_paths_index = IntProperty(min=-1, default=-1)


    use_default_paths = BoolProperty(
                name="Use 3Delight default paths",
                description="Includes paths for default shaders etc. from 3Delight install",
                default=True)
    use_builtin_paths = BoolProperty(
                name="Use built in paths",
                description="Includes paths for default shaders etc. from Blender->3Delight exporter",
                default=False)

    path_rmantree = StringProperty(
                name="RMANTREE Path",
                description="Path to RenderManProServer installation folder",
                subtype='DIR_PATH',
                default=guess_rmantree())
    path_renderer = StringProperty(
                name="Renderer Path",
                description="Path to renderer executable",
                subtype='FILE_PATH',
                default="prman")
    path_shader_compiler = StringProperty(
                name="Shader Compiler Path",
                description="Path to shader compiler executable",
                subtype='FILE_PATH',
                default="shader")
    path_shader_info = StringProperty(
                name="Shader Info Path",
                description="Path to shaderinfo executable",
                subtype='FILE_PATH',
                default="sloinfo")
    path_texture_optimiser = StringProperty(
                name="Texture Optimiser Path",
                description="Path to tdlmake executable",
                subtype='FILE_PATH',
                default="txmake")

    render_passes = CollectionProperty(type=RendermanPass, name="Render Passes")
    render_passes_index = IntProperty(min=-1, default=-1)

    

gi_primary_types = [
            ('gi_pointcloud', 'Point Cloud', ''),
            ('gi_raytrace', 'Ray Tracing', ''),
            ('gi_photon', 'Photon Map', '')
            ]

gi_secondary_types = [
            ('gi_photon', 'Photon Map', ''),
            ('none', 'None', '')
# XXX: multiple bounces            ('gi_raytrace', 'Ray Tracing', '')
            ]

class IntegratorSettings(bpy.types.PropertyGroup):
    pass




class RendermanWorldSettings(bpy.types.PropertyGroup):
    pass
    
    
    # BBM addition begin
    #coshaders = CollectionProperty(type=RendermanCoshader, name="World Co-Shaders")
    #coshaders_index = IntProperty(min=-1, default=-1)
    # BBM addition end

class RendermanMaterialSettings(bpy.types.PropertyGroup):
    
    
    nodetree = StringProperty(
                name="Node Tree",
                description="Name of the shader node tree for this material",
                default="")

    # surface_shaders = PointerProperty( 
    #             type=surfaceShaders,
    #             name="Surface Shader Settings")

    displacement_shaders = PointerProperty(
                type=displacementShaders,
                name="Displacement Shader Settings")

    # interior_shaders = PointerProperty(
    #             type=interiorShaders,
    #             name="Interior Shader Settings")

    # atmosphere_shaders = PointerProperty(
    #             type=atmosphereShaders,
    #             name="Atmosphere Shader Settings")
    
    #coshaders = CollectionProperty(type=RendermanCoshader, name="Material Co-Shaders")
    #coshaders_index = IntProperty(min=-1, default=-1)
    

    displacementbound = FloatProperty(
                name="Displacement Bound",
                description="Maximum distance the displacement shader can displace vertices",
                precision=4,
                default=0.5)

    # photon_shadingmodel = EnumProperty(
    #             name="Photon Shading Model",
    #             description="How the object appears to photons",
    #             items=[('matte', 'Matte', 'Diffuse reflection'),
    #                 ('chrome', 'Chrome', 'Perfect specular reflection'),
    #                 ('water', 'Water', 'Perfect specular transmission'),
    #                 ('glass', 'Glass', 'Perfect specular reflection/transmission'),
    #                 ('transparent', 'Transparent', 'Pass through photons without refraction')], 
    #             default='matte')

    # inherit_world_atmosphere = BoolProperty(
    #             name="Inherit from World",
    #             description="Override this material's atmosphere shader with the world atmosphere shader",
    #             default=True)

    preview_render_type = EnumProperty(
                name="Preview Render Type",
                description="Object to display in material preview",
                items=[('SPHERE', 'Sphere', ''),
                    ('CUBE', 'Cube', '')],
                default='SPHERE')
    preview_render_shadow = BoolProperty(
                name="Display Shadow",
                description="Render a raytraced shadow in the material preview",
                default=True)


class RendermanAnimSequenceSettings(bpy.types.PropertyGroup):
    animated_sequence = BoolProperty(
                name="Animated Sequence",
                description="Interpret this texture as an animated sequence (converts #### in file path to frame number)",
                default=False)
    sequence_in = IntProperty(
                name="Sequence In Point",
                description="The first numbered image file to use",
                default=1)
    sequence_out = IntProperty(
                name="Sequence Out Point",
                description="The last numbered image file to use",
                default=24)
    blender_start = IntProperty(
                name="Blender Start Frame",
                description="The frame in Blender to begin playing back the sequence",
                default=1)
    '''
    extend_in = EnumProperty(
                name="Extend In",
                items=[('HOLD', 'Hold', ''),
                    ('LOOP', 'Loop', ''),
                    ('PINGPONG', 'Ping-pong', '')],
                default='HOLD')
    extend_out = EnumProperty(
                name="Extend In",
                items=[('HOLD', 'Hold', ''),
                    ('LOOP', 'Loop', ''),
                    ('PINGPONG', 'Ping-pong', '')],
                default='HOLD')
    '''


class RendermanTextureSettings(bpy.types.PropertyGroup):
    # animation settings

    anim_settings = PointerProperty(
                type=RendermanAnimSequenceSettings,
                name="Animation Sequence Settings")
    
    # texture optimiser settings
    '''
    type = bpy.props.EnumProperty(
                name="Data type",
                description="Type of external file",
                items=[('NONE', 'None', ''),
                    ('IMAGE', 'Image', ''),
                    ('POINTCLOUD', 'Point Cloud', '')],
                default='NONE')
    '''
    format = bpy.props.EnumProperty(
                name="Format",
                description="Image representation",
                items=[('TEXTURE', 'Texture Map', ''),
                    ('ENV_LATLONG', 'LatLong Environment Map', '')
                    ],
                default='TEXTURE')
    auto_generate_texture = BoolProperty(
                name="Auto-Generate Optimized",
                description="Use the texture optimiser to convert image for rendering",
                default=False)
    file_path = StringProperty(
                name="Source File Path",
                description="Path to original image",
                subtype='FILE_PATH',
                default="")
    wrap_s = EnumProperty(
                name="Wrapping S",
                items=[('black', 'Black', ''),
                    ('clamp', 'Clamp', ''),
                    ('periodic', 'Periodic', '')],
                default='clamp')
    wrap_t = EnumProperty(
                name="Wrapping T",
                items=[('black', 'Black', ''),
                    ('clamp', 'Clamp', ''),
                    ('periodic', 'Periodic', '')],
                default='clamp')
    flip_s = BoolProperty(
                name="Flip S",
                description="Mirror the texture in S",
                default=False)
    flip_t = BoolProperty(
                name="Flip T",
                description="Mirror the texture in T",
                default=False)


    filter_type = EnumProperty(
                name="Downsampling Filter",
                items=[('DEFAULT', 'Default', ''),
                    ('box', 'Box', ''),
                    ('triangle', 'Triangle', ''),
                    ('gaussian', 'Gaussian', ''),
                    ('sinc', 'Sinc', ''),
                    ('catmull-rom', 'Catmull-Rom', ''),
                    ('bessel', 'Bessel', '')],
                default='DEFAULT',
                description='Downsampling filter for generating mipmaps')
    filter_window = EnumProperty(
                name="Filter Window",
                items=[('DEFAULT', 'Default', ''),
                    ('lanczos', 'Lanczos', ''),
                    ('hamming', 'Hamming', ''),
                    ('hann', 'Hann', ''),
                    ('blackman', 'Blackman', '')],
                default='DEFAULT',
                description='Downsampling filter window for infinite support filters')

    filter_width_s = FloatProperty(
                name="Filter Width S",
                description="Filter diameter in S",
                min=0.0, soft_max=1.0, default=1.0)
    filter_width_t = FloatProperty(
                name="Filter Width T",
                description="Filter diameter in T",
                min=0.0, soft_max=1.0, default=1.0)
    filter_blur = FloatProperty(
                name="Filter Blur",
                description="Blur factor: > 1.0 is blurry, < 1.0 is sharper",
                min=0.0, soft_max=1.0, default=1.0)

    input_color_space = EnumProperty(
                name="Input Color Space",
                items=[('srgb', 'sRGB', ''),
                    ('linear', 'Linear RGB', ''),
                    ('GAMMA', 'Gamma', '')],
                default='srgb',
                description='Color space of input image')
    input_gamma = FloatProperty(
                name="Input Gamma",
                description="Gamma value of input image if using gamma color space",
                min=0.0, soft_max=3.0, default=2.2)
                
    output_color_depth = EnumProperty(
                name="Output Color Depth",
                items=[('UBYTE', '8-bit unsigned', ''),
                    ('SBYTE', '8-bit signed', ''),
                    ('USHORT', '16-bit unsigned', ''),
                    ('SSHORT', '16-bit signed', ''),
                    ('FLOAT', '32 bit float', '')],
                default='UBYTE',
                description='Color depth of output image')
                
    output_compression = EnumProperty(
                name="Output Compression",
                items=[('LZW', 'LZW', ''),
                    ('ZIP', 'Zip', ''),
                    ('PACKBITS', 'PackBits', ''),
                    ('LOGLUV', 'LogLUV (float only)', ''),
                    ('UNCOMPRESSED', 'Uncompressed', '')],
                default='ZIP',
                description='Compression of output image data')
                
    generate_if_nonexistent = BoolProperty(
                name="Generate if Non-existent",
                description="Generate if optimised image does not exist in the same folder as source image path",
                default=True)
    generate_if_older = BoolProperty(
                name="Generate if Optimised is Older",
                description="Generate if optimised image is older than corresponding source image",
                default=True)

class RendermanLightSettings(bpy.types.PropertyGroup):
    
    #do this to keep the nice viewport update
    def update_light_type(self, context):
        lamp = context.lamp
        if lamp.renderman.renderman_type in ['SKY', 'ENV']:
            lamp.type = 'HEMI'
        else:
            lamp.type = lamp.renderman.renderman_type

        light_type = lamp.renderman.renderman_type
        #use pxr area light for everything but env, sky
        light_shader = 'PxrStdAreaLightLightNode'
        if light_type == 'ENV':
            light_shader = 'PxrStdEnvMapLightLightNode'
        elif light_type == 'SKY':
            light_shader = 'PxrStdEnvDayLightLightNode'

        #find the existing or make a new light shader node
        nt = bpy.data.node_groups[lamp.renderman.nodetree]
        output = None
        for node in nt.nodes:
            if node.renderman_node_type == 'output':
                output = node
                break
        for node in nt.nodes:
            if hasattr(node, 'typename') and node.typename == light_shader:
                nt.links.remove(output.inputs['Light'].links[0])
                nt.links.new(node.outputs[0], output.inputs['Light'])
                break
        else:
            light = nt.nodes.new(light_shader)
            light.location = output.location
            light.location[0] -= 300
            nt.links.remove(output.inputs['Light'].links[0])
            nt.links.new(light.outputs[0], output.inputs['Light'])
        


    renderman_type = EnumProperty(
            name="Light Type", 
            update=update_light_type,
            items=[('AREA', 'Area', 'Area Light'),
                    ('ENV', 'Environment', 'Environment Light'),
                    ('SKY', 'Sky', 'Simulated Sky'), 
                    ('SPOT', 'Spot', 'Spot Light'),
                    ('POINT', 'Point', 'Point Light')],
                default='AREA'
        )

    nodetree = StringProperty(
                name="Node Tree",
                description="Name of the shader node tree for this light",
                default="")

    light_shaders = PointerProperty(
                type=lightShaders,
                name="Light Shader Settings")

    emit_photons = BoolProperty(
                name="Emit Photons",
                description="Emit Photons from this light source",
                default=True)

    shadow_method = EnumProperty(
                name="Shadow Method",
                description="How to calculate shadows",
                items=[('NONE', 'None', 'No Shadows'),
                    ('SHADOW_MAP', 'Shadow Map', 'Shadow Map'),
                    ('RAYTRACED', 'Raytraced', 'Raytraced')],
                default='SHADOW_MAP')

    path_shadow_map = StringProperty(
                name="Shadow Map Path",
                description="Path to generated shadow maps",
                subtype='FILE_PATH',
                default="$SHD/{object}")

    shadow_map_generate_auto = BoolProperty(
                name="Generate Shadow Map Automatically",
                description="Generate a shadow map for this light before each render, when shadow maps are enabled",
                default=True)

    shadow_transparent = BoolProperty(
                name="Transparent shadows",
                description="Use deep shadow maps",
                default=True)
    
    shadow_map_resolution = IntProperty(
                name="Shadow Map Resolution",
                description="Size of the generated shadow map in pixels",
                default=256)

    pixelsamples_x = IntProperty(
                name="Pixel Samples X",
                description="Number of AA shadow map samples to take in X dimension",
                min=0, max=16, default=2)

    pixelsamples_y = IntProperty(
                name="Pixel Samples Y",
                description="Number of AA shadow map samples to take in Y dimension",
                min=0, max=16, default=2)

    shadingrate = FloatProperty(
                name="Light Shading Rate",
                description="Shading Rate for lights.  Keep this high unless needed for using detailed maps",
                default=100.0)         

    ortho_scale = FloatProperty(
                name="Ortho Scale",
                description="Scale factor for orthographic shadow maps",
                default=1.0)
                
    # Rib Box Properties
    shd_inlinerib_texts = CollectionProperty(type=RendermanInlineRIB, name='Shadow map pass Inline RIB')
    shd_inlinerib_index = IntProperty(min=-1, default=-1)
    
    # illuminate
    illuminates_by_default = BoolProperty(
                name="Illuminates by default",
                description="Illuminates by default",
                default=True)

    
    # BBM addition begin
    #coshaders = CollectionProperty(type=RendermanCoshader, name="Light Co-Shaders")
    #coshaders_index = IntProperty(min=-1, default=-1)
    # BBM addition end


class RendermanMeshPrimVar(bpy.types.PropertyGroup):
    name = StringProperty(
                name="Variable Name",
                description="Name of the exported renderman primitive variable")
    data_name = StringProperty(
                name="Data Name",
                description="Name of the Blender data to export as the primitive variable")
    data_source = EnumProperty(
                name="Data Source",
                description="Blender data type to export as the primitive variable",
                items=[('VERTEX_GROUP', 'Vertex Group', ''),
                    ('VERTEX_COLOR', 'Vertex Color', ''),
                    ('UV_TEXTURE', 'UV Texture', '')
                    ]
                    )

class RendermanParticlePrimVar(bpy.types.PropertyGroup):
    name = StringProperty(
                name="Variable Name",
                description="Name of the exported renderman primitive variable")
    data_source = EnumProperty(
            name="Data Source",
            description="Blender data type to export as the primitive variable",
            items= [('SIZE', 'Size', ''),
                    ('VELOCITY', 'Velocity', ''),
                    ('ANGULAR_VELOCITY', 'Angular Velocity', ''),
                    ('AGE', 'Age', ''),
                    ('BIRTH_TIME', 'Birth Time', ''),
                    ('DIE_TIME', 'Die Time', ''),
                    ('LIFE_TIME', 'Lifetime', '')
                    ]   # XXX: Would be nice to have particle ID, needs adding in RNA
                    )

class oslProps(bpy.types.PropertyGroup):
    shaderString = StringProperty(
                name="Shader",
                description="OSL shader to use",
                default="")
class RendermanParticleSettings(bpy.types.PropertyGroup):

    material_id = IntProperty(
                name="Material",
                description="Material ID to use for particle shading",
                default=1)

    use_object_material = BoolProperty(
            name="Use Master Object's Material",
            description="Use the master object's material for instancing",
            default=False
        )

    particle_type_items = [('particle', 'Particle', 'Point primitive'),
                    ('blobby', 'Blobby', 'Implicit Surface (metaballs)'),
                    ('sphere', 'Sphere', 'Two-sided sphere primitive'),
                    ('disk', 'Disk', 'One-sided disk primitive'),
                    ('OBJECT', 'Object', 'Instanced objects at each point')
                    ]

    particle_type = EnumProperty(
                name="Point Type",
                description="Geometric primitive for points to be rendered as",
                items=particle_type_items, 
                default='particle')
    particle_instance_object = StringProperty(
                name="Instance Object",
                description="Object to instance on every particle",
                default="")

    constant_width = BoolProperty(
                name="Constant Width",
                description="Override particle sizes with constant width value",
                default=True)

    base_width = FloatProperty(
                name="Base Width",
                description="The width of the base of hair",
                precision=4,
                default=.01)

    tip_width = FloatProperty(
                name="Tip Width",
                description="The width of the tip of hair",
                precision=4,
                default=0.00)

    width = FloatProperty(
                name="Width",
                description="With used for constant width across all particles",
                precision=4,
                default=0.01)

    width_offset = FloatProperty(
                name="Width Offset",
                description="Offset from the root to start the thickness variation",
                precision=4,
                default=0.00)

    export_default_size = BoolProperty(
                name="Export Default size",
                description="Export the particle size as the default 'width' primitive variable",
                default=True)

    prim_vars = CollectionProperty(type=RendermanParticlePrimVar, name="Primitive Variables")
    prim_vars_index = IntProperty(min=-1, default=-1)


class RendermanMeshGeometrySettings(bpy.types.PropertyGroup):
    export_default_uv = BoolProperty(
                name="Export Default UVs",
                description="Export the active UV set as the default 'st' primitive variable",
                default=True)
    export_default_vcol = BoolProperty(
                name="Export Default Vertex Color",
                description="Export the active Vertex Color set as the default 'Cs' primitive variable",
                default=True)
    export_smooth_normals = BoolProperty(
                name="Export Smooth Normals",
                description="Export smooth per-vertex normals for PointsPolygons Geometry",
                default=False)

    prim_vars = CollectionProperty(type=RendermanMeshPrimVar, name="Primitive Variables")
    prim_vars_index = IntProperty(min=-1, default=-1)

class RendermanCurveGeometrySettings(bpy.types.PropertyGroup):
    export_default_uv = BoolProperty(
                name="Export Default UVs",
                description="Export the active UV set as the default 'st' primitive variable",
                default=True)
    export_default_vcol = BoolProperty(
                name="Export Default Vertex Color",
                description="Export the active Vertex Color set as the default 'Cs' primitive variable",
                default=True)
    export_smooth_normals = BoolProperty(
                name="Export Smooth Normals",
                description="Export smooth per-vertex normals for PointsPolygons Geometry",
                default=True)

    prim_vars = CollectionProperty(type=RendermanMeshPrimVar, name="Primitive Variables")
    prim_vars_index = IntProperty(min=-1, default=-1)

class RendermanObjectSettings(bpy.types.PropertyGroup):


    #for some odd reason blender truncates this as a float
    update_timestamp = IntProperty(
            name="Update Timestamp", default=int(time.time()),
                description="Used for telling if an objects rib archive is dirty", subtype='UNSIGNED'
        )

    do_holdout = BoolProperty(
                name="Holdout Object",
                description="Collect holdout data for this object",
                default=False)

    lpe_group = StringProperty(
                name="Holdout Group",
                description="Group name for collecting holdouts.",
                default="collector")

    geometry_source = EnumProperty(
                name="Geometry Source",
                description="Where to get the geometry data for this object",
                items=[('BLENDER_SCENE_DATA', 'Blender Scene Data', 'Exports and renders blender scene data directly from memory'),
                        ('ARCHIVE', 'Archive', 'Renders a prevously exported RIB archive'),
                        ('DELAYED_LOAD_ARCHIVE', 'Delayed Load Archive', 'Loads and renders geometry from an archive only when its bounding box is visible'),
                        ('PROCEDURAL_RUN_PROGRAM', 'Procedural Run Program', 'Generates procedural geometry at render time from an external program'),
                        ('DYNAMIC_LOAD_DSO', 'Dynamic Load DSO', 'Generates procedural geometry at render time from a dynamic shared object library')
                        ],
                default='BLENDER_SCENE_DATA')
    
    archive_anim_settings = PointerProperty(
                type=RendermanAnimSequenceSettings,
                name="Animation Sequence Settings")
    
    path_archive = StringProperty(
                name="Archive Path",
                description="Path to archive file",
                subtype='FILE_PATH',
                default="")
                
    procedural_bounds = EnumProperty(
                name="Procedural Bounds",
                description="The bounding box of the renderable geometry",
                items=[ ('BLENDER_OBJECT', 'Blender Object', "Use the blender object's bounding box for the archive's bounds"),
                        ('MANUAL', 'Manual', 'Manually enter the bounding box coordinates')
                        ],
                default="BLENDER_OBJECT")

    path_runprogram = StringProperty(
                name="Program Path",
                description="Path to external program",
                subtype='FILE_PATH',
                default="")
    path_runprogram_args = StringProperty(
                name="Program Arguments",
                description="Command line arguments to external program",
                default="")
    path_dso = StringProperty(
                name="DSO Path",
                description="Path to DSO library file",
                subtype='FILE_PATH',
                default="")
    path_dso_initial_data = StringProperty(
                name="DSO Initial Data",
                description="Parameters to send the DSO",
                default="")
    procedural_bounds_min = FloatVectorProperty(
                name="Min Bounds",
                description="Minimum corner of bounding box for this procedural geometry",
                size=3,
                default=[0.0,0.0,0.0])
    procedural_bounds_max = FloatVectorProperty(
                name="Max Bounds",
                description="Maximum corner of bounding box for this procedural geometry",
                size=3,
                default=[1.0,1.0,1.0])
                
    
    primitive = EnumProperty(
                name="Primitive Type",
                description="Representation of this object's geometry in the renderer",
                items=[('AUTO', 'Automatic', 'Automatically determine the object type from context and modifiers used'),
                        ('POLYGON_MESH', 'Polygon Mesh', 'Mesh object'),
                        ('SUBDIVISION_MESH', 'Subdivision Mesh', 'Smooth subdivision surface formed by mesh cage'),
                        ('POINTS', 'Points', 'Renders object vertices as single points'),
                        ('SPHERE', 'Sphere', 'Parametric sphere primitive'),
                        ('CYLINDER', 'Cylinder', 'Parametric cylinder primitive'),
                        ('CONE', 'Cone', 'Parametric cone primitive'),
                        ('DISK', 'Disk', 'Parametric 2D disk primitive'),
                        ('TORUS', 'Torus', 'Parametric torus primitive')
                        ],
                default='AUTO')

    export_archive = BoolProperty(
                name="Export as Archive",
                description="At render export time, store this object as a RIB archive",
                default=False)
    export_archive_path = StringProperty(
                name="Archive Export Path",
                description="Path to automatically save this object as a RIB archive",
                subtype='FILE_PATH',
                default="")
                
    primitive_radius = FloatProperty(
                name="Radius",
                default=1.0)
    primitive_zmin = FloatProperty(
                name="Z min",
                description="Minimum height clipping of the primitive",
                default=-1.0)
    primitive_zmax = FloatProperty(
                name="Z max",
                description="Maximum height clipping of the primitive",
                default=1.0)
    primitive_sweepangle = FloatProperty(
                name="Sweep Angle",
                description="Angle of clipping around the Z axis",
                default=360.0)
    primitive_height = FloatProperty(
                name="Height",
                description="Height offset above XY plane",
                default=0.0)
    primitive_majorradius = FloatProperty(
                name="Major Radius",
                description="Radius of Torus ring",
                default=2.0)
    primitive_minorradius = FloatProperty(
                name="Minor Radius",
                description="Radius of Torus cross-section circle",
                default=0.5)
    primitive_phimin = FloatProperty(
                name="Minimum Cross-section",
                description="Minimum angle of cross-section circle",
                default=0.0)
    primitive_phimax = FloatProperty(
                name="Maximum Cross-section",
                description="Maximum angle of cross-section circle",
                default=360.0)
    primitive_point_type = EnumProperty(
                name="Point Type",
                description="Geometric primitive for points to be rendered as",
                items=[('particle', 'Particle', 'Point primitive'),
                    ('blobby', 'Blobby', 'Implicit Surface (metaballs)'),
                    ('sphere', 'Sphere', 'Two-sided sphere primitive'),
                    ('disk', 'Disk', 'One-sided disk primitive')
                    ], 
                default='particle')
    primitive_point_width = FloatProperty(
                name="Point Width",
                description="Size of the rendered points",
                default=0.1)

    shadingrate_override = BoolProperty(
                name="Override Shading Rate",
                description="Override the global shading rate for this object",
                default=False)
    shadingrate = FloatProperty(
                name="Shading Rate",
                description="Maximum distance between shading samples (lower = more detailed shading)",
                default=1.0)
    geometric_approx_motion = FloatProperty(
                name="Motion Approximation",
                description="Shading Rate is scaled up by motionfactor/16 times the number of pixels of motion",
                default=1.0)
    geometric_approx_focus = FloatProperty(
                name="Focus Approximation",
                description="Shading Rate is scaled proportionally to the radius of DoF circle of confusion, multiplied by this value",
                default=1.0)

    motion_segments_override = BoolProperty(
                name="Override Motion Segments",
                description="Override the global number of motion segments for this object",
                default=False)
    motion_segments = IntProperty(
                name="Motion Segments",
                description="Number of motion segments to take for multi-segment motion blur",
                min=1, max=16, default=1)
                
    shadinginterpolation = EnumProperty(
                name="Shading Interpolation",
                description="Method of interpolating shade samples across micropolygons",
                items=[('constant', 'Constant', 'Flat shaded micropolygons'),
                        ('smooth', 'Smooth', 'Gourard shaded micropolygons')],
                default='smooth')

    matte = BoolProperty(
                name="Matte Object",
                description="Render the object as a matte cutout (alpha 0.0 in final frame)",
                default=False)
    visibility_camera = BoolProperty(
                name="Visible to Camera",
                description="Visibility to Camera",
                default=True)
    visibility_trace_diffuse = BoolProperty(
                name="Visible to Diffuse Rays",
                description="Visibility to Diffuse Rays (eg. gather(), indirectdiffuse() and occlusion())",
                default=True)
    trace_diffuse_hitmode = EnumProperty(
                name="Diffuse Hit Mode",
                description="How the surface calculates are result when hit by diffuse rays",
                items=[('primitive', 'Primitive', 'Returns the un-shaded primitive object color (Cs)'),
                        ('shader', 'Shader', 'Runs the object\'s shader to return a color (Ci)')],
                default='shader')
    visibility_trace_specular = BoolProperty(
                name="Visible to Specular Rays",
                description="Visibility to Specular Rays (eg. gather(), trace() and environment())",
                default=True)
    trace_specular_hitmode = EnumProperty(
                name="Diffuse Hit Mode",
                description="How the surface calculates are result when hit by diffuse rays",
                items=[('primitive', 'Primitive', 'Returns the un-shaded primitive object color (Cs)'),
                        ('shader', 'Shader', 'Runs the object\'s shader to return a color (Ci)')],
                default='shader')
    visibility_trace_transmission = BoolProperty(
                name="Visible to Transmission Rays",
                description="Visibility to Transmission Rays (eg. shadow() and transmission())",
                default=True)
    trace_transmission_hitmode = EnumProperty(
                name="Transmission Hit Mode",
                description="How the surface calculates are result when hit by diffuse rays",
                items=[('primitive', 'Primitive', 'Returns the un-shaded primitive object color (Cs)'),
                        ('shader', 'Shader', 'Runs the object\'s shader to return a color (Ci)')],
                default='shader')
    visibility_photons = BoolProperty(
                name="Visible to Photons",
                description="Visibility to Photons",
                default=True)
    visibility_shadowmaps = BoolProperty(
                name="Visible to Shadow Maps",
                description="Visibility to Shadow Maps",
                default=True)


    trace_displacements = BoolProperty(
                name="Trace Displacements",
                description="Enable high resolution displaced geometry for ray tracing",
                default=True)
                
    trace_samplemotion = BoolProperty(
                name="Trace Motion Blur",
                description="Rays cast from this object can intersect other motion blur objects",
                default=False)


    photon_reflectance = FloatVectorProperty(
                name="Photon Reflectance",
                description="Tint color for photon bounces",
                subtype="COLOR",
                size=3,
                default=[1.0,1.0,1.0])

    export_coordsys = BoolProperty(
                name="Export Coordinate System",
                description="Export a named coordinate system set to this object's name",
                default=False)
    coordsys = StringProperty(
                name="Coordinate System Name",
                description="Export a named coordinate system with this name",
                default="CoordSys")

    transmission_items = [('transparent', 'Transparent', 'Does not cast shadows on any other object'),
                        ('opaque', 'Opaque', 'Casts a shadow as a completely opaque object'),
                        ('Os', 'Opacity', 'Casts a shadow according to the opacity value (RiOpacity or Os)'),
                        ('shader', 'Shader', 'Casts shadows according to the opacity value computed by the surface shader')]
    transmission_default = 'opaque'
    transmission = EnumProperty(
                name="Transmission",
                description="How the object appears to transmission-like rays",
                items=transmission_items,
                default=transmission_default)
    
    # Light-Linking
    light_linking = CollectionProperty(type=LightLinking, name='Light Linking')
    light_linking_index = IntProperty(min=-1, default=-1)
    
    # Trace Sets
    trace_set = CollectionProperty(type=TraceSet, name='Trace Set')
    trace_set_index = IntProperty(min=-1, default=-1)

class testProps(bpy.types.PropertyGroup):
    testProp = bpy.props.IntProperty(name="testProp",description="This is my int",min=0, max=16, default=2)
    testDic = {}
    def moreProps(text):
        testProps.testProp2 = bpy.props.IntProperty(name="testProp2",description="This is my int",min=0, max=16, default=5)
        #setattr()
        setattr(testProps, "Gordon", bpy.props.IntProperty(name="Gordon",description="This is my int",min=0, max=16, default=1))
        testProps.testDic["Test"] = testProps.testProp2

# collection of property group classes that need to be registered on module startup
classes = [displacementShaders,
            surfaceShaders,
            lightShaders,
            RendermanPath,
            RendermanInlineRIB,
            RendermanGrouping,
            LightLinking,
            TraceSet,
            RendermanPass,
            RendermanMeshPrimVar,
            RendermanParticlePrimVar,
            RendermanMaterialSettings,
            RendermanAnimSequenceSettings,
            RendermanTextureSettings,
            RendermanLightSettings,
            RendermanParticleSettings,
            RendermanIntegratorSettings,
            RendermanRenderLayerSettings,
           
            RendermanCameraSettings,
            RendermanSceneSettings,
            RendermanWorldSettings,
            RendermanMeshGeometrySettings,
            RendermanCurveGeometrySettings,
            RendermanObjectSettings,
<<<<<<< HEAD
            testProps
           ]
=======
        ]
>>>>>>> 5a22aab6

def register():

    #dynamically find integrators from args
    register_integrator_settings(RendermanSceneSettings)
    #dynamically find camera from args
    register_camera_settings()

    for cls in classes:
        bpy.utils.register_class(cls)

    bpy.types.Scene.renderman = PointerProperty(
                type=RendermanSceneSettings, name="Renderman Scene Settings")
    bpy.types.Scene.OSLProps = PointerProperty(type=testProps, name="Renderman OSL Settings")
    bpy.types.World.renderman = PointerProperty(
                type=RendermanWorldSettings, name="Renderman World Settings")
    bpy.types.Material.renderman = PointerProperty(
                type=RendermanMaterialSettings, name="Renderman Material Settings")
    bpy.types.Texture.renderman = PointerProperty(
                type=RendermanTextureSettings, name="Renderman Texture Settings")
    bpy.types.Lamp.renderman = PointerProperty(
                type=RendermanLightSettings, name="Renderman Light Settings")
    bpy.types.ParticleSettings.renderman = PointerProperty(
                type=RendermanParticleSettings, name="Renderman Particle Settings")
    bpy.types.Mesh.renderman = PointerProperty(
                type=RendermanMeshGeometrySettings, name="Renderman Mesh Geometry Settings")
    bpy.types.Curve.renderman = PointerProperty(
                type=RendermanCurveGeometrySettings, name="Renderman Curve Geometry Settings")
    bpy.types.Object.renderman = PointerProperty(
                type=RendermanObjectSettings, name="Renderman Object Settings")
    bpy.types.Camera.renderman = PointerProperty(
                type=RendermanCameraSettings, name="Renderman Camera Settings")
    #bpy.types.SceneRenderLayer.renderman = PointerProperty(
    #            type=RendermanRenderLayerSettings, name="Renderman RenderLayer Settings")

    #add the integrator settings from args files
    #register_integrators(bpy.types.Scene.renderman.integrator_settings)


def unregister():
    for cls in classes:
        bpy.utils.unregister_class(cls)
    bpy.utils.unregister_module(__name__)<|MERGE_RESOLUTION|>--- conflicted
+++ resolved
@@ -1542,13 +1542,8 @@
             RendermanWorldSettings,
             RendermanMeshGeometrySettings,
             RendermanCurveGeometrySettings,
-            RendermanObjectSettings,
-<<<<<<< HEAD
-            testProps
-           ]
-=======
+            RendermanObjectSettings
         ]
->>>>>>> 5a22aab6
 
 def register():
 
@@ -1562,7 +1557,6 @@
 
     bpy.types.Scene.renderman = PointerProperty(
                 type=RendermanSceneSettings, name="Renderman Scene Settings")
-    bpy.types.Scene.OSLProps = PointerProperty(type=testProps, name="Renderman OSL Settings")
     bpy.types.World.renderman = PointerProperty(
                 type=RendermanWorldSettings, name="Renderman World Settings")
     bpy.types.Material.renderman = PointerProperty(
