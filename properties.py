--- conflicted
+++ resolved
@@ -1362,13 +1362,8 @@
                 return
             else:
                 if self.filter_type == 'barn':
-<<<<<<< HEAD
                     width = node.width * node.scaleWidth
                     height = node.height * node.scaleHeight
-=======
-                    width = node.width * node.scaleWidth * .5
-                    height = node.height * node.scaleHeight * .5
->>>>>>> 8593a8a9
                     mesh = ob.data
                     mesh.vertices[0].co = Vector((0 - width - node.left,
                                                   0 - height - node.bottom, 0.0))
@@ -1394,17 +1389,10 @@
                     ob.modifiers['bevel'].width = node.radius
 
                 if self.filter_type == 'blocker':
-<<<<<<< HEAD
                     width = node.width
                     height = node.height
                     depth = node.depth 
                     
-=======
-                    width = node.width * .5
-                    height = node.height * .5
-                    depth = node.depth * .5
-
->>>>>>> 8593a8a9
                     mesh = ob.data
                     edge = node.edge
                     # xy inner
@@ -1457,15 +1445,9 @@
                     ob.modifiers['bevel'].width = node.radius
 
                 if self.filter_type == 'rod':
-<<<<<<< HEAD
                     width = node.width * node.scaleWidth
                     height = node.height * node.scaleHeight
                     depth = node.depth * node.scaleDepth
-=======
-                    width = node.width * node.scaleWidth * .5
-                    height = node.height * node.scaleHeight * .5
-                    depth = node.depth * node.scaleDepth * .5
->>>>>>> 8593a8a9
                     left_edge = node.edge * node.leftEdge
                     right_edge = node.edge * node.rightEdge
                     top_edge = node.edge * node.topEdge
