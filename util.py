--- conflicted
+++ resolved
@@ -220,22 +220,10 @@
         # here for getting args
         if type == 'args':
             rmantree = guess_rmantree()
-<<<<<<< HEAD
             paths.append(os.path.join(rmantree, 'lib', 'plugins'))
         if type == 'shader':
             paths.append(os.path.join(os.path.dirname(os.path.abspath(__file__)),
                          'shaders'))
-=======
-            paths.append(os.path.join(rmantree, 'lib', 'RIS',
-                                      'pattern'))
-            paths.append(os.path.join(rmantree, 'lib', 'RIS', 'bxdf'))
-            paths.append(os.path.join(rmantree, 'lib', 'rsl',
-                                      'shaders'))
->>>>>>> 84f2654e
-        # we need this for bxdf blend for now.
-        if type == 'rixplugin':
-            paths.append(os.path.join(guess_rmantree(), 'lib', 'RIS', 'r19',
-                                      'bxdf'))
 
     if rm.use_builtin_paths:
         paths.append(os.path.join(os.path.dirname(os.path.realpath(__file__)),
@@ -495,11 +483,7 @@
                         latestver = vf
                         rmantree = os.path.join(base, d)
         else:
-<<<<<<< HEAD
-            rmantree = os.path.join(base, choice)
-=======
             rmantree = choice
->>>>>>> 84f2654e
 
     # check rmantree valid
     if not check_valid_rmantree(rmantree):
