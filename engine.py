--- conflicted
+++ resolved
@@ -599,17 +599,10 @@
         self.ri.Begin(filename)
         self.ri.Option("rib", {"string asciistyle": "indented,wide"})
         interactive_initial_rib(self, self.ri, self.scene, prman)
-<<<<<<< HEAD
         if self.is_prman_running():
             self.is_interactive_running = True
             self.ri.EditBegin('null', {})
             self.ri.EditEnd()
-=======
-        
-        while not self.is_prman_running():
-            time.sleep(.1)
-        self.is_interactive_ready = True
->>>>>>> 69333022
         return
 
     # find the changed object and send for edits
