# ##### BEGIN MIT LICENSE BLOCK #####
#
# Copyright (c) 2015 Brian Savery
#
# Permission is hereby granted, free of charge, to any person obtaining a copy
# of this software and associated documentation files (the "Software"), to deal
# in the Software without restriction, including without limitation the rights
# to use, copy, modify, merge, publish, distribute, sublicense, and/or sell
# copies of the Software, and to permit persons to whom the Software is
# furnished to do so, subject to the following conditions:
#
# The above copyright notice and this permission notice shall be included in
# all copies or substantial portions of the Software.
#
# THE SOFTWARE IS PROVIDED "AS IS", WITHOUT WARRANTY OF ANY KIND, EXPRESS OR
# IMPLIED, INCLUDING BUT NOT LIMITED TO THE WARRANTIES OF MERCHANTABILITY,
# FITNESS FOR A PARTICULAR PURPOSE AND NONINFRINGEMENT. IN NO EVENT SHALL THE
# AUTHORS OR COPYRIGHT HOLDERS BE LIABLE FOR ANY CLAIM, DAMAGES OR OTHER
# LIABILITY, WHETHER IN AN ACTION OF CONTRACT, TORT OR OTHERWISE, ARISING FROM,
# OUT OF OR IN CONNECTION WITH THE SOFTWARE OR THE USE OR OTHER DEALINGS IN
# THE SOFTWARE.
#
#
# ##### END MIT LICENSE BLOCK #####

import bpy
import math
import mathutils
import os
import sys
import time
import traceback
import platform
from mathutils import Matrix, Vector, Quaternion, Euler

from . import bl_info

from .util import rib, rib_path, rib_ob_bounds
from .util import make_frame_path
from .util import init_env
from .util import get_sequence_path
from .util import user_path
from .util import path_list_convert, get_real_path
from .util import get_properties, check_if_archive_dirty
from .util import locate_openVDB_cache
from .util import debug, get_addon_prefs

from .util import find_it_path
from .nodes import export_shader_nodetree, get_textures, get_textures_for_node, get_tex_file_name
<<<<<<< HEAD
from .nodes import shader_node_rib, get_mat_name
=======
from .nodes import shader_node_rib
from .nodes import replace_frame_num
>>>>>>> babdeb22

addon_version = bl_info['version']

# ------------- Atom's helper functions -------------
GLOBAL_ZERO_PADDING = 5
# Objects that can be exported as a polymesh via Blender to_mesh() method.
# ['MESH','CURVE','FONT']
SUPPORTED_INSTANCE_TYPES = ['MESH', 'CURVE', 'FONT', 'SURFACE']
SUPPORTED_DUPLI_TYPES = ['FACES', 'VERTS', 'GROUP']    # Supported dupli types.
# These object types can have materials.
MATERIAL_TYPES = ['MESH', 'CURVE', 'FONT']
# Objects without to_mesh() conversion capabilities.
EXCLUDED_OBJECT_TYPES = ['LAMP', 'CAMERA', 'ARMATURE']
# Only these light types affect volumes.
VOLUMETRIC_LIGHT_TYPES = ['SPOT', 'AREA', 'POINT']
MATERIAL_PREFIX = "mat_"
TEXTURE_PREFIX = "tex_"
MESH_PREFIX = "me_"
CURVE_PREFIX = "cu_"
GROUP_PREFIX = "group_"
MESHLIGHT_PREFIX = "meshlight_"
PSYS_PREFIX = "psys_"
DUPLI_PREFIX = "dupli_"
DUPLI_SOURCE_PREFIX = "dup_src_"


def get_matrix_for_object(passedOb):
    if passedOb.parent:
        mtx = Matrix.Identity(4)
    else:
        mtx = passedOb.matrix_world
    return mtx


# check for a singular matrix
def is_singular(mtx):
    return mtx[0][0] == 0.0 and mtx[1][1] == 0.0 and mtx[2][2] == 0.0


# export the instance of an object (dupli)
def export_object_instance(ri, mtx=None, instance_handle=None, num=None):
    if mtx and not is_singular(mtx):
        ri.AttributeBegin()
        ri.Attribute("identifier", {"int id": num})
        ri.Transform(rib(mtx))
        ri.ObjectInstance(instance_handle)
        ri.AttributeEnd()


# ------------- Filtering -------------
def is_visible_layer(scene, ob):

    for i in range(len(scene.layers)):
        if scene.layers[i] and ob.layers[i]:
            return True
    return False


def is_renderable(scene, ob):
    return (is_visible_layer(scene, ob) and not ob.hide_render) or \
        (ob.type in ['ARMATURE', 'LATTICE', 'EMPTY'] and ob.dupli_type not in SUPPORTED_DUPLI_TYPES)
    # and not ob.type in ('CAMERA', 'ARMATURE', 'LATTICE'))


def is_renderable_or_parent(scene, ob):
    if ob.type == 'CAMERA':
        return True
    if is_renderable(scene, ob):
        return True
    elif hasattr(ob, 'children') and ob.children:
        for child in ob.children:
            if is_renderable_or_parent(scene, child):
                return True
    return False


def is_data_renderable(scene, ob):
    return (is_visible_layer(scene, ob) and not ob.hide_render and ob.type not in ('EMPTY', 'ARMATURE', 'LATTICE'))


def renderable_objects(scene):
    return [ob for ob in scene.objects if (is_renderable(scene, ob) or is_data_renderable(scene, ob))]


# ------------- Archive Helpers -------------
# Generate an automatic path to write an archive when
# 'Export as Archive' is enabled
def auto_archive_path(paths, objects, create_folder=False):
    filename = objects[0].name + ".rib"

    if os.getenv("ARCHIVE") is not None:
        archive_dir = os.getenv("ARCHIVE")
    else:
        archive_dir = os.path.join(paths['export_dir'], "archives")

    if create_folder and not os.path.exists(archive_dir):
        os.mkdir(archive_dir)

    return os.path.join(archive_dir, filename)


def archive_objects(scene):
    archive_obs = []

    for ob in renderable_objects(scene):
        # explicitly set
        if ob.renderman.export_archive:
            archive_obs.append(ob)

        # particle instances
        for psys in ob.particle_systems:
            rm = psys.settings.renderman
            if rm.particle_type == 'OBJECT':
                try:
                    ob = bpy.data.objects[rm.particle_instance_object]
                    archive_obs.append(ob)
                except:
                    pass

        # dupli objects (TODO)

    return archive_obs


# ------------- Data Access Helpers -------------
def get_subframes(segs, scene):
    if segs == 0:
        return []
    min = -1.0
    rm = scene.renderman
    shutter_interval = rm.shutter_angle / 360.0
    if rm.shutter_timing == 'CENTER':
        min = 0 - .5 * shutter_interval
    elif rm.shutter_timing == 'PRE':
        min = 0 - shutter_interval
    elif rm.shutter_timing == 'POST':
        min = 0

    return [min + i * shutter_interval / (segs - 1) for i in range(segs)]


def is_subd_last(ob):
    return ob.modifiers and \
        ob.modifiers[len(ob.modifiers) - 1].type == 'SUBSURF'


def is_subd_displace_last(ob):
    if len(ob.modifiers) < 2:
        return False

    return (ob.modifiers[len(ob.modifiers) - 2].type == 'SUBSURF' and
            ob.modifiers[len(ob.modifiers) - 1].type == 'DISPLACE')


def is_subdmesh(ob):
    return (is_subd_last(ob) or is_subd_displace_last(ob))


# XXX do this better, perhaps by hooking into modifier type data in RNA?
# Currently assumes too much is deforming when it isn't
def is_deforming(ob):
    deforming_modifiers = ['ARMATURE', 'MESH_SEQUENCE_CACHE', 'CAST', 'CLOTH', 'CURVE', 'DISPLACE',
                           'HOOK', 'LATTICE', 'MESH_DEFORM', 'SHRINKWRAP', 'EXPLODE',
                           'SIMPLE_DEFORM', 'SMOOTH', 'WAVE', 'SOFT_BODY',
                           'SURFACE', 'MESH_CACHE', 'FLUID_SIMULATION',
                           'DYNAMIC_PAINT']
    if ob.modifiers:
        # special cases for auto subd/displace detection
        if len(ob.modifiers) == 1 and is_subd_last(ob):
            return False
        if len(ob.modifiers) == 2 and is_subd_displace_last(ob):
            return False

        for mod in ob.modifiers:
            if mod.type in deforming_modifiers:
                return True
    if ob.data and hasattr(ob.data, 'shape_keys') and ob.data.shape_keys:
        return True

    return is_deforming_fluid(ob)


# handle special case of fluid sim a bit differently
def is_deforming_fluid(ob):
    if ob.modifiers:
        mod = ob.modifiers[len(ob.modifiers) - 1]
        return mod.type == 'SMOKE' and mod.smoke_type == 'DOMAIN'


def psys_name(ob, psys):
    return "%s.%s-%s" % (ob.name, psys.name, psys.settings.type)


# if we don't replace slashes could end up with them in file names
def fix_name(name):
    return name.replace('/', '')

# get a name for the data block.  if it's modified by the obj we need it
# specified


def data_name(ob, scene):
    if not ob:
        return ''

    if not ob.data:
        return fix_name(ob.name)

    # if this is a blob return the family name
    if ob.type == 'META':
        return fix_name(ob.name.split('.')[0])

    if is_smoke(ob) or ob.renderman.primitive == 'RI_VOLUME':
        return "%s-VOLUME" % fix_name(ob.name)

    if ob.data.users > 1 and (ob.is_modified(scene, "RENDER") or
                              ob.is_deform_modified(scene, "RENDER") or
                              ob.renderman.primitive != 'AUTO' or
                              (ob.renderman.motion_segments_override and
                               is_deforming(ob))):
        return "%s.%s-MESH" % (fix_name(ob.name), fix_name(ob.data.name))

    else:
        return "%s-MESH" % fix_name(ob.data.name)


def get_name(ob):
    return psys_name(ob) if type(ob) == bpy.types.ParticleSystem \
        else fix_name(ob.data.name)


# ------------- Geometry Access -------------
def get_strands(scene, ob, psys, objectCorrectionMatrix=False):
    # we need this to get st
    if(objectCorrectionMatrix):
        matrix = ob.matrix_world.inverted_safe()
        loc, rot, sca = matrix.decompose()
    psys_modifier = None
    for mod in ob.modifiers:
        if hasattr(mod, 'particle_system') and mod.particle_system == psys:
            psys_modifier = mod
            break

    tip_width = psys.settings.cycles.tip_width * psys.settings.cycles.radius_scale
    base_width = psys.settings.cycles.root_width * psys.settings.cycles.radius_scale
    conwidth = (tip_width == base_width)
    steps = 2 ** psys.settings.render_step
    if conwidth:
        widthString = "constantwidth"
        hair_width = base_width
        debug("info", widthString, hair_width)
    else:
        widthString = "vertex float width"
        hair_width = []

    psys.set_resolution(scene=scene, object=ob, resolution='RENDER')

    num_parents = len(psys.particles)
    num_children = len(psys.child_particles)
    total_hair_count = num_parents + num_children
    export_st = psys.settings.renderman.export_scalp_st and psys_modifier and len(
        ob.data.uv_layers) > 0

    curve_sets = []

    points = []

    vertsArray = []
    scalpS = []
    scalpT = []
    nverts = 0
    for pindex in range(total_hair_count):
        if psys.settings.child_type != 'NONE' and pindex < num_parents:
            continue

        strand_points = []
        # walk through each strand
        for step in range(0, steps + 1):
            pt = psys.co_hair(object=ob, particle_no=pindex, step=step)

            if(objectCorrectionMatrix):
                pt = pt + loc

            if not pt.length_squared == 0:
                strand_points.extend(pt)
            else:
                # this strand ends prematurely
                break

        if len(strand_points) > 1:
            # double the first and last
            strand_points = strand_points[:3] + \
                strand_points + strand_points[-3:]
            vertsInStrand = len(strand_points) // 3
            # for varying width make the width array
            if not conwidth:
                decr = (base_width - tip_width) / (vertsInStrand - 2)
                hair_width.extend([base_width] + [(base_width - decr * i)
                                                  for i in range(vertsInStrand - 2)] +
                                  [tip_width])

            # add the last point again
            points.extend(strand_points)
            vertsArray.append(vertsInStrand)
            nverts += vertsInStrand

            # get the scalp S
            if export_st:
                if pindex >= num_parents:
                    particle = psys.particles[
                        (pindex - num_parents) % num_parents]
                else:
                    particle = psys.particles[pindex]
                st = psys.uv_on_emitter(psys_modifier, particle, pindex)
                scalpS.append(st[0])
                scalpT.append(st[1])

        # if we get more than 100000 vertices, export ri.Curve and reset.  This
        # is to avoid a maxint on the array length
        if nverts > 100000:
            curve_sets.append(
                (vertsArray, points, widthString, hair_width, scalpS, scalpT))

            nverts = 0
            points = []
            vertsArray = []
            if not conwidth:
                hair_width = []
            scalpS = []
            scalpT = []

    if nverts > 0:
        curve_sets.append((vertsArray, points, widthString,
                           hair_width, scalpS, scalpT))

    psys.set_resolution(scene=scene, object=ob, resolution='PREVIEW')

    return curve_sets

# only export particles that are alive,
# or have been born since the last frame


def valid_particle(pa, valid_frames):
    return pa.die_time >= valid_frames[-1] and pa.birth_time <= valid_frames[0]


def get_particles(scene, ob, psys, valid_frames=None):
    P = []
    rot = []
    width = []

    valid_frames = (scene.frame_current,
                    scene.frame_current) if valid_frames is None else valid_frames
    psys.set_resolution(scene, ob, 'RENDER')
    for pa in [p for p in psys.particles if valid_particle(p, valid_frames)]:
        P.extend(pa.location)
        rot.extend(pa.rotation)

        if pa.alive_state != 'ALIVE':
            width.append(0.0)
        else:
            width.append(pa.size)
    psys.set_resolution(scene, ob, 'PREVIEW')
    return (P, rot, width)


def get_mesh(mesh, get_normals=False):
    nverts = []
    verts = []
    P = []
    N = []

    for v in mesh.vertices:
        P.extend(v.co)

    for p in mesh.polygons:
        nverts.append(p.loop_total)
        verts.extend(p.vertices)
        if get_normals:
            if p.use_smooth:
                for vi in p.vertices:
                    N.extend(mesh.vertices[vi].normal)
            else:
                N.extend(list(p.normal) * p.loop_total)

    if len(verts) > 0:
        P = P[:int(max(verts) + 1) * 3]
    # return the P's minus any unconnected
    return (nverts, verts, P, N)


# requires facevertex interpolation
def get_mesh_uv(mesh, name=""):
    uvs = []
    if not name:
        uv_loop_layer = mesh.uv_layers.active
    else:
        # assuming uv loop layers and uv textures share identical indices
        idx = mesh.uv_textures.keys().index(name)
        uv_loop_layer = mesh.uv_layers[idx]

    if uv_loop_layer is None:
        return None

    for uvloop in uv_loop_layer.data:
        uvs.append(uvloop.uv.x)
        uvs.append(1.0 - uvloop.uv.y)
        # renderman expects UVs flipped vertically from blender

    return uvs


# requires facevertex interpolation
def get_mesh_vcol(mesh, name=""):
    vcol_layer = mesh.vertex_colors[name] if name != "" \
        else mesh.vertex_colors.active
    cols = []

    if vcol_layer is None:
        return None

    for vcloop in vcol_layer.data:
        cols.extend(vcloop.color)

    return cols

# requires per-vertex interpolation


def get_mesh_vgroup(ob, mesh, name=""):
    vgroup = ob.vertex_groups[name] if name != "" else ob.vertex_groups.active
    weights = []

    if vgroup is None:
        return None

    for v in mesh.vertices:
        if len(v.groups) == 0:
            weights.append(0.0)
        else:
            weights.extend([g.weight for g in v.groups
                            if g.group == vgroup.index])

    return weights

# if a mesh has more than one material


def is_multi_material(mesh):
    if type(mesh) != bpy.types.Mesh or len(mesh.materials) < 2 \
            or len(mesh.polygons) == 0:
        return False
    first_mat = mesh.polygons[0].material_index
    for p in mesh.polygons:
        if p.material_index != first_mat:
            return True
    return False


def get_primvars(ob, geo, interpolation=""):
    primvars = {}
    if ob.type != 'MESH':
        return primvars

    rm = ob.data.renderman

    interpolation = 'facevarying' if not interpolation else interpolation

    # get material id if this is a multi-material mesh
    if is_multi_material(geo):
        primvars["uniform float material_id"] = rib([p.material_index
                                                     for p in geo.polygons])

    if rm.export_default_uv:
        uvs = get_mesh_uv(geo)
        if uvs and len(uvs) > 0:
            primvars["%s float[2] st" % interpolation] = uvs
    if rm.export_default_vcol:
        vcols = get_mesh_vcol(geo)
        if vcols and len(vcols) > 0:
            primvars["%s color Cs" % interpolation] = rib(vcols)

    # custom prim vars
    for p in rm.prim_vars:
        if p.data_source == 'VERTEX_COLOR':
            vcols = get_mesh_vcol(geo, p.data_name)
            if vcols and len(vcols) > 0:
                primvars["%s color %s" % (interpolation, p.name)] = rib(vcols)

        elif p.data_source == 'UV_TEXTURE':
            uvs = get_mesh_uv(geo, p.data_name)
            if uvs and len(uvs) > 0:
                primvars["%s float[2] %s" % (interpolation, p.name)] = uvs

        elif p.data_source == 'VERTEX_GROUP':
            weights = get_mesh_vgroup(ob, geo, p.data_name)
            if weights and len(weights) > 0:
                primvars["vertex float %s" % p.name] = weights

    return primvars


def get_primvars_particle(scene, psys, subframes):
    primvars = {}
    rm = psys.settings.renderman
    cfra = scene.frame_current

    for p in rm.prim_vars:
        pvars = []

        if p.data_source in ('VELOCITY', 'ANGULAR_VELOCITY'):
            if p.data_source == 'VELOCITY':
                for pa in \
                        [p for p in psys.particles if valid_particle(p, subframes)]:
                    pvars.extend(pa.velocity)
            elif p.data_source == 'ANGULAR_VELOCITY':
                for pa in \
                        [p for p in psys.particles if valid_particle(p, subframes)]:
                    pvars.extend(pa.angular_velocity)

            primvars["uniform float[3] %s" % p.name] = pvars

        elif p.data_source in \
                ('SIZE', 'AGE', 'BIRTH_TIME', 'DIE_TIME', 'LIFE_TIME', 'ID'):
            if p.data_source == 'SIZE':
                for pa in \
                        [p for p in psys.particles if valid_particle(p, subframes)]:
                    pvars.append(pa.size)
            elif p.data_source == 'AGE':
                for pa in \
                        [p for p in psys.particles if valid_particle(p, subframes)]:
                    pvars.append((cfra - pa.birth_time) / pa.lifetime)
            elif p.data_source == 'BIRTH_TIME':
                for pa in \
                        [p for p in psys.particles if valid_particle(p, subframes)]:
                    pvars.append(pa.birth_time)
            elif p.data_source == 'DIE_TIME':
                for pa in \
                        [p for p in psys.particles if valid_particle(p, subframes)]:
                    pvars.append(pa.die_time)
            elif p.data_source == 'LIFE_TIME':
                for pa in \
                        [p for p in psys.particles if valid_particle(p, subframes)]:
                    pvars.append(pa.lifetime)
            elif p.data_source == 'ID':
                pvars = [id for id, p in psys.particles.items(
                ) if valid_particle(p, subframes)]

            primvars["varying float %s" % p.name] = pvars

    return primvars


def get_fluid_mesh(scene, ob):

    subframe = scene.frame_subframe

    fluidmod = [m for m in ob.modifiers if m.type == 'FLUID_SIMULATION'][0]
    fluidmeshverts = fluidmod.settings.fluid_mesh_vertices

    mesh = create_mesh(ob, scene)
    (nverts, verts, P, N) = get_mesh(mesh)
    removeMeshFromMemory(mesh.name)

    # use fluid vertex velocity vectors to reconstruct moving points
    P = [P[i] + fluidmeshverts[int(i / 3)].velocity[i % 3] * subframe * 0.5 for
         i in range(len(P))]

    return (nverts, verts, P, N)


def get_subd_creases(mesh):
    creases = []

    # only do creases 1 edge at a time for now,
    # detecting chains might be tricky..
    for e in mesh.edges:
        if e.crease > 0.0:
            creases.append((e.vertices[0], e.vertices[1],
                            e.crease * e.crease * 10))
            # squared, to match blender appareance better
            #: range 0 - 10 (infinitely sharp)
    return creases


def create_mesh(ob, scene):
    # 2 special cases to ignore:
    # subsurf last or subsurf 2nd last +displace last
    reset_subd_mod = False
    if is_subd_last(ob) and ob.modifiers[len(ob.modifiers) - 1].show_render:
        reset_subd_mod = True
        ob.modifiers[len(ob.modifiers) - 1].show_render = False
    # elif is_subd_displace_last(ob):
    #    ob.modifiers[len(ob.modifiers)-2].show_render = False
    #    ob.modifiers[len(ob.modifiers)-1].show_render = False
    mesh = ob.to_mesh(scene, True, 'RENDER', calc_tessface=False,
                      calc_undeformed=True)
    if reset_subd_mod:
        ob.modifiers[len(ob.modifiers) - 1].show_render = True
    return mesh


def modify_light_matrix(m, ob):
    if ob.data.type in ['AREA', 'SPOT', 'SUN']:
        data = ob.data
        m2 = Matrix.Rotation(math.radians(180), 4, 'X')
        m = m * m2
        if ob.data.type == 'AREA':
            if data.renderman.area_shape == 'rect':
                m = m * Matrix.Scale(data.size, 4, (1, 0, 0)) * \
                    Matrix.Scale(data.size_y, 4, (0, 1, 0))
            else:
                m = m * Matrix.Scale(data.size, 4, (1, 1, 1))
        elif ob.data.type == 'SPOT':
            m = m * Matrix.Scale(.01, 4, (1, 0, 0)) * \
                Matrix.Scale(.01, 4, (0, 1, 0))
    elif ob.data.type == 'POINT':
        m = m * Matrix.Scale(.001, 4, (1, 0, 0)) * Matrix.Scale(.001,
                                                                4, (0, 1, 0)) * Matrix.Scale(.001, 4, (0, 0, 1))

    if ob.data.type in ['HEMI']:
        eul = m.to_euler()
        eul = Euler([eul[0], eul[1], eul[2]], eul.order)
        m = eul.to_matrix().to_4x4()
        m = m * Matrix.Rotation(math.pi, 4, 'Z')
    elif ob.data.renderman.renderman_type not in ["FILTER"]:
        m = m * Matrix.Scale(-1.0, 4, (1, 0, 0))

    return m


def export_transform(ri, instance, concat=False, flatten=False):
    ob = instance.ob
    export_motion_begin(ri, instance.motion_data)

    if instance.transforming and len(instance.motion_data) > 0:
        samples = [sample[1] for sample in instance.motion_data]
    else:
        samples = [ob.matrix_local] if ob.parent and ob.parent_type == "object" and ob.type != 'LAMP'\
            else [ob.matrix_world]
    for m in samples:
        if instance.type == 'LAMP':
            m = modify_light_matrix(m.copy(), ob)

        if concat and ob.parent_type == "object":
            ri.ConcatTransform(rib(m))
            ri.ScopedCoordinateSystem(instance.ob.name)
        else:
            ri.Transform(rib(m))
            ri.ScopedCoordinateSystem(instance.ob.name)
    export_motion_end(ri, instance.motion_data)


def export_object_transform(ri, ob):
    m = ob.parent.matrix_world * ob.matrix_local if ob.parent \
        else ob.matrix_world
    if ob.type == 'LAMP':
        m = modify_light_matrix(m.copy(), ob)
    ri.Transform(rib(m))
    ri.ScopedCoordinateSystem(ob.name)


def export_light_source(ri, lamp):
    names = {'POINT': 'PxrSphereLight', 'SUN': 'PxrDistantLight',
             'SPOT': 'PxrDiskLight', 'HEMI': 'PxrDomeLight', 'AREA': 'PxrRectLight'}
    params = {"float exposure": [lamp.energy * 5.0],
              "__instanceid": lamp.name,
              "color lightColor": rib(lamp.color)}
    if lamp.type not in ['HEMI']:
        params['int areaNormalize'] = 1
    if lamp.type == 'SUN':
        params["float exposure"] = 0
    ri.Light(names[lamp.type], lamp.name, params)


def export_light_filters(ri, lamp, do_coordsys=False):
    rm = lamp.renderman
    for lf in rm.light_filters:
        if lf.filter_name in bpy.data.objects:
            light_filter = bpy.data.objects[lf.filter_name]
            if do_coordsys:
                ri.TransformBegin()
                export_object_transform(ri, light_filter)
                ri.TransformEnd()
            filter_plugin = light_filter.data.renderman.get_light_node()
            params = property_group_to_params(
                filter_plugin, lamp=light_filter.data)
            params['__instanceid'] = light_filter.name
            params['string coordsys'] = light_filter.name
            ri.LightFilter(light_filter.data.renderman.get_light_node_name(
            ), light_filter.data.name, params)


def export_light_shaders(ri, lamp, group_name='', portal_parent=''):
    handle = lamp.name
    rm = lamp.renderman
    # need this for rerendering
    ri.Attribute('identifier', {'string name': handle})

    # do the shader
    light_shader = rm.get_light_node()
    if light_shader:
        # make sure the shape is set on PxrStdAreaLightShape

        params = property_group_to_params(light_shader)
        params['__instanceid'] = handle
        params['string lightGroup'] = group_name
        if hasattr(light_shader, 'iesProfile'):
            params['string iesProfile'] = bpy.path.abspath(
                light_shader.iesProfile)
        if lamp.type == 'SPOT':
            params['float coneAngle'] = math.degrees(lamp.spot_size)
            params['float coneSoftness'] = lamp.spot_blend
        if lamp.type in ['SPOT', 'POINT']:
            params['int areaNormalize'] = 1
        if rm.renderman_type == 'PORTAL' and portal_parent and portal_parent.type == 'LAMP' \
                and portal_parent.data.renderman.renderman_type == 'ENV':
            parent_node = portal_parent.data.renderman.get_light_node()
            parent_params = property_group_to_params(parent_node)
            params['string domeSpace'] = portal_parent.name
            params['string portalName'] = handle
            params['string domeColorMap'] = parent_params[
                'string lightColorMap']
            if params['vector colorMapGamma'] == (1.0,1.0,1.0):
                params['vector colorMapGamma'] = parent_params[
                    'vector colorMapGamma']
            if params['float colorMapSaturation'] == 1.0:
                params['float colorMapSaturation'] = parent_params[
                    'float colorMapSaturation']
            params['float intensity'] = parent_params[
                'float intensity'] * params['float intensityMult']
            del params['float intensityMult']
            params['float exposure'] = parent_params['float exposure']
            params['color lightColor'] = [
                i * j for i, j in zip(parent_params['color lightColor'], params['color tint'])]
            del params['color tint']
            if not params['int enableTemperature']:
                params['int enableTemperature'] = parent_params[
                    'int enableTemperature']
                params['float temperature'] = parent_params[
                    'float temperature']
            params['float specular'] *= parent_params['float specular']
            params['float diffuse'] *= parent_params['float diffuse']

        primary_vis = rm.light_primary_visibility
        ri.Attribute("visibility", {'int transmission': 0, 'int indirect': 0,
                                    'int camera': int(primary_vis)})
        ri.Light(rm.get_light_node_name(), handle, params)
    else:
        export_light_source(ri, lamp)


def export_world_rib(ri, world):
    if world and world.renderman.world_rib_box != '':
        export_rib_box(ri, world.renderman.world_rib_box)


def export_world(ri, world, do_geometry=True):
    if not world:
        return

    rm = world.renderman
    # if no shader do nothing!
    if rm.use_renderman_node and rm.renderman_type == 'NONE':
        return
    params = []

    ri.AttributeBegin()

    world_type = rm.renderman_type if rm.use_renderman_node else 'ENV'
    if do_geometry:
        m = Matrix.Identity(4)
        m = m * Matrix.Rotation(math.radians(180), 4, 'Y')
        eul = m.to_euler()
        eul = Euler([-eul[0], -eul[1], eul[2]], eul.order)
        m = eul.to_matrix().to_4x4()
        m2 = Matrix.Rotation(math.radians(180), 4, 'X')
        m = m * m2
        m = m * Matrix.Scale(-1.0, 4, (1, 0, 0))
        ri.Transform(rib(m))
        # No need to name Coordinate System system for world.
        # ri.ShadingRate(rm.shadingrate)

    handle = world.name
    # need this for rerendering
    ri.Attribute('identifier', {'string name': handle})
    # do the light only if nodetree
    # make sure the shape is set on PxrStdAreaLightShape
    light_shader = rm.get_light_node()

    if rm.use_renderman_node:
        plugin_name = rm.get_light_node_name()
        params = property_group_to_params(light_shader)
    else:
        plugin_name = "PxrDomeLight"
        params = {'color lightColor': rib(world.horizon_color)}
    ri.Attribute("visibility", {'int transmission': 0, 'int indirect': 0,
                                'int camera': int(rm.light_primary_visibility)})
    ri.Light(plugin_name, handle, params)

    ri.AttributeEnd()

    ri.Illuminate(handle, rm.illuminates_by_default)


def get_light_group(light_ob):
    scene_rm = bpy.context.scene.renderman
    for lg in scene_rm.light_groups:
        if lg.name != 'All' and light_ob.name in lg.members:
            return lg.name
    return ''


def export_light(ri, instance, instances):
    ob = instance.ob
    lamp = ob.data
    rm = lamp.renderman
    params = []

    # if this is a filter just export the coord sys
    if rm.renderman_type == 'FILTER':
        ri.TransformBegin()
        export_transform(ri, instance)
        ri.TransformEnd()
    else:
        ri.AttributeBegin()
        ri.Attribute("identifier", {"string name": lamp.name})

        if rm.renderman_type == 'PORTAL' and ob.parent and ob.parent.type == 'LAMP' and \
                ob.parent.data.renderman.renderman_type == 'ENV':
            export_transform(ri, instances[ob.parent.name])

        export_transform(ri, instance)

        export_light_filters(ri, lamp)
        child_portals = []
        if rm.renderman_type == 'ENV' and ob.children:
            child_portals = [child for child in ob.children if child.type == 'LAMP' and
                             child.data.renderman.renderman_type == 'PORTAL']
        # if this is an env light and there are portals just do those instead
        # of shader
        if not child_portals:
            export_light_shaders(ri, lamp, get_light_group(ob), ob.parent)

        ri.AttributeEnd()

        if not child_portals:
            # illuminate if illumintaes and not muted
            do_light = rm.illuminates_by_default and not rm.mute
            if bpy.context.scene.renderman.solo_light:
                # check if solo
                do_light = do_light and rm.solo
            ri.Illuminate(lamp.name, do_light)
            for lf in rm.light_filters:
                if lf.filter_name in bpy.data.objects:
                    filter = bpy.data.objects[lf.filter_name].data
                    ri.EnableLightFilter(lamp.name, filter.name,
                                         filter.renderman.illuminates_by_default)


def export_material(ri, mat, handle=None, iterate_instance=False):
    if mat is None:
        return
    rm = mat.renderman

    if mat.node_tree:
        export_shader_nodetree(
            ri, mat, handle, disp_bound=rm.displacementbound,
            iterate_instance=iterate_instance)
    else:
        export_shader(ri, mat)



def export_material_archive(ri, mat):
    if mat:
        ri.ReadArchive('material.' + get_mat_name(mat.name))


def export_motion_begin(ri, motion_data):
    if len(motion_data) > 1:
        ri.MotionBegin([sample[0] for sample in motion_data])


def export_motion_end(ri, motion_data):
    if len(motion_data) > 1:
        ri.MotionEnd()


def export_hair(ri, scene, ob, psys, data, objectCorrectionMatrix=False):
    curves = data if data else get_strands(
        scene, ob, psys, objectCorrectionMatrix)

    for vertsArray, points, widthString, widths, scalpS, scalpT in curves:
        params = {"P": rib(points), widthString: widths, 'uniform integer index': range(len(vertsArray))}
        if len(scalpS):
            params['uniform float scalpS'] = scalpS
            params['uniform float scalpT'] = scalpT
        ri.Curves("cubic", vertsArray, "nonperiodic", params)


def geometry_source_rib(ri, scene, ob):
    rm = ob.renderman
    anim = rm.archive_anim_settings
    blender_frame = scene.frame_current

    if rm.geometry_source == 'ARCHIVE':
        archive_path = \
            rib_path(get_sequence_path(rm.path_archive, blender_frame, anim))
        ri.ReadArchive(archive_path)

    else:
        if rm.procedural_bounds == 'MANUAL':
            min = rm.procedural_bounds_min
            max = rm.procedural_bounds_max
            bounds = [min[0], max[0], min[1], max[1], min[2], max[2]]
        else:
            bounds = rib_ob_bounds(ob.bound_box)

        if rm.geometry_source == 'DELAYED_LOAD_ARCHIVE':
            archive_path = rib_path(get_sequence_path(rm.path_archive,
                                                      blender_frame, anim))
            ri.Procedural("DelayedReadArchive", archive_path, rib(bounds))

        elif rm.geometry_source == 'PROCEDURAL_RUN_PROGRAM':
            path_runprogram = rib_path(rm.path_runprogram)
            ri.Procedural("RunProgram", [path_runprogram,
                                         rm.path_runprogram_args],
                          rib(bounds))

        elif rm.geometry_source == 'DYNAMIC_LOAD_DSO':
            path_dso = rib_path(rm.path_dso)
            ri.Procedural("DynamicLoad", [path_dso, rm.path_dso_initial_data],
                          rib(bounds))

        elif rm.geometry_source == 'OPENVDB':
            openvdb_file = rib_path(replace_frame_num(rm.path_archive))
            params = {"constant string[2] blobbydso:stringargs": [
                openvdb_file, "density"]}
            for channel in rm.openvdb_channels:
                if channel.name != '':
                    params['varying %s %s' % (channel.type, channel.name)] = []
            ri.Volume("blobbydso:impl_openvdb", rib(bounds), [0, 0, 0],
                      params)


def export_blobby_particles(ri, scene, psys, ob, motion_data):
    rm = psys.settings.renderman
    if len(motion_data) > 1:
        export_motion_begin(ri, motion_data)

    subframes = [scene.frame_current + i for (i, data) in motion_data]

    for (i, (P, rot, widths)) in motion_data:
        op = []
        count = len(widths)
        for i in range(count):
            op.append(1001)  # only blobby ellipsoids for now...
            op.append(i * 16)
        tform = []
        for i in range(count):
            loc = Vector((P[i * 3 + 0], P[i * 3 + 1], P[i * 3 + 2]))
            rotation = Quaternion((rot[i * 4 + 0], rot[i * 4 + 1],
                                   rot[i * 4 + 2], rot[i * 4 + 3]))
            scale = rm.width if rm.constant_width else widths[i]
            mtx = Matrix.Translation(loc) * rotation.to_matrix().to_4x4() \
                * Matrix.Scale(scale, 4)
            tform.extend(rib(mtx))

        op.append(0)  # blob operation:add
        op.append(count)
        for n in range(count):
            op.append(n)

        st = ('',)
        parm = get_primvars_particle(scene, psys, subframes)
        ri.Blobby(count, op, tform, st, parm)
    if len(motion_data) > 1:
        ri.MotionEnd()


def export_particle_instances(ri, scene, rpass, psys, ob, motion_data, type='OBJECT'):
    rm = psys.settings.renderman

    params = get_primvars_particle(
        scene, psys, [scene.frame_current + i for (i, data) in motion_data])

    if type == 'OBJECT':
        master_ob = bpy.data.objects[rm.particle_instance_object]
        # first call object Begin and read in archive of the master
        deforming = is_deforming(master_ob)
        master_archive = get_archive_filename(data_name(master_ob, scene), rpass, deforming,
                                              relative=True)

    instance_handle = ri.ObjectBegin()
    if type == 'OBJECT':
        ri.ReadArchive(master_archive)
    elif type == 'sphere':
        ri.Sphere(1.0, -1.0, 1.0, 360.0)
    else:
        ri.Disk(0, 1.0, 360.0)
    ri.ObjectEnd()

    if type == 'OBJECT' and rm.use_object_material and len(master_ob.data.materials) > 0:
        export_material_archive(ri, master_ob.data.materials[0])

    width = rm.width

    num_points = len(motion_data[0][1][2])
    for i in range(num_points):
        ri.AttributeBegin()

        if len(motion_data) > 1:
            export_motion_begin(ri, motion_data)

        for (seg, (P, rot, point_width)) in motion_data:
            loc = Vector((P[i * 3 + 0], P[i * 3 + 1], P[i * 3 + 2]))
            rotation = Quaternion((rot[i * 4 + 0], rot[i * 4 + 1],
                                   rot[i * 4 + 2], rot[i * 4 + 3]))
            scale = width if rm.constant_width else point_width[i]
            mtx = Matrix.Translation(loc) * rotation.to_matrix().to_4x4() \
                * Matrix.Scale(scale, 4)

            ri.Transform(rib(mtx))
            ri.CoordinateSystem(ob.name)
        if len(motion_data) > 1:
            ri.MotionEnd()

        instance_params = {}
        for param in params:
            instance_params[param] = params[param][i]

        ri.Attribute("user", instance_params)

        ri.ObjectInstance(instance_handle)
        ri.AttributeEnd()


def export_particle_points(ri, scene, psys, ob, motion_data, objectCorrectionMatrix=False):
    rm = psys.settings.renderman
    if(objectCorrectionMatrix):
        matrix = ob.matrix_world.inverted_safe()
        loc, rot, sca = matrix.decompose()
    if len(motion_data) > 1:
        export_motion_begin(ri, motion_data)

    for (i, (P, rot, width)) in motion_data:
        params = get_primvars_particle(
            scene, psys, [scene.frame_current + i for (i, data) in motion_data])
        params[ri.P] = rib(P)
        params["uniform string type"] = rm.particle_type
        if rm.constant_width:
            params["constantwidth"] = rm.width
        elif rm.export_default_size:
            params["varying float width"] = width
        ri.Points(params)

    if len(motion_data) > 1:
        ri.MotionEnd()

# only for emitter types for now


def export_particles(ri, scene, rpass, ob, psys, data=None, objectCorrectionMatrix=False):

    rm = psys.settings.renderman

    if not data:
        data = [(0, get_particles(scene, ob, psys))]
    # Write object instances or points
    if rm.particle_type == 'particle':
        export_particle_points(ri, scene, psys, ob, data,
                               objectCorrectionMatrix)
    elif rm.particle_type == 'blobby':
        export_blobby_particles(ri, scene, psys, ob, data)
    else:
        export_particle_instances(
            ri, scene, rpass, psys, ob, data, type=rm.particle_type)


def export_comment(ri, comment):
    ri.ArchiveRecord('comment', comment)


def recursive_texture_set(ob):
    mat_set = []
    SUPPORTED_MATERIAL_TYPES = ['MESH', 'CURVE', 'FONT', 'SURFACE']
    if ob.type in SUPPORTED_MATERIAL_TYPES:
        for mat in ob.data.materials:
            if mat:
                mat_set.append(mat)

    for child in ob.children:
        mat_set += recursive_texture_set(child)

    if ob.dupli_group:
        for child in ob.dupli_group.objects:
            mat_set += recursive_texture_set(child)

    return mat_set


def get_texture_list(scene):
    # if not rpass.light_shaders: return

    textures = []
    mats_to_scan = []
    for o in renderable_objects(scene):
        if o.type == 'CAMERA' or o.type == 'EMPTY':
            continue
        elif o.type == 'LAMP':
            if o.data.renderman.get_light_node():
                textures = textures + \
                    get_textures_for_node(o.data.renderman.get_light_node())
        else:
            mats_to_scan += recursive_texture_set(o)
    if scene.world and scene.world.renderman.renderman_type != 'NONE':
        textures = textures + \
            get_textures_for_node(scene.world.renderman.get_light_node())

    # cull duplicates by only doing mats once
    for mat in set(mats_to_scan):
        new_textures = get_textures(mat)
        if new_textures:
            textures.extend(new_textures)
    return textures


def get_select_texture_list(object):
    textures = []
    for mat in set(recursive_texture_set(object)):
        new_textures = get_textures(mat)
        if(new_textures):
            textures.extend(new_textures)
    return textures


def get_texture_list_preview(scene):
    # if not rpass.light_shaders: return
    textures = []
    return get_textures(find_preview_material(scene))


def export_scene_lights(ri, instances):
    # if not rpass.light_shaders: return
    export_comment(ri, '##Light Filters')
    for instance in [inst for name, inst in instances.items() if inst.type == 'LAMP']:
        if instance.ob.data.renderman.renderman_type == 'FILTER':
            export_light(ri, instance, instances)

    export_comment(ri, '##Lights')
    for instance in [inst for name, inst in instances.items() if inst.type == 'LAMP']:
        if instance.ob.data.renderman.renderman_type not in ['FILTER']:
            export_light(ri, instance, instances)


def export_default_bxdf(ri, name):
    # default bxdf a nice grey plastic
    ri.Bxdf("PxrDisney", "default", {
            'color baseColor': [0.18, 0.18, 0.18], 'string __instanceid': name})


def export_shader(ri, mat):
    rm = mat.renderman
    # if rm.surface_shaders.active == '' or not rpass.surface_shaders: return
    name = get_mat_name(mat.name)
    params = {"color baseColor": rib(mat.diffuse_color),
              "float specular": mat.specular_intensity,
              'string __instanceid': get_mat_name(mat.name)}

    if mat.emit:
        params["color emitColor"] = rib(mat.diffuse_color)
    if mat.subsurface_scattering.use:
        params["float subsurface"] = mat.subsurface_scattering.scale
        params["color subsurfaceColor"] = \
            rib(mat.subsurface_scattering.color)
    if mat.raytrace_mirror.use:
        params["float metallic"] = mat.raytrace_mirror.reflect_factor
    ri.Bxdf("PxrDisney", get_mat_name(mat.name), params)


def is_smoke(ob):
    for mod in ob.modifiers:
        if mod.type == "SMOKE" and mod.domain_settings:
            return True
    return False


def detect_primitive(ob):
    if type(ob) == bpy.types.ParticleSystem:
        return ob.settings.type

    rm = ob.renderman

    if rm.primitive == 'AUTO':
        if ob.type == 'MESH':
            if is_subdmesh(ob):
                return 'SUBDIVISION_MESH'
            elif is_smoke(ob):
                return 'SMOKE'
            else:
                return 'POLYGON_MESH'
        elif ob.type == 'CURVE':
            return 'CURVE'
        elif ob.type in ('SURFACE', 'FONT'):
            return 'POLYGON_MESH'
        elif ob.type == "META":
            return "META"
        else:
            return 'NONE'
    else:
        return rm.primitive


def get_curve(curve):
    splines = []

    for spline in curve.splines:
        P = []
        width = []
        npt = len(spline.bezier_points) * 3

        for bp in spline.bezier_points:
            P.extend(bp.handle_left)
            P.extend(bp.co)
            P.extend(bp.handle_right)
            width.append(bp.radius * 0.01)

        # basis = ["bezier", 3, "bezier", 3]
        basis = ["BezierBasis", 3, "BezierBasis", 3]
        if spline.use_cyclic_u:
            period = 'periodic'
            # wrap the initial handle around to the end, to begin on the CV
            P = P[3:] + P[:3]
        else:
            period = 'nonperiodic'
            # remove the two unused handles
            npt -= 2
            P = P[3:-3]

        splines.append((P, width, npt, basis, period))

    return splines


def export_curve(ri, scene, ob, data):
    if ob.type == 'CURVE':
        curves = data if data is not None else get_curve(ob.data)

        for P, width, npt, basis, period in curves:
            ri.Basis(basis[0], basis[1], basis[2], basis[3])
            ri.Curves("cubic", [npt], period, {"P": rib(P), "width": width})

    else:
        debug("error",
              "export_curve: recieved a non-supported object type of [%s]." %
              ob.type)


def export_subdivision_mesh(ri, scene, ob, data=None):
    mesh = data if data is not None else create_mesh(ob, scene)

    # if is_multi_material(mesh):
    #    export_multi_material(ri, mesh)

    creases = get_subd_creases(mesh)
    (nverts, verts, P, N) = get_mesh(mesh)
    # if this is empty continue:
    if nverts == []:
        debug("error empty subdiv mesh %s" % ob.name)
        removeMeshFromMemory(mesh.name)
        return
    tags = ['interpolateboundary', 'facevaryinginterpolateboundary']
    nargs = [1, 0, 1, 0]
    intargs = [ob.data.renderman.interp_boundary,
               ob.data.renderman.face_boundary]
    floatargs = []

    primvars = get_primvars(ob, mesh, "facevarying")
    primvars['P'] = P

    if not is_multi_material(mesh):
        if len(creases) > 0:
            for c in creases:
                tags.append('crease')
                nargs.extend([2, 1])
                intargs.extend([c[0], c[1]])
                floatargs.append(c[2])

        ri.SubdivisionMesh("catmull-clark", nverts, verts, tags, nargs,
                           intargs, floatargs, primvars)
    else:
        nargs = [1, 0, 0, 1, 0, 0]
        if len(creases) > 0:
            for c in creases:
                tags.append('crease')
                nargs.extend([2, 1, 0])
                intargs.extend([c[0], c[1]])
                floatargs.append(c[2])

        string_args = []
        for mat_id, faces in \
                get_mats_faces(nverts, primvars).items():
            tags.append("faceedit")
            nargs.extend([2 * len(faces), 0, 3])
            for face in faces:
                intargs.extend([1, face])
            export_material_archive(ri, mesh.materials[mat_id])
            ri.Resource(mesh.materials[mat_id].name, "attributes",
                        {'string operation': 'save',
                         'string subset': 'shading'})
            string_args.extend(['attributes', mesh.materials[mat_id].name,
                                'shading'])
        ri.HierarchicalSubdivisionMesh("catmull-clark", nverts, verts, tags, nargs,
                                       intargs, floatargs, string_args, primvars)

    removeMeshFromMemory(mesh.name)


def get_mats_faces(nverts, primvars):
    if "uniform float material_id" not in primvars:
        return {}

    else:
        mats = {}

        for face_id, num_verts in enumerate(nverts):
            mat_id = primvars["uniform float material_id"][face_id]
            if mat_id not in mats:
                mats[mat_id] = []
            mats[mat_id].append(face_id)
        return mats


def split_multi_mesh(nverts, verts, primvars):
    if "uniform float material_id" not in primvars:
        return {0: (nverts, verts, primvars)}
    else:
        meshes = {}
        vert_index = 0
        for face_id, num_verts in enumerate(nverts):
            mat_id = primvars["uniform float material_id"][face_id]
            if mat_id not in meshes:
                meshes[mat_id] = ([], [], {'P': []})
                if "facevarying float[2] st" in primvars:
                    meshes[mat_id][2]["facevarying float[2] st"] = []
                if "facevarying normal N" in primvars:
                    meshes[mat_id][2]["facevarying normal N"] = []

            meshes[mat_id][0].append(num_verts)
            meshes[mat_id][1].extend(verts[vert_index:vert_index + num_verts])
            if "facevarying float[2] st" in primvars:
                meshes[mat_id][2]["facevarying float[2] st"].extend(
                    primvars["facevarying float[2] st"][vert_index * 2:
                                                        vert_index * 2 + num_verts * 2])
            if "facevarying normal N" in primvars:
                meshes[mat_id][2]['facevarying normal N'].extend(
                    primvars['facevarying normal N'][vert_index * 3:
                                                     vert_index * 3 + num_verts * 3])
            vert_index += num_verts

        # now sort the verts and replace
        for mat_id, mat_mesh in meshes.items():
            unique_verts = sorted(set(mat_mesh[1]))
            vert_mapping = [0] * len(verts)
            for i, v_index in enumerate(unique_verts):
                vert_mapping[v_index] = i
                mat_mesh[2]['P'].extend(
                    primvars['P'][int(v_index * 3):int(v_index * 3) + 3])

            for i, vert_old in enumerate(mat_mesh[1]):
                mat_mesh[1][i] = vert_mapping[vert_old]
        return meshes


def export_polygon_mesh(ri, scene, ob, data=None):
    debug("info", "export_polygon_mesh [%s]" % ob.name)

    mesh = data if data is not None else create_mesh(ob, scene)

    # for multi-material output all those
    (nverts, verts, P, N) = get_mesh(mesh, get_normals=True)
    # if this is empty continue:
    if nverts == []:
        debug("error empty poly mesh %s" % ob.name)
        removeMeshFromMemory(mesh.name)
        return
    primvars = get_primvars(ob, mesh, "facevarying")
    primvars['P'] = P
    primvars['facevarying normal N'] = N
    if not is_multi_material(mesh):
        ri.PointsPolygons(nverts, verts, primvars)
    else:
        for mat_id, (nverts, verts, primvars) in \
                split_multi_mesh(nverts, verts, primvars).items():
            # if this is a multi_material mesh output materials
            export_material_archive(ri, mesh.materials[mat_id])
            ri.PointsPolygons(nverts, verts, primvars)
    removeMeshFromMemory(mesh.name)


def removeMeshFromMemory(passedName):
    # Extra test because this can crash Blender if not done correctly.
    result = False
    mesh = bpy.data.meshes.get(passedName)
    if mesh is not None:
        if mesh.users == 0:
            try:
                mesh.user_clear()
                can_continue = True
            except:
                can_continue = False

            if can_continue:
                try:
                    bpy.data.meshes.remove(mesh)
                    result = True
                except:
                    result = False
            else:
                # Unable to clear users, something is holding a reference to it.
                # Can't risk removing. Favor leaving it in memory instead of
                # risking a crash.
                result = False
    else:
        # We could not fetch it, it does not exist in memory, essentially
        # removed.
        result = True
    return result


def export_points(ri, scene, ob, motion):
    rm = ob.renderman

    mesh = create_mesh(ob, scene)

    motion_blur = ob.name in motion['deformation']

    if motion_blur:
        export_motion_begin(ri, scene, ob)
        samples = motion['deformation'][ob.name]
    else:
        samples = [get_mesh(mesh)]

    for nverts, verts, P, N in samples:
        params = {
            ri.P: rib(P),
            "uniform string type": rm.primitive_point_type,
            "constantwidth": rm.primitive_point_width
        }
        ri.Points(params)

    if motion_blur:
        ri.MotionEnd()

    removeMeshFromMemory(mesh.name)


def export_openVDB(ri, ob):
    cacheFile = locate_openVDB_cache(bpy.context.scene.frame_current)
    if not cacheFile:
        debug('error', "Please save and export OpenVDB files before rendering.")
        return
    params = {"constant string[2] blobbydso:stringargs": [cacheFile, "density:fogvolume"], "varying float density": [],
              "varying float flame": []}
    ri.Volume("blobbydso:impl_openvdb", rib_ob_bounds(ob.bound_box), [0, 0, 0],
              params)


# make an ri Volume from the smoke modifier
def export_smoke(ri, ob):
    smoke_modifier = None
    for mod in ob.modifiers:
        if mod.type == "SMOKE":
            smoke_modifier = mod
            break
    smoke_data = smoke_modifier.domain_settings
    # the original object has the modifier too.
    if not smoke_data:
        return

    if smoke_data.cache_file_format == 'OPENVDB':
        export_openVDB(ri, ob)
        return

    params = {
        "varying float density": smoke_data.density_grid,
        "varying float flame": smoke_data.flame_grid,
        "varying color color": [item for index, item in enumerate(smoke_data.color_grid) if index % 4 != 0]
    }

    smoke_res = rib(smoke_data.domain_resolution)
    if smoke_data.use_high_resolution:
        smoke_res = [(smoke_data.amplify + 1) * i for i in smoke_res]

    ri.Volume("box", rib_ob_bounds(ob.bound_box),
              smoke_res, params)


def export_volume(ri, ob):
    rm = ob.renderman
    ri.Volume("box", rib_ob_bounds(ob.bound_box), [0, 0, 0])


def export_sphere(ri, ob):
    rm = ob.renderman
    ri.Sphere(rm.primitive_radius, rm.primitive_zmin, rm.primitive_zmax,
              rm.primitive_sweepangle)


def export_cylinder(ri, ob):
    rm = ob.renderman
    ri.Cylinder(rm.primitive_radius, rm.primitive_zmin, rm.primitive_zmax,
                rm.primitive_sweepangle)


def export_cone(ri, ob):
    rm = ob.renderman
    ri.Cone(rm.primitive_height, rm.primitive_radius, rm.primitive_sweepangle)


def export_disk(ri, ob):
    rm = ob.renderman
    ri.Disk(rm.primitive_height, rm.primitive_radius, rm.primitive_sweepangle)


def export_torus(ri, ob):
    rm = ob.renderman
    ri.Torus(rm.primitive_majorradius, rm.primitive_minorradius,
             rm.primitive_phimin, rm.primitive_phimax, rm.primitive_sweepangle)


def export_particle_system(ri, scene, rpass, ob, psys, objectCorrectionMatrix=False, data=None):
    if psys.settings.type == 'EMITTER':
        # particles are always deformation
        export_particles(ri, scene, rpass, ob, psys,
                         data, objectCorrectionMatrix)
    else:
        ri.Basis("CatmullRomBasis", 1, "CatmullRomBasis", 1)
        ri.Attribute("dice", {"int roundcurve": int(
            psys.settings.renderman.round_hair), "int hair": 1})
        if data is not None and len(data) > 0:
            export_motion_begin(ri, data)
            for subframe, sample in data:
                export_hair(ri, scene, ob, psys, sample,
                            objectCorrectionMatrix)
            ri.MotionEnd()
        else:
            export_hair(ri, scene, ob, psys, None, objectCorrectionMatrix)

# many thanks to @rendermouse for this code


def export_blobby_family(ri, scene, ob):

    # we are searching the global metaball collection for all mballs
    # linked to the current object context, so we can export them
    # all as one family in RiBlobby

    family = data_name(ob, scene)
    master = bpy.data.objects[family]

    fam_blobs = []

    for mball in bpy.data.metaballs:
        fam_blobs.extend([el for el in mball.elements if get_mball_parent(
            el.id_data).name.split('.')[0] == family])

    # transform
    tform = []

    # opcodes
    op = []
    count = len(fam_blobs)
    for i in range(count):
        op.append(1001)  # only blobby ellipsoids for now...
        op.append(i * 16)

    for meta_el in fam_blobs:

        # Because all meta elements are stored in a single collection,
        # these elements have a link to their parent MetaBall, but NOT the actual tree parent object.
        # So I have to go find the parent that owns it.  We need the tree parent in order
        # to get any world transforms that alter position of the metaball.
        parent = get_mball_parent(meta_el.id_data)

        m = {}
        loc = meta_el.co

        # mballs that are only linked to the master by name have their own position,
        # and have to be transformed relative to the master
        ploc, prot, psc = parent.matrix_world.decompose()

        m = Matrix.Translation(loc)

        sc = Matrix(((meta_el.radius, 0, 0, 0),
                     (0, meta_el.radius, 0, 0),
                     (0, 0, meta_el.radius, 0),
                     (0, 0, 0, 1)))

        ro = prot.to_matrix().to_4x4()

        m2 = m * sc * ro
        tform = tform + rib(parent.matrix_world * m2)

    op.append(0)  # blob operation:add
    op.append(count)
    for n in range(count):
        op.append(n)

    st = ('',)
    parm = {}

    ri.Blobby(count, op, tform, st, parm)


def get_mball_parent(mball):
    for ob in bpy.data.objects:
        if ob.data == mball:
            return ob


def export_geometry_data(ri, scene, ob, data=None):
    prim = ob.renderman.primitive if ob.renderman.primitive != 'AUTO' \
        else detect_primitive(ob)

    # unsupported type
    if prim == 'NONE':
        debug("WARNING", "Unsupported prim type on %s" % (ob.name))

    if prim == 'SPHERE':
        export_sphere(ri, ob)
    elif prim == 'CYLINDER':
        export_cylinder(ri, ob)
    elif prim == 'CONE':
        export_cone(ri, ob)
    elif prim == 'DISK':
        export_disk(ri, ob)
    elif prim == 'TORUS':
        export_torus(ri, ob)
    elif prim == 'RI_VOLUME':
        export_volume(ri, ob)

    elif prim == 'META':
        export_blobby_family(ri, scene, ob)

    elif prim == 'SMOKE':
        export_smoke(ri, ob)

    # curve only
    elif prim == 'CURVE' or prim == 'FONT':
        # If this curve is extruded or beveled it can produce faces from a
        # to_mesh call.
        l = ob.data.extrude + ob.data.bevel_depth
        if l > 0:
            export_polygon_mesh(ri, scene, ob, data)
        else:
            export_curve(ri, scene, ob, data)

    # mesh only
    elif prim == 'POLYGON_MESH':
        export_polygon_mesh(ri, scene, ob, data)
    elif prim == 'SUBDIVISION_MESH':
        export_subdivision_mesh(ri, scene, ob, data)
    elif prim == 'POINTS':
        export_points(ri, ob, data)


def is_transforming(ob, do_mb, recurse=False):
    transforming = (do_mb and ob.animation_data is not None)
    if not transforming and ob.parent:
        transforming = is_transforming(ob.parent, do_mb, recurse=True)
        if not transforming and ob.parent.type == 'CURVE' and ob.parent.data:
            transforming = ob.parent.data.use_path
    return transforming


# Instance holds all the data needed for making an instance of data_block
class Instance:
    name = ''
    type = ''
    transforming = False
    motion_data = []
    archive_filename = ''
    ob = None
    material = None

    def __init__(self, name, type, ob=None,
                 transforming=False):
        self.name = name
        self.type = type
        self.transforming = transforming
        self.ob = ob
        self.motion_data = []
        self.children = []
        self.data_block_names = []
        self.parent = None
        if hasattr(ob, 'parent') and ob.parent:
            self.parent = ob.parent.name
        if hasattr(ob, 'children') and ob.children:
            for child in ob.children:
                self.children.append(child.name)


# Data block holds the info for exporting the archive of a data_block
class DataBlock:
    motion_data = []
    archive_filename = ''
    deforming = False
    type = ''
    data = None
    name = ''
    material = []
    do_export = False
    dupli_data = False

    def __init__(self, name, type, archive_filename, data, deforming=False, material=[], do_export=True, dupli_data=False):
        self.name = name
        self.type = type
        self.archive_filename = archive_filename
        self.deforming = deforming
        self.data = data
        self.motion_data = []
        self.material = material
        self.do_export = do_export
        self.dupli_data = dupli_data


def has_emissive_material(db):
    for mat in db.material:
        if mat and mat.node_tree:
            nt = mat.node_tree

            out = next((n for n in nt.nodes if hasattr(n, 'renderman_node_type') and n.renderman_node_type == 'output'),
                       None)
            if out and out.inputs['Light'].is_linked:
                return True
    return False


def export_for_bake(db):
    for mat in db.material:
        if mat and mat.node_tree:
            for n in mat.node_tree.nodes:
                if n.bl_idname in ("PxrBakeTexturePatternNode", "PxrBakePointCloudPatternNode"):
                    return True
        return False

# return if a psys should be animated
# NB:  we ALWAYS need the animating psys if the emitter is transforming,
# not just if MB is on


def is_psys_animating(ob, psys, do_mb):
    return (psys.settings.frame_start != psys.settings.frame_end) or is_transforming(ob, True, recurse=True)

# constructs a list of instances and data blocks based on objects in a scene
# only the needed for rendering data blocks and instances are cached
# also save a data structure of the set of motion segments with
# instances/datablocks that have the number of motion segments


def get_instances_and_blocks(obs, rpass):
    bake = rpass.bake
    instances = {}
    data_blocks = {}
    motion_segs = {}
    scene = rpass.scene
    mb_on = scene.renderman.motion_blur if not bake else False
    mb_segs = scene.renderman.motion_segments

    for ob in obs:
        inst = get_instance(ob, rpass.scene, mb_on)
        if inst:
            ob_mb_segs = ob.renderman.motion_segments if ob.renderman.motion_segments_override else mb_segs

            # add the instance to the motion segs list if transforming
            if inst.transforming:
                if ob_mb_segs not in motion_segs:
                    motion_segs[ob_mb_segs] = ([], [])
                motion_segs[ob_mb_segs][0].append(inst.name)

            # now get the data_blocks for the instance
            inst_data_blocks = get_data_blocks_needed(ob, rpass, mb_on)
            for db in inst_data_blocks:
                do_db = False if (bake and not export_for_bake(db)) else True

                if do_db and not db.dupli_data:
                    inst.data_block_names.append(db.name)

                # if this data_block is already in the list to export...
                if db.name in data_blocks:
                    continue

                # add data_block to mb list
                if do_db and db.deforming and mb_on:
                    if ob_mb_segs not in motion_segs:
                        motion_segs[ob_mb_segs] = ([], [])
                    motion_segs[ob_mb_segs][1].append(db.name)

                if do_db:
                    data_blocks[db.name] = db

            instances[inst.name] = inst

    return instances, data_blocks, motion_segs

# get the used materials for an object


def get_used_materials(ob):
    if ob.type == 'MESH' and len(ob.data.materials) > 0:
        if len(ob.data.materials) == 1:
            return [ob.data.materials[0]]
        mat_ids = []
        mesh = ob.data
        num_materials = len(ob.data.materials)
        for p in mesh.polygons:
            if p.material_index not in mat_ids:
                mat_ids.append(p.material_index)
            if num_materials == len(mat_ids):
                break
        return [mesh.materials[i] for i in mat_ids]
    else:
        return [ob.active_material]

# get the instance type for this object.
# If no instance needs exporting, return None


def get_instance(ob, scene, do_mb):
    if is_renderable_or_parent(scene, ob):
        return Instance(ob.name, ob.type, ob, is_transforming(ob, do_mb))
    else:
        return None


# get the data_block needed for a dupli
def get_dupli_block(ob, rpass, do_mb):
    if not ob:
        return []

    if hasattr(ob, 'dupli_type') and ob.dupli_type in SUPPORTED_DUPLI_TYPES:
        name = ob.name + '-DUPLI'
        # duplis aren't animated
        dbs = []
        deforming = False
        if ob.dupli_type == 'GROUP' and ob.dupli_group:
            for dupli_ob in ob.dupli_group.objects:
                sub_dbs = get_dupli_block(dupli_ob, rpass, do_mb)
                if not deforming:
                    for db in sub_dbs:
                        if db.deforming:
                            deforming = True
                            break
                dbs.extend(sub_dbs)
        archive_filename = get_archive_filename(name, rpass, deforming)
        dbs.append(DataBlock(name, "DUPLI", archive_filename, ob, deforming=deforming,
                             dupli_data=True,
                             do_export=file_is_dirty(rpass.scene, ob, archive_filename)))
        return dbs

    else:
        name = data_name(ob, rpass.scene)
        deforming = is_deforming(ob)
        archive_filename = get_archive_filename(data_name(ob, rpass.scene),
                                                rpass, deforming)

        return [DataBlock(name, "MESH", archive_filename, ob,
                          deforming, material=get_used_materials(ob),
                          do_export=file_is_dirty(
                              rpass.scene, ob, archive_filename),
                          dupli_data=True)]


# get the data blocks needed for an object
def get_data_blocks_needed(ob, rpass, do_mb):
    if not is_renderable(rpass.scene, ob):
        return []
    data_blocks = []
    emit_ob = True
    dupli_emitted = False
    # get any particle systems, or if a particle sys is duplis
    if len(ob.particle_systems):
        emit_ob = False
        for psys in ob.particle_systems:
            # if this is an objct emitter use dupli
            if psys.settings.use_render_emitter:
                emit_ob = True
            if psys.settings.render_type not in ['OBJECT', 'GROUP']:
                name = psys_name(ob, psys)
                type = 'PSYS'
                data = (ob, psys)
                archive_filename = get_archive_filename(name, rpass,
                                                        is_psys_animating(ob, psys, do_mb))
            else:
                name = ob.name + '-DUPLI'
                type = 'DUPLI'
                archive_filename = get_archive_filename(name, rpass,
                                                        is_psys_animating(ob, psys, do_mb))
                dupli_emitted = True
                data = ob
                if psys.settings.render_type == 'OBJECT':
                    data_blocks.extend(get_dupli_block(
                        psys.settings.dupli_object, rpass, do_mb))
                elif psys.settings.dupli_group:
                    for dupli_ob in psys.settings.dupli_group.objects:
                        data_blocks.extend(
                            get_dupli_block(dupli_ob, rpass, do_mb))

            mat = [ob.material_slots[psys.settings.material -
                                     1].material] if psys.settings.material and psys.settings.material <= len(ob.material_slots) else []
            data_blocks.append(DataBlock(name, type, archive_filename, data,
                                         is_psys_animating(ob, psys, do_mb), material=mat,
                                         do_export=file_is_dirty(rpass.scene, ob, archive_filename)))

    if hasattr(ob, 'dupli_type') and ob.dupli_type in SUPPORTED_DUPLI_TYPES and not dupli_emitted:
        name = ob.name + '-DUPLI'
        # duplis aren't animated
        dupli_deforming = False
        if ob.dupli_type == 'GROUP' and ob.dupli_group:
            for dupli_ob in ob.dupli_group.objects:
                sub_dbs = get_dupli_block(dupli_ob, rpass, do_mb)
                if not dupli_deforming:
                    dupli_deforming = any(db.deforming for db in sub_dbs)
                data_blocks.extend(sub_dbs)
        archive_filename = get_archive_filename(name, rpass, dupli_deforming)
        data_blocks.append(DataBlock(name, "DUPLI", archive_filename, ob, dupli_deforming,
                                     do_export=file_is_dirty(rpass.scene, ob, archive_filename)))

    # now the objects data
    if is_data_renderable(rpass.scene, ob) and emit_ob:
        # Check if the object is referring to an archive to use rather then its
        # geometry.
        if ob.renderman.geometry_source != 'BLENDER_SCENE_DATA':
            name = data_name(ob, rpass.scene)
            deforming = is_deforming(ob)
            archive_filename = bpy.path.abspath(ob.renderman.path_archive)
            data_blocks.append(DataBlock(name, "MESH", archive_filename, ob,
                                         deforming, material=get_used_materials(
                                             ob),
                                         do_export=False))
        else:
            name = data_name(ob, rpass.scene)
            deforming = is_deforming(ob)
            archive_filename = get_archive_filename(data_name(ob, rpass.scene),
                                                    rpass, deforming)
            data_blocks.append(DataBlock(name, "MESH", archive_filename, ob,
                                         deforming, material=get_used_materials(
                                             ob),
                                         do_export=file_is_dirty(rpass.scene, ob, archive_filename)))

    return data_blocks


def relpath_archive(archive_filename, rpass):
    if not archive_filename:
        return ''
    else:
        return os.path.relpath(archive_filename, rpass.paths['archive'])


def file_is_dirty(scene, ob, archive_filename):
    if scene.renderman.lazy_rib_gen:
        return check_if_archive_dirty(ob.renderman.update_timestamp,
                                      archive_filename)
    else:
        return True


def get_transform(instance, subframe):
    if not instance.transforming:
        return
    else:
        ob = instance.ob
        if ob.parent and ob.parent_type == "object":
            mat = ob.matrix_local
        else:
            mat = ob.matrix_world
        instance.motion_data.append((subframe, mat.copy()))


def get_deformation(data_block, subframe, scene, subframes):
    if not data_block.deforming or not data_block.do_export:
        return
    else:
        if data_block.type == "MESH":
            mesh = create_mesh(data_block.data, scene)
            data_block.motion_data.append((subframe, mesh))
        elif data_block.type == "PSYS":
            ob, psys = data_block.data
            if psys.settings.type == "EMITTER":
                begin_frame = scene.frame_current - 1 if subframe == 1 else scene.frame_current
                end_frame = scene.frame_current + 1 if subframe != 1 else scene.frame_current
                points = get_particles(
                    scene, ob, psys, subframes)
                data_block.motion_data.append((subframe, points))
            else:
                # this is hair
                hairs = get_strands(scene, ob, psys)
                data_block.motion_data.append((subframe, hairs))

# Create two lists, one of data blocks to export and one of instances to export
# Collect and store motion blur transformation data in a pre-process.
# More efficient, and avoids too many frame updates in blender.


def cache_motion(scene, rpass, objects=None):
    if objects is None:
        objects = scene.objects
    origframe = scene.frame_current
    instances, data_blocks, motion_segs = \
        get_instances_and_blocks(objects, rpass)

    # the aim here is to do only a minimal number of scene updates,
    # so we process objects in batches of equal numbers of segments
    # and update the scene only once for each of those unique fractional
    # frames per segment set
    for num_segs, (instance_names, data_names) in motion_segs.items():
        # prepare list of frames/sub-frames in advance,
        # ordered from future to present,
        # to prevent too many scene updates
        # (since loop ends on current frame/subframe)
        subframes = get_subframes(num_segs, scene)
        actual_subframes = [origframe + subframe for subframe in subframes]
        for seg in subframes:
            if seg < 0.0:
                scene.frame_set(origframe - 1, 1.0 + seg)
            else:
                scene.frame_set(origframe, seg)

            for name in instance_names:
                get_transform(instances[name], seg)

            for name in data_names:
                get_deformation(data_blocks[name],
                                seg, scene, actual_subframes)

    scene.frame_set(origframe, 0)

    return data_blocks, instances


def get_valid_empties(scene, rpass):
    empties = []
    for object in scene.objects:
        if(object.type == 'EMPTY'):
            if(object.renderman.geometry_source == 'ARCHIVE'):
                empties.append(object)
    return empties


# export data_blocks
def export_data_archives(ri, scene, rpass, data_blocks, engine):
    for name, db in data_blocks.items():
        if not db.do_export:
            continue
        try:
            ri.Begin(db.archive_filename)
            debug('info', db.archive_filename)
            if db.type == "MESH":
                export_mesh_archive(ri, scene, db)
            elif db.type == "PSYS":
                export_particle_archive(ri, scene, rpass, db)
            elif db.type == "DUPLI":
                export_dupli_archive(ri, scene, rpass, db, data_blocks)
            ri.End()
        except Exception as err:
            ri.End()
            if engine:
                engine.report({'ERROR'}, 'Rib gen error exporting %s: ' %
                              db.archive_filename + traceback.format_exc())
            else:
                print('ERROR: Rib gen error exporting %s:' %
                      db.archive_filename, traceback.format_exc())

# Deal with the special needs of a RIB archive but after that pass on to
# the same functions that export_data_archives does.


def export_RIBArchive_data_archive(ri, scene, rpass, data_blocks, exportMaterials, objectMatrix=False, correctionMatrix=False):
    for name, db in data_blocks.items():
        if not db.do_export:
            continue
        if(db.material and exportMaterials):
            # Tell the object to use the baked in material.
            for mat in db.material:
                export_material_archive(ri, mat)
        if db.type == "MESH":
            # Gets the world location and uses the ri transform to set it in
            # the archive.
            if objectMatrix:
                ri.Transform(rib(db.data.matrix_world))
                ri.CoordinateSystem(db.name)
            export_mesh_archive(ri, scene, db)
        elif db.type == "PSYS":
            # ri.Transform(rib(Matrix.Identity(4)))
            export_particle_archive(ri, scene, rpass, db, correctionMatrix)
        elif db.type == "DUPLI":
            export_dupli_archive(ri, scene, rpass, db, data_blocks)


# export each data read archive
def export_instance_read_archive(ri, instance, instances, data_blocks, rpass, is_child=False, visible_objects=None):
    ri.AttributeBegin()
    ri.Attribute("identifier", {"string name": instance.name})
    if instance.ob:
        export_object_attributes(ri, rpass.scene, instance.ob, visible_objects)
    # now the matrix, if we're transforming do the motion here
    if instance.type != 'META':
        export_transform(ri, instance, concat=is_child)

    for db_name in instance.data_block_names:
        if db_name in data_blocks:
            if(hasattr(data_blocks[db_name].data, 'renderman')):
                if(data_blocks[db_name].data.renderman.geometry_source != 'BLENDER_SCENE_DATA'):
                    export_data_rib_archive(
                        ri, data_blocks[db_name], instance, rpass)
                else:
                    export_data_read_archive(ri, data_blocks[db_name], rpass)
            else:
                export_data_read_archive(ri, data_blocks[db_name], rpass)

        # now the children
    for child_name in instance.children:
        if child_name in instances:
            export_instance_read_archive(
                ri, instances[child_name], instances, data_blocks, rpass, is_child=True, visible_objects=visible_objects)
    
    if instance.ob and instance.ob.renderman.post_object_rib_box != '':
        export_rib_box(ri, instance.ob.renderman.post_object_rib_box)

    ri.AttributeEnd()


def export_data_read_archive(ri, data_block, rpass):
    ri.AttributeBegin()

    for mat in data_block.material:
        export_material_archive(ri, mat)

    archive_filename = relpath_archive(data_block.archive_filename, rpass)

    # we want these relative paths of the archive
    if data_block.type == 'MESH' and not rpass.bake:
        # PxrMeshLight can't be in DRA
        if has_emissive_material(data_block):
            ri.ReadArchive(archive_filename)
        else:
            bounds = get_bounding_box(data_block.data)
            params = {"string filename": archive_filename,
                      "float[6] bound": bounds}
            ri.Procedural2(ri.Proc2DelayedReadArchive, ri.SimpleBound, params)
    else:
        if data_block.type != 'DUPLI':
            ri.Transform([1, 0, 0, 0, 0, 1, 0, 0, 0, 0, 1, 0, 0, 0, 0, 1])
            ri.CoordinateSystem(data_block.name)
        ri.ReadArchive(archive_filename)

    ri.AttributeEnd()


def export_data_rib_archive(ri, data_block, instance, rpass):

    ri.AttributeBegin()
    ob = instance.ob
    rm = ob.renderman

    for mat in data_block.material:
        export_material_archive(ri, mat)

    if rm.geometry_source == "ARCHIVE":
        arvhiveInfo = instance.ob.renderman
        relPath = os.path.splitext(get_real_path(arvhiveInfo.path_archive))[0]
        archiveFileExtention = ".zip"
        objectName = os.path.split(os.path.splitext(relPath)[0])[1]
        archiveAnimated = arvhiveInfo.archive_anim_settings.animated_sequence
        if(archiveAnimated is True):
            current_frame = bpy.context.scene.frame_current
            zero_fill = str(current_frame).zfill(4)
            archive_filename = relPath + archiveFileExtention + \
                "!" + os.path.join(zero_fill, objectName + ".rib")
            ri.ReadArchive(archive_filename)

        else:
            archive_filename = relPath + archiveFileExtention + "!" + objectName + ".rib"
            ri.ReadArchive(archive_filename)
    else:
        geometry_source_rib(ri, rpass.scene, ob)
    ri.AttributeEnd()


def export_empties_archives(ri, ob):
    ri.AttributeBegin()
    ri.Attribute("identifier", {"string name": ob.name})
    # Perform custom transform export since this is the only time empties are
    # exprted.
    matrix = ob.matrix_local
    ri.Transform(rib(matrix))
    ri.CoordinateSystem(ob.name)

    # visible_objects=visible_objects

    arvhiveInfo = ob.renderman
    relPath = os.path.splitext(get_real_path(arvhiveInfo.path_archive))[0]

    archiveFileExtention = ".zip"

    objectName = os.path.split(os.path.splitext(relPath)[0])[1]
    archiveAnimated = arvhiveInfo.archive_anim_settings.animated_sequence

    ri.AttributeBegin()
    if(archiveAnimated is True):
        current_frame = bpy.context.scene.frame_current
        zero_fill = str(current_frame).zfill(4)
        archive_filename = relPath + archiveFileExtention + \
            "!" + os.path.join(zero_fill, objectName + ".rib")
        ri.ReadArchive(archive_filename)

    else:
        archive_filename = relPath + archiveFileExtention + "!" + objectName + ".rib"
        ri.ReadArchive(archive_filename)
    ri.AttributeEnd()


def export_archive(*args):
    pass

# return the filename for a readarchive that this object will be written into
# objects with attached psys's, probably always need to be animated


def get_archive_filename(name, rpass, animated, relative=False):
    path = rpass.paths['frame_archives'] if animated \
        else rpass.paths['static_archives']
    path = os.path.join(path, name + ".rib")
    if relative:
        path = os.path.relpath(path, rpass.paths['archive'])
    return path


def export_rib_box(ri, text_name):
    if text_name not in bpy.data.texts:
        return
    text_block = bpy.data.texts.get(text_name)
    for line in text_block.lines:
        ri.ArchiveRecord(ri.VERBATIM, line.body + "\n")


# here we would export object attributes like holdout, sr, etc
def export_object_attributes(ri, scene, ob, visible_objects):
    # save space! don't export default attribute settings to the RIB
    # shading attributes

    # if ob.renderman.do_holdout:
    #    ri.Attribute("identifier", {"string lpegroup": ob.renderman.lpe_group})
    # gather object groups this object belongs to

    # Adds external RIB to object_attributes
    rm = ob.renderman
    if rm.pre_object_rib_box != '':
        export_rib_box(ri, rm.pre_object_rib_box)

    obj_groups_str = "*"
    for obj_group in scene.renderman.object_groups:
        if ob.name in obj_group.members.keys():
            obj_groups_str += ',' + obj_group.name
    # add to trace sets
    if obj_groups_str != '*':
        ri.Attribute("grouping", {"string membership": obj_groups_str})
        ri.Attribute("identifier", {
                     "string lpegroup": obj_groups_str})

    if ob.renderman.shading_override:
        approx_params = {}
        dice_params = {}
        # output motionfactor always, could not find documented default value?
        if ob.renderman.geometric_approx_focus != -1.0:
            approx_params[
                "float focusfactor"] = ob.renderman.geometric_approx_focus
        if ob.renderman.geometric_approx_motion != 1.0:
            approx_params[
                "float motionfactor"] = ob.renderman.geometric_approx_motion
        if ob.renderman.shadingrate != 1:
            dice_params["float micropolygonlength"] = ob.renderman.shadingrate
        if ob.renderman.watertight:
            dice_params["int watertight"] = 1
        ri.Attribute("dice", dice_params)
        ri.Attribute("Ri", approx_params)

    # visibility attributes
    vis_params = {'int camera': int(ob.renderman.visibility_camera),
                  'int indirect': int(ob.renderman.visibility_trace_indirect),
                  'int transmission': int(ob.renderman.visibility_trace_transmission)}

    if visible_objects and ob.name not in visible_objects:
        vis_params["int camera"] = 0
    ri.Attribute("visibility", vis_params)
    if ob.renderman.matte:
        ri.Matte(ob.renderman.matte)

    # ray tracing attributes
    trace_params = {}
    shade_params = {}
    if ob.renderman.raytrace_intersectpriority != 0:
        trace_params[
            "int intersectpriority"] = ob.renderman.raytrace_intersectpriority
        shade_params["float indexofrefraction"] = ob.renderman.raytrace_ior

    if ob.renderman.holdout:
        trace_params["int holdout"] = 1

    if ob.renderman.raytrace_override:
        if ob.renderman.raytrace_maxdiffusedepth != 1:
            trace_params[
                "int maxdiffusedepth"] = ob.renderman.raytrace_maxdiffusedepth
        if ob.renderman.raytrace_maxspeculardepth != 2:
            trace_params[
                "int maxspeculardepth"] = ob.renderman.raytrace_maxspeculardepth
        if not ob.renderman.raytrace_tracedisplacements:
            trace_params["int displacements"] = 0
        if not ob.renderman.raytrace_autobias:
            trace_params["int autobias"] = 0
            if ob.renderman.raytrace_bias != 0.01:
                trace_params["float bias"] = ob.renderman.raytrace_bias
        if ob.renderman.raytrace_samplemotion:
            trace_params["int samplemotion"] = 1
        if ob.renderman.raytrace_decimationrate != 1:
            trace_params[
                "int decimationrate"] = ob.renderman.raytrace_decimationrate
        if ob.renderman.raytrace_intersectpriority != 0:
            trace_params[
                "int intersectpriority"] = ob.renderman.raytrace_intersectpriority
        if ob.renderman.raytrace_pixel_variance != 1.0:
            shade_params[
                "relativepixelvariance"] = ob.renderman.raytrace_pixel_variance

    if shade_params:
        ri.Attribute("shade", shade_params)
    if trace_params:
        ri.Attribute("trace", trace_params)

    # light linking
    # get links this is a part of
    ll_str = "obj_object>%s" % ob.name
    lls = [ll for ll in scene.renderman.ll if ll_str in ll.name]
    # get links this is a group that is a part of
    for group in scene.renderman.object_groups:
        if ob.name in group.members.keys():
            ll_str = "obj_group>%s" % group.name
            lls += [ll for ll in scene.renderman.ll if ll_str in ll.name]

    # for each light link do illuminates
    for link in lls:
        strs = link.name.split('>')

        scene_lights = [l.name for l in scene.objects if l.type == 'LAMP']
        light_names = [strs[1]] if strs[0] == "lg_light" else \
            scene.renderman.light_groups[strs[1]].members.keys()
        if strs[0] == 'lg_group' and strs[1] == 'All':
            light_names = scene_lights
        for light_name in light_names:
            if link.illuminate != "DEFAULT" and light_name in scene.objects:
                light_ob = scene.objects[light_name]
                lamp = light_ob.data
                if lamp.renderman.renderman_type == 'FILTER':
                    # for each lamp this is a part of do enable light filter
                    filter_name = light_name
                    for light_nm in scene_lights:
                        if filter_name in scene.objects[light_nm].data.renderman.light_filters.keys():
                            ri.EnableLightFilter(
                                light_nm, filter_name, link.illuminate == 'ON')
                else:
                    ri.Illuminate(light_name, link.illuminate == 'ON')

    user_attr = {}
    for i in range(8):
        name = 'MatteID%d' % i
        if getattr(rm, name) != [0.0, 0.0, 0.0]:
            user_attr["color %s" % name] = rib(getattr(rm, name))

    if hasattr(ob, 'color'):
        user_attr["color Cs"] = rib(ob.color[:3])

    if len(user_attr):
        ri.Attribute('user', user_attr)


def get_bounding_box(ob):
    bounds = rib_ob_bounds(ob.bound_box)
    return bounds

# export the archives for an mesh. If this is a
# deforming mesh we'll need to do more than one


def export_mesh_archive(ri, scene, data_block):
    # if we cached a deforming mesh get it.
    motion_data = data_block.motion_data if data_block.deforming else None
    ob = data_block.data

    if motion_data is not None and len(motion_data):
        export_motion_begin(ri, motion_data)
        for (subframes, sample) in motion_data:
            export_geometry_data(ri, scene, ob, data=sample)
        ri.MotionEnd()
    else:
        export_geometry_data(ri, scene, ob)

    data_block.motion_data = None


# export the archives for an mesh. If this is a
# deforming mesh the particle export will handle it
def export_particle_archive(ri, scene, rpass, data_block, objectCorrectionMatrix=False):
    ob, psys = data_block.data
    data = data_block.motion_data if data_block.deforming else None
    export_particle_system(ri, scene, rpass, ob, psys,
                           objectCorrectionMatrix, data=data)
    data_block.motion_data = None

# export the archives for an mesh. If this is a
# deforming mesh the particle export will handle it


def export_dupli_archive(ri, scene, rpass, data_block, data_blocks):
    ob = data_block.data

    ob.dupli_list_create(scene, "RENDER")
    if ob.dupli_type == 'GROUP' and ob.dupli_group:
        for dupob in ob.dupli_list:
            ri.AttributeBegin()
            dupli_name = "%s.DUPLI.%s.%d" % (ob.name, dupob.object.name,
                                             dupob.index)
            ri.Attribute('identifier', {'string name': dupli_name})
            ri.ConcatTransform(
                rib(ob.matrix_world.inverted_safe() * dupob.matrix))
            mat = dupob.object.active_material
            if mat:
                export_material_archive(ri, mat)
            source_data_name = data_name(dupob.object, scene)
            if hasattr(dupob.object, 'dupli_type') and dupob.object.dupli_type in SUPPORTED_DUPLI_TYPES:
                source_data_name = dupob.object.name + '-DUPLI'
            deforming = is_deforming(dupob.object)
            ri.ReadArchive(get_archive_filename(source_data_name, rpass,
                                                deforming, True))
            ri.AttributeEnd()
        ob.dupli_list_clear()
        return

    # gather list of object masters
    object_masters = {}
    for num, dupob in enumerate(ob.dupli_list):
        if dupob.object.name not in object_masters:
            instance_handle = ri.ObjectBegin()
            mat = dupob.object.active_material
            if mat:
                export_material_archive(ri, mat)
            ri.Transform(rib(Matrix.Identity(4)))
            ri.CoordinateSystem(dupob.object.name)

            if dupob.object.renderman.geometry_source == 'ARCHIVE':
                dupob_rm = dupob.object.renderman
                relPath = os.path.splitext(
                    get_real_path(dupob_rm.path_archive))[0]
                archiveFileExtention = ".zip"
                objectName = os.path.split(os.path.splitext(relPath)[0])[1]
                if dupob_rm.archive_anim_settings.animated_sequence:
                    current_frame = bpy.context.scene.frame_current
                    zero_fill = str(current_frame).zfill(4)
                    archive_filename = relPath + archiveFileExtention + \
                        "!" + os.path.join(zero_fill, objectName + ".rib")
                    ri.ReadArchive(archive_filename)
                else:
                    archive_filename = relPath + archiveFileExtention + "!" + objectName + ".rib"
                    ri.ReadArchive(archive_filename)
            else:
                source_data_name = data_name(dupob.object, scene)
                deforming = is_deforming(dupob.object)
                ri.ReadArchive(get_archive_filename(source_data_name, rpass,
                                                    deforming, True))
            ri.ObjectEnd()
            object_masters[dupob.object.name] = instance_handle
            # export "null" bxdf to clear material for object master
            ri.Bxdf("null", "null")

        # dupli_name = "%s.DUPLI.%s.%d" % (ob.name, dupob.object.name,
        #                                 dupob.index)
        instance_handle = object_masters[dupob.object.name]
        export_object_instance(ri, dupob.matrix, instance_handle, num)

    ob.dupli_list_clear()


# export an archive with all the materials and read it back in
def export_materials_archive(ri, rpass, scene):
    archive_filename = user_path(scene.renderman.path_object_archive_static,
                                 scene).replace('{object}', 'materials')
    ri.Begin(archive_filename)
    for mat_name, mat in bpy.data.materials.items():
        ri.ArchiveBegin('material.' + get_mat_name(mat_name))
        # ri.Attribute("identifier", {"name": mat_name})
        export_material(ri, mat)
        ri.ArchiveEnd()
    ri.End()

    ri.ReadArchive(os.path.relpath(archive_filename, rpass.paths['archive']))


def update_timestamp(rpass, obj):
    if obj and rpass.update_time:
        obj.renderman.update_timestamp = rpass.update_time

# takes a list of bpy.types.properties and converts to params for rib


def property_group_to_params(node, lamp=None):
    params = {}
    for prop_name, meta in node.prop_meta.items():
        prop = getattr(node, prop_name)
        # if property group recurse
        if meta['renderman_type'] == 'page' or prop_name == 'notes':
            continue
        # if input socket is linked reference that
        else:
            # if struct is not linked continue
            if 'arraySize' in meta:
                params['%s[%d] %s' % (meta['renderman_type'], len(prop),
                                      meta['renderman_name'])] = rib(prop)
            elif ('widget' in meta and meta['widget'] == 'assetIdInput' and prop_name != 'iesProfile'):
                params['%s %s' % (meta['renderman_type'],
                                  meta['renderman_name'])] = \
                    rib(get_tex_file_name(prop),
                        type_hint=meta['renderman_type'])

            else:
                params['%s %s' % (meta['renderman_type'],
                                  meta['renderman_name'])] = \
                    rib(prop, type_hint=meta['renderman_type'])

    if lamp and node.plugin_name in ['PxrBlockerLightFilter', 'PxrRampLightFilter',
                                     'PxrRodLightFilter']:
        rm = lamp.renderman
        nt = lamp.node_tree
        if nt and rm.float_ramp_node in nt.nodes.keys():
            knot_param = 'ramp_Knots' if node.plugin_name == 'PxrRampLightFilter' else 'falloff_Knots'
            float_param = 'ramp_Floats' if node.plugin_name == 'PxrRampLightFilter' else 'falloff_Floats'
            del params['float[16] %s' % knot_param]
            del params['float[16] %s' % float_param]
            float_node = nt.nodes[rm.float_ramp_node]
            curve = float_node.mapping.curves[0]
            knots = []
            vals = []
            # double the start and end points
            knots.append(curve.points[0].location[0])
            vals.append(curve.points[0].location[1])
            for p in curve.points:
                knots.append(p.location[0])
                vals.append(p.location[1])
            knots.append(curve.points[-1].location[0])
            vals.append(curve.points[-1].location[1])
            params['float[%d] %s' % (len(knots), knot_param)] = knots
            params['float[%d] %s' % (len(vals), float_param)] = vals

        if nt and rm.color_ramp_node in nt.nodes.keys():
            del params['float[16] colorRamp_Knots']
            color_node = nt.nodes[rm.color_ramp_node]
            color_ramp = color_node.color_ramp
            colors = []
            positions = []
            # double the start and end points
            positions.append(float(color_ramp.elements[0].position))
            colors.extend(color_ramp.elements[0].color[:3])
            for e in color_ramp.elements:
                positions.append(float(e.position))
                colors.extend(e.color[:3])
            positions.append(
                float(color_ramp.elements[-1].position))
            colors.extend(color_ramp.elements[-1].color[:3])
            params['float[%d] colorRamp_Knots' % len(positions)] = positions
            params['color[%d] colorRamp_Colors' % len(positions)] = colors

    return params


def export_integrator(ri, rpass, scene, preview=False):
    rm = scene.renderman
    integrator = rm.integrator
    if preview or rpass.is_interactive:
        integrator = "PxrPathTracer"

    integrator_settings = getattr(rm, "%s_settings" % integrator)
    params = property_group_to_params(integrator_settings)

    ri.Integrator(integrator, "integrator", params)


def render_get_resolution(r):
    xres = int(r.resolution_x * r.resolution_percentage * 0.01)
    yres = int(r.resolution_y * r.resolution_percentage * 0.01)
    return xres, yres


def render_get_aspect(r, camera=None):
    xres, yres = render_get_resolution(r)

    xratio = xres * r.pixel_aspect_x / 200.0
    yratio = yres * r.pixel_aspect_y / 200.0

    if camera is None or camera.type != 'PERSP':
        fit = 'AUTO'
    else:
        fit = camera.sensor_fit

    if fit == 'HORIZONTAL' or fit == 'AUTO' and xratio > yratio:
        aspectratio = xratio / yratio
        xaspect = aspectratio
        yaspect = 1.0
    elif fit == 'VERTICAL' or fit == 'AUTO' and yratio > xratio:
        aspectratio = yratio / xratio
        xaspect = 1.0
        yaspect = aspectratio
    else:
        aspectratio = xaspect = yaspect = 1.0

    return xaspect, yaspect, aspectratio


def export_render_settings(ri, rpass, scene, preview=False):
    rm = scene.renderman
    r = scene.render

    depths = {'int maxdiffusedepth': rm.max_diffuse_depth,
              'int maxspeculardepth': rm.max_specular_depth,
              'int displacements': 1}
    if preview or rpass.is_interactive:
        depths = {'int maxdiffusedepth': rm.preview_max_diffuse_depth,
                  'int maxspeculardepth': rm.preview_max_specular_depth,
                  'int displacements': 1}

    dicing_params = {"float micropolygonlength": rm.shadingrate,
                     "string strategy": rm.dicing_strategy,
                     "string instancestrategy": "worlddistance",
                     "float instanceworlddistancelength": rm.instanceworlddistancelength}

    if rm.dicing_strategy is "worlddistance":
        dicing_params["float worlddistancelength"] = rm.worlddistancelength

    # ri.PixelSamples(rm.pixelsamples_x, rm.pixelsamples_y)
    ri.PixelFilter(rm.pixelfilter, rm.pixelfilter_x, rm.pixelfilter_y)
    ri.Attribute("dice", dicing_params)
    ri.Attribute("trace", depths)
    if rm.use_statistics:
        ri.Option("statistics", {'int endofframe': 1,
                                 'string xmlfilename': 'stats.%04d.xml' % scene.frame_current})


def export_camera_matrix(ri, scene, ob, motion_data=[]):

    if motion_data:
        export_motion_begin(ri, motion_data)
        samples = [sample[1] for sample in motion_data]
    else:
        samples = [ob.matrix_world]

    for sample in samples:
        mat = sample
        loc = sample.translation
        rot = sample.to_euler()

        s = Matrix(([1, 0, 0, 0], [0, 1, 0, 0], [0, 0, -1, 0], [0, 0, 0, 1]))
        r = Matrix.Rotation(-rot[0], 4, 'X')
        r *= Matrix.Rotation(-rot[1], 4, 'Y')
        r *= Matrix.Rotation(-rot[2], 4, 'Z')
        l = Matrix.Translation(-loc)
        m = s * r * l

        ri.Transform(rib(m))
        ri.CoordinateSystem(ob.name)

    export_motion_end(ri, motion_data)


def export_camera(ri, scene, instances, camera_to_use=None):
    r = scene.render
    if camera_to_use:
        ob = camera_to_use
        motion = []
    else:
        if not scene.camera or scene.camera.type != 'CAMERA':
            return
        i = instances[scene.camera.name]
        ob = i.ob
        motion = i.motion_data
    cam = ob.data
    rm = scene.renderman

    xaspect, yaspect, aspectratio = render_get_aspect(r, cam)

    if rm.depth_of_field:
        if cam.dof_object:
            dof_distance = (ob.location - cam.dof_object.location).length
        else:
            dof_distance = cam.dof_distance
        ri.DepthOfField(cam.renderman.fstop, (cam.lens * 0.001), dof_distance)

    if scene.renderman.motion_blur:
        shutter_interval = rm.shutter_angle / 360.0
        shutter_open, shutter_close = 0, 1
        if rm.shutter_timing == 'CENTER':
            shutter_open, shutter_close = 0 - .5 * \
                shutter_interval, 0 + .5 * shutter_interval
        elif rm.shutter_timing == 'PRE':
            shutter_open, shutter_close = 0 - shutter_interval, 0
        elif rm.shutter_timing == 'POST':
            shutter_open, shutter_close = 0, shutter_interval
        ri.Shutter(shutter_open, shutter_close)
        # ri.Option "shutter" "efficiency" [ %f %f ] \n' %
        # (rm.shutter_efficiency_open, rm.shutter_efficiency_close))

    ri.Clipping(cam.clip_start, cam.clip_end)

    if scene.render.use_border and not scene.render.use_crop_to_border:
        ri.CropWindow(scene.render.border_min_x, scene.render.border_max_x,
                      1.0 - scene.render.border_min_y, 1.0 - scene.render.border_max_y)

    if cam.renderman.projection_type != 'none':
        # use pxr Camera
        params = property_group_to_params(cam.renderman.get_projection_node())
        if cam.renderman.get_projection_name() == 'PxrCamera':
            lens = cam.lens
            sensor = cam.sensor_height \
                if cam.sensor_fit == 'VERTICAL' else cam.sensor_width
            params['float fov'] = 360.0 * \
                math.atan((sensor * 0.5) / lens / aspectratio) / math.pi
        ri.Projection(cam.renderman.get_projection_name(), params)
    elif cam.type == 'PERSP':
        lens = cam.lens

        sensor = cam.sensor_height \
            if cam.sensor_fit == 'VERTICAL' else cam.sensor_width

        fov = 360.0 * math.atan((sensor * 0.5) / lens / aspectratio) / math.pi
        ri.Projection("perspective", {"fov": fov})
    elif cam.type == 'PANO':
        ri.Projection("sphere", {"float hsweep": 360, "float vsweep": 180})
    else:
        lens = cam.ortho_scale
        xaspect = xaspect * lens / (aspectratio * 2.0)
        yaspect = yaspect * lens / (aspectratio * 2.0)
        ri.Projection("orthographic")

    # convert the crop border to screen window, flip y
    resolution = render_get_resolution(scene.render)
    if scene.render.use_border and scene.render.use_crop_to_border:
        screen_min_x = -xaspect + 2.0 * scene.render.border_min_x * xaspect
        screen_max_x = -xaspect + 2.0 * scene.render.border_max_x * xaspect
        screen_min_y = -yaspect + 2.0 * (scene.render.border_min_y) * yaspect
        screen_max_y = -yaspect + 2.0 * (scene.render.border_max_y) * yaspect
        ri.ScreenWindow(screen_min_x, screen_max_x, screen_min_y, screen_max_y)
        res_x = resolution[0] * (scene.render.border_max_x -
                                 scene.render.border_min_x)
        res_y = resolution[1] * (scene.render.border_max_y -
                                 scene.render.border_min_y)
        ri.Format(int(res_x), int(res_y), 1.0)
    else:
        if cam.type == 'PANO':
            ri.ScreenWindow(-1, 1, -1, 1)
        else:
            ri.ScreenWindow(-xaspect, xaspect, -yaspect, yaspect)
        ri.Format(resolution[0], resolution[1], 1.0)

    export_camera_matrix(ri, scene, ob, motion)

    ri.Camera("world", {'float[2] shutteropening': [rm.shutter_efficiency_open,
                                                    rm.shutter_efficiency_open]})


def export_camera_render_preview(ri, scene):
    r = scene.render

    xaspect, yaspect, aspectratio = render_get_aspect(r)

    ri.Clipping(0.100000, 100.000000)
    ri.Projection("perspective", {"fov": 37.8493})
    ri.ScreenWindow(-xaspect, xaspect, -yaspect, yaspect)
    resolution = render_get_resolution(scene.render)
    ri.Format(resolution[0], resolution[1], 1.0)
    ri.Transform([0, -0.25, -1, 0, 1, 0, 0, 0, 0,
                  1, -0.25, 0, 0, -.75, 3.25, 1])


def export_options(ri, scene):
    rm = scene.renderman
    params = {'int geocachememory': rm.geo_cache_size * 100,
              'int opacitycachememory': rm.opacity_cache_size * 100,
              'int texturememory': rm.texture_cache_size * 100,
              }
    ri.Option("limits", params)
    if rm.asfinal:
        ri.Option("checkpoint", {"int asfinal": 1})
    ri.Option("searchpath", {"string procedural": [
              ".:${RMANTREE}/lib/plugins:@"]})

    lpe_options = {
        "string diffuse2": "Diffuse",
        "string diffuse3": "Subsurface",
        "string specular2": "Specular",
        "string specular3": "RoughSpecular",
        "string specular4": "Clearcoat",
        "string specular5": "Iridescence",
        "string specular6": "Fuzz",
        "string specular7": "SingleScatter",
        "string specular8": "Glass",
    }

    ri.Option('lpe', lpe_options)


def export_searchpaths(ri, paths):
    ri.Option("ribparse", {"string varsubst": ["$"]})
    ri.Option("searchpath", {"string shader": ["%s" %
                                               ':'.join(path_list_convert(paths['shader'], to_unix=True))]})
    rel_tex_paths = [os.path.relpath(path, paths['export_dir'])
                     for path in paths['texture']]
    ri.Option("searchpath", {"string texture": ["%s" %
                                                ':'.join(path_list_convert(rel_tex_paths + ["@"], to_unix=True))]})
    # ri.Option("searchpath", {"string procedural": ["%s" % \
    #    ':'.join(path_list_convert(paths['procedural'], to_unix=True))]})
    ri.Option("searchpath", {"string archive": os.path.relpath(
        paths['archive'], paths['export_dir'])})


def export_header(ri):
    render_name = os.path.basename(bpy.data.filepath)
    export_comment(ri, 'Generated by PRMan for Blender, v%s.%s.%s \n' % (
        addon_version[0], addon_version[1], addon_version[2]))
    export_comment(ri, 'From File: %s on %s\n' %
                   (render_name, time.strftime("%A %c")))


def export_header_rib(ri, scene):
    rm = scene.renderman
    if rm.frame_rib_box != '':
        export_rib_box(ri, rm.frame_rib_box)

# --------------- Hopefully temporary --------------- #


def get_instance_materials(ob):
    obmats = []
    # Grab materials attached to object instances ...
    if hasattr(ob, 'material_slots'):
        for ms in ob.material_slots:
            obmats.append(ms.material)
    # ... and to the object's mesh data
    if hasattr(ob.data, 'materials'):
        for m in ob.data.materials:
            obmats.append(m)
    return obmats


def find_preview_material(scene):
    # taken from mitsuba exporter
    objects_materials = {}

    for object in renderable_objects(scene):
        for mat in get_instance_materials(object):
            if mat is not None:
                if object.name not in objects_materials.keys():
                    objects_materials[object] = []
                objects_materials[object].append(mat)

    # find objects that are likely to be the preview objects
    preview_objects = [o for o in objects_materials.keys()
                       if o.name.startswith('preview')]
    if len(preview_objects) < 1:
        return

    # find the materials attached to the likely preview object
    likely_materials = objects_materials[preview_objects[0]]
    if len(likely_materials) < 1:
        return

    return likely_materials[0]

# --------------- End Hopefully temporary --------------- #


def preview_model(ri, scene, mat):
    if mat.preview_render_type == 'SPHERE':
        ri.Sphere(1, -1, 1, 360)
    elif mat.preview_render_type == 'FLAT':  # FLAT PLANE
        # ri.Scale(0.75, 0.75, 0.75)
        # ri.Translate(0.0, 0.0, 0.01)
        ri.PointsPolygons([4, ],
                          [0, 1, 2, 3],
                          {ri.P: [0, -1, -1, 0, 1, -1, 0, 1, 1, 0, -1, 1]})
    elif mat.preview_render_type == 'CUBE':
        ri.Scale(.75, .75, .75)
        export_geometry_data(ri, scene, scene.objects[
                             'preview_cube'], data=None)
    elif mat.preview_render_type == 'HAIR':
        ri.Scale(.75, .75, .75)
        export_geometry_data(ri, scene, scene.objects[
                             'preview_hair'], data=None)
    elif mat.preview_render_type == 'MONKEY':
        ri.Scale(.75, .75, .75)
        ri.Rotate(90, 1, 0, 0)
        ri.Rotate(90, 0, 1, 0)
        export_geometry_data(ri, scene, scene.objects[
                             'preview_monkey'], data=None)
    else:
        ri.Scale(2, 2, 2)
        ri.Rotate(90, 0, 0, 1)
        ri.Rotate(45, 1, 0, 0)
        export_geometry_data(ri, scene, scene.objects[
                             'preview.002'], data=None)


def export_displayfilters(ri, scene):
    rm = scene.renderman
    display_filter_names = []
    for df in rm.display_filters:
        params = property_group_to_params(df.get_filter_node())
        ri.DisplayFilter(df.get_filter_name(), df.name, params)
        display_filter_names.append(df.name)

    if len(display_filter_names) > 1:
        params = {'reference displayfilter[%d] filter' % len(
            display_filter_names): display_filter_names}
        ri.DisplayFilter('PxrDisplayFilterCombiner', 'combiner', params)


def export_samplefilters(ri, rpass, scene):
    rm = scene.renderman
    filter_names = []
    display_driver = rpass.display_driver
    addon_prefs = get_addon_prefs()
    for sf in rm.sample_filters:
        params = property_group_to_params(sf.get_filter_node())
        ri.SampleFilter(sf.get_filter_name(), sf.name, params)
        filter_names.append(sf.name)

        # pxrshadowfilter aov generation
        if sf.filter_type == 'PxrShadowFilter':
            ri.DisplayChannel("color %s" % sf.PxrShadowFilter_settings.occludedAov, {
                              "string source": "color lpe:holdouts;C[DS]+[LO]"})
            dspy_name = user_path(
                addon_prefs.path_aov_image, scene=scene, display_driver=rpass.display_driver,
                layer_name='Shadow', pass_name='Occluded')
            ri.Display('+' + dspy_name, display_driver,
                       sf.PxrShadowFilter_settings.occludedAov, {"int asrgba": 1})

            ri.DisplayChannel("color %s" % sf.PxrShadowFilter_settings.unoccludedAov, {
                              "string source": "color lpe:holdouts;unoccluded;C[DS]+[LO]"})
            dspy_name = user_path(
                addon_prefs.path_aov_image, scene=scene, display_driver=rpass.display_driver,
                layer_name='Shadow', pass_name='Unoccluded')
            ri.Display('+' + dspy_name, display_driver,
                       sf.PxrShadowFilter_settings.unoccludedAov, {"int asrgba": 1})

            if sf.PxrShadowFilter_settings.shadowAov != 'a':
                ri.DisplayChannel("color %s" %
                                  sf.PxrShadowFilter_settings.shadowAov)
                dspy_name = user_path(
                    addon_prefs.path_aov_image, scene=scene, display_driver=rpass.display_driver,
                    layer_name='Shadow', pass_name='ShadowOutput')
                ri.Display('+' + dspy_name, display_driver,
                           sf.PxrShadowFilter_settings.shadowAov, {"int asrgba": 1})

    if len(filter_names) > 1:
        params = {'reference samplefilter[%d] filter' % len(
            filter_names): filter_names}
        ri.SampleFilter('PxrSampleFilterCombiner', 'combiner', params)


channel_name_map = {
    "directDiffuseLobe": "diffuse",
    "subsurfaceLobe": "diffuse",
    "Subsurface": "diffuse",
    "transmissiveSingleScatterLobe": "diffuse",
    "Caustics": "diffuse",
    "Albedo": "diffuse",
    "Diffuse": "diffuse",
    "IndirectDiffuse": "indirectdiffuse",
    "indirectDiffuseLobe": "indirectdiffuse",
    "directSpecularPrimaryLobe": "specular",
    "directSpecularRoughLobe": "specular",
    "directSpecularClearcoatLobe": "specular",
    "directSpecularIridescenceLobe": "specular",
    "directSpecularFuzzLobe": "specular",
    "directSpecularGlassLobe": "specular",
    "transmissiveGlassLobe": "specular",
    "Reflection": "specular",
    "Refraction": "specular",
    "Specular": "specular",
    "indirectSpecularPrimaryLobe": "indirectspecular",
    "indirectSpecularRoughLobe": "indirectspecular",
    "IndirectSpecular": "indirectspecular",
    "indirectSpecularClearcoatLobe": "indirectspecular",
    "indirectSpecularIridescenceLobe": "indirectspecular",
    "indirectSpecularFuzzLobe": "indirectspecular",
    "indirectSpecularGlassLobe": "indirectspecular",
    "Shadows": "emission",
    "All Lighting": "emission",
    "Emission": "emission"
}


def get_channel_name(aov, layer_name):
    aov_name = aov.name.replace(' ', '')
    aov_channel_name = aov.channel_name
    if not aov.aov_name or not aov.channel_name:
        return ''
    elif aov.aov_name == "color rgba":
        aov_channel_name = "Ci,a"
    # Remaps any color lpe channel names to a denoise friendly one
    elif aov_name in channel_name_map.keys():
        aov_channel_name = '%s_%s_%s' % (
            channel_name_map[aov_name], aov_name, layer_name)

    elif aov.aov_name == "color custom_lpe":
        aov_channel_name = aov.name

    else:
        aov_channel_name = '%s_%s' % (
            aov_name, layer_name)

    return aov_channel_name


def export_display(ri, rpass, scene):
    rm = scene.renderman

    # Set bucket shape
    if rm.enable_checkpoint and not rpass.is_interactive:
        ri.Option("bucket", {"string order": ['horizontal']})

    elif rm.bucket_shape == 'SPIRAL':
        settings = scene.render

        if rm.bucket_sprial_x <= settings.resolution_x and rm.bucket_sprial_y <= settings.resolution_y:
            if rm.bucket_sprial_x == -1 and rm.bucket_sprial_y == -1:
                ri.Option(
                    "bucket", {"string order": [rm.bucket_shape.lower()]})
            elif rm.bucket_sprial_x == -1:
                halfX = settings.resolution_x / 2
                debug("info", halfX)
                ri.Option("bucket", {"string order": [rm.bucket_shape.lower()],
                                     "orderorigin": [int(halfX),
                                                     rm.bucket_sprial_y]})
            elif rm.bucket_sprial_y == -1:
                halfY = settings.resolution_y / 2
                ri.Option("bucket", {"string order": [rm.bucket_shape.lower()],
                                     "orderorigin": [rm.bucket_sprial_y,
                                                     int(halfY)]})
            else:
                ri.Option("bucket", {"string order": [rm.bucket_shape.lower()],
                                     "orderorigin": [rm.bucket_sprial_x,
                                                     rm.bucket_sprial_y]})
        else:
            debug("info", "OUTSLIDE LOOP")
            ri.Option("bucket", {"string order": [rm.bucket_shape.lower()]})
    else:
        ri.Option("bucket", {"string order": [rm.bucket_shape.lower()]})

    display_driver = rpass.display_driver
    rpass.output_files = []
    addon_prefs = get_addon_prefs()
    main_display = user_path(
        addon_prefs.path_display_driver_image, scene=scene, display_driver=rpass.display_driver)
    debug("info", "Main_display: " + main_display)

    # just going to always output rgba
    params = {}
    # if it inject some image info
    if display_driver == 'it':
        from time import gmtime, strftime
        ts = strftime("%a %b %d %H:%M:%S %Z %Y", gmtime())
        ts = bytes(ts, 'ascii', 'ignore').decode('utf-8', 'ignore')
        dspy_notes = "(%s)\nSamples: %d-%d@%f  %s  " % (ts,
                                                        rm.min_samples, rm.max_samples, rm.pixel_variance,
                                                        rm.integrator)
        if rm.integrator == 'PxrPathTracer':
            integrator = getattr(rm, "%s_settings" % rm.integrator)
            dspy_notes += "Mode: %s  " % integrator.sampleMode
            dspy_notes += "Light: %d  Bxdf: %d  " % (integrator.numLightSamples,
                                                     integrator.numBxdfSamples)
            if integrator.sampleMode == 'bxdf':
                dspy_notes += "Indirect: %d" % integrator.numIndirectSamples
            else:
                dspy_notes += "Diffuse: %d  Specular: %d  Subsurface: %d  Refraction: %d" % (integrator.numDiffuseSamples,
                                                                                             integrator.numSpecularSamples, integrator.numSubsurfaceSamples, integrator.numRefractionSamples)
        elif rm.integrator == "PxrVCM":
            integrator = getattr(rm, "%s_settings" % rm.integrator)
            dspy_notes += "Light: %d  Bxdf: %d  " % (integrator.numLightSamples,
                                                     integrator.numBxdfSamples)

        params["string dspyParams"] = """ itOpenHandler {::ice::startTimer;};;; itCloseHandler {::ice::endTimer %%arglist; };;;
                                        dspyRender -renderer preview -time %d -crop %f %f %f %f
                                        -notes \"%s\"""" % (scene.frame_current, scene.render.border_min_x,
                                                            scene.render.border_max_x, 1.0 - scene.render.border_min_y,
                                                            1.0 - scene.render.border_max_y, dspy_notes)
    ri.Display(main_display, display_driver, "rgba", params)
    rpass.output_files.append(main_display)

    display_params = {'int asrgba': 1}

    for layer in scene.render.layers:
        # custom aovs
        rm_rl = None
        for render_layer_settings in rm.render_layers:
            if layer.name == render_layer_settings.render_layer:
                rm_rl = render_layer_settings
                break

        layer_name = layer.name.replace(' ', '')

        # there's no render layer settins
        if not rm_rl:
            # so use built in aovs
            aovs = [
                # (name, do?, declare type/name, source)
                ("z", layer.use_pass_z, "float", None),
                ("Nn", layer.use_pass_normal, "normal", None),
                ("dPdtime", layer.use_pass_vector, "vector", None),
                ("u", layer.use_pass_uv, "float", None),
                ("v", layer.use_pass_uv, "float", None),
                ("id", layer.use_pass_object_index, "float", None),
                ("shadows", layer.use_pass_shadow, "color",
                 "color lpe:shadowcollector"),
                ("reflection", layer.use_pass_reflection, "color",
                 "color lpe:reflectioncollector"),
                ("diffuse", layer.use_pass_diffuse_direct, "color",
                 "color lpe:diffuse"),
                ("indirectdiffuse", layer.use_pass_diffuse_indirect,
                 "color", "color lpe:indirectdiffuse"),
                ("albedo", layer.use_pass_diffuse_color, "color",
                 "color lpe:nothruput;noinfinitecheck;noclamp;unoccluded;overwrite;C(U2L)|O"),
                ("specular", layer.use_pass_glossy_direct, "color",
                 "color lpe:specular"),
                ("indirectspecular", layer.use_pass_glossy_indirect,
                 "color", "color lpe:indirectspecular"),
                ("subsurface", layer.use_pass_subsurface_indirect,
                 "color", "color lpe:subsurface"),
                ("refraction", layer.use_pass_refraction, "color",
                 "color lpe:refraction"),
                ("emission", layer.use_pass_emit, "color",
                 "color lpe:emission"),
            ]

            # declare display channels
            for aov, doit, declare_type, source in aovs:
                if doit and declare_type:
                    params = {"int[4] quantize": [0, 0, 0, 0]}
                    if source:
                        params['string source'] = source
                    ri.DisplayChannel('%s %s' % (declare_type, aov), params)

            # if layer.use_pass_combined:
            #     main_params = {}

            #     #if display_driver == 'openexr':
            #     #    if rm.exr_format_options != 'default':
            #     #        main_params["string type"] = rm.exr_format_options
            #     #    if rm.exr_compression != 'default':
            #     #        main_params["string compression"] = rm.exr_compression

            # exports all AOV's
            for aov, doit, declare, source in aovs:
                if doit:
                    dspy_name = user_path(
                        addon_prefs.path_aov_image, scene=scene, display_driver=rpass.display_driver,
                        layer_name=layer_name, pass_name=aov)
                    ri.Display('+' + dspy_name, display_driver,
                               aov, display_params)
                    rpass.output_files.append(dspy_name)

        # else we have custom rman render layer settings
        else:
            for aov in rm_rl.custom_aovs:
                aov_name = aov.name.replace(' ', '')
                # if theres a blank name we can't make a channel
                if not aov_name:
                    continue
                source_type, source = aov.aov_name.split()
                exposure_gain = aov.exposure_gain
                exposure_gamma = aov.exposure_gamma
                remap_a = aov.remap_a
                remap_b = aov.remap_b
                remap_c = aov.remap_c
                quantize_zero = aov.quantize_zero
                quantize_one = aov.quantize_one
                quantize_min = aov.quantize_min
                quantize_max = aov.quantize_max
                pixel_filter = aov.aov_pixelfilter
                stats = aov.stats_type
                pixelfilter_x = aov.aov_pixelfilter_x
                pixelfilter_y = aov.aov_pixelfilter_y
                channel_name = get_channel_name(aov, layer_name)

                if channel_name == '':
                    continue
                if aov.aov_name == "color custom_lpe":
                    source = aov.custom_lpe_string

                # light groups need to be surrounded with '' in lpes
                G_string = "'%s'" % rm_rl.object_group if rm_rl.object_group != '' else ""
                LG_string = "'%s'" % rm_rl.light_group if rm_rl.light_group != '' else ""
                try:
                    source = source.replace("%G", G_string)
                    source = source.replace("%LG", LG_string)
                except:
                    pass

                params = {"string source": source_type + " " + source,
                          "float[2] exposure": [exposure_gain, exposure_gamma],
                          "float[3] remap": [remap_a, remap_b, remap_c],
                          "int[4] quantize": [quantize_zero, quantize_one, quantize_min, quantize_max]}
                if pixel_filter != 'default':
                    params["filter"] = pixel_filter
                    params["filterwidth"] = [pixelfilter_x, pixelfilter_y]
                if stats != 'none':
                    params["string statistics"] = stats

                if source == 'rgba':
                    del params['string source']
                    ri.DisplayChannel("color Ci", params)
                    ri.DisplayChannel("float a", params)
                else:
                    ri.DisplayChannel(source_type + ' %s' %
                                      channel_name, params)

            # if this is a multilayer combine em!
            if rm_rl.export_multilayer and rpass.external_render:
                channels = []
                for aov in rm_rl.custom_aovs:
                    channel_name = get_channel_name(aov, layer_name)
                    channels.append(channel_name)
                out_type, ext = ('openexr', 'exr')
                if rm_rl.use_deep:
                    channels = [x for x in channels if not (
                        "z_back" in x or 'z_depth' in x)]
                    out_type, ext = ('deepexr', 'exr')
                params = {"string storage": rm_rl.exr_storage}
                if rm_rl.exr_format_options != 'default':
                    params["string type"] = rm_rl.exr_format_options
                if rm_rl.exr_compression != 'default':
                    params["string compression"] = rm_rl.exr_compression
                if channels[0] == "Ci,a" and not rm.spool_denoise_aov and not rm.enable_checkpoint:
                    params["int asrgba"] = 1
                dspy_name = user_path(
                    addon_prefs.path_aov_image, scene=scene, display_driver=rpass.display_driver,
                    layer_name=layer_name, pass_name='multilayer')
                ri.Display('+' + dspy_name, out_type,
                           ','.join(channels), params)

            else:
                for aov in rm_rl.custom_aovs:
                    aov_name = aov.name.replace(' ', '')
                    aov_channel_name = get_channel_name(aov, layer_name)
                    if aov_channel_name == '':
                        continue

                    if layer == scene.render.layers[0] and aov == 'rgba':
                        # we already output this skip
                        continue

                    params = {
                        "int asrgba": 1} if not rm.spool_denoise_aov and not rm.enable_checkpoint else {}
                    dspy_name = user_path(
                        addon_prefs.path_aov_image, scene=scene, display_driver=rpass.display_driver,
                        layer_name=layer_name, pass_name=aov_name)
                    rpass.output_files.append(dspy_name)
                    ri.Display('+' + dspy_name, display_driver,
                               aov_channel_name, params)

    if (rm.do_denoise and not rpass.external_render or rm.external_denoise and rpass.external_render) and not rpass.is_interactive:
        # add display channels for denoising
        denoise_aovs = [
            # (name, declare type/name, source, statistics, filter)
            ("Ci", 'color', None, None, None),
            ("a", 'float', None, None, None),
            ("mse", 'color', 'color Ci', 'mse', None),
            ("albedo", 'color',
             'color lpe:nothruput;noinfinitecheck;noclamp;unoccluded;overwrite;C(U2L)|O',
             None, None),
            ("albedo_var", 'color', 'color lpe:nothruput;noinfinitecheck;noclamp;unoccluded;overwrite;C(U2L)|O',
             "variance", None),
            ("diffuse", 'color', 'color lpe:C(D[DS]*[LO])|O', None, None),
            ("diffuse_mse", 'color', 'color lpe:C(D[DS]*[LO])|O', 'mse', None),
            ("specular", 'color', 'color lpe:CS[DS]*[LO]', None, None),
            ("specular_mse", 'color', 'color lpe:CS[DS]*[LO]', 'mse', None),
            ("z", 'float', 'float z', None, True),
            ("z_var", 'float', 'float z', "variance", True),
            ("normal", 'normal', 'normal Nn', None, None),
            ("normal_var", 'normal', 'normal Nn', "variance", None),
            ("forward", 'vector', 'vector motionFore', None, None),
            ("backward", 'vector', 'vector motionBack', None, None)
        ]

        for aov, declare_type, source, statistics, do_filter in denoise_aovs:
            params = {}
            if source:
                params['string source'] = source
            if statistics:
                params['string statistics'] = statistics
            if do_filter:
                params['string filter'] = rm.pixelfilter
            ri.DisplayChannel('%s %s' % (declare_type, aov), params)

        # output denoise_data.exr
        image_base, ext = main_display.rsplit('.', 1)
        ri.Display('+' + image_base + '.variance.exr', 'openexr',
                   "Ci,a,mse,albedo,albedo_var,diffuse,diffuse_mse,specular,specular_mse,z,z_var,normal,normal_var,forward,backward",
                   {"string storage": "tiled"})


def export_hider(ri, rpass, scene, preview=False):
    if rpass.bake:
        ri.Hider("bake")

    else:
        rm = scene.renderman

        pv = rm.pixel_variance
        hider_params = {'int maxsamples': rm.max_samples,
                        'int minsamples': rm.min_samples,
                        'int incremental': int(rm.incremental)}

        if preview or rpass.is_interactive:
            hider_params['int maxsamples'] = rm.preview_max_samples
            hider_params['int minsamples'] = rm.preview_min_samples
            hider_params['int incremental'] = 1
            pv = rm.preview_pixel_variance

        if (not rpass.external_render and rm.render_into == 'blender') or (rm.integrator in ['PxrVCM', 'PxrUPBP']) or rm.enable_checkpoint:
            hider_params['int incremental'] = 1

        if not preview:
            cam = scene.camera.data.renderman
            hider_params["float[4] aperture"] = [cam.aperture_sides,
                                                 cam.aperture_angle, cam.aperture_roundness, cam.aperture_density]
            hider_params["float dofaspect"] = [cam.dof_aspect]
            hider_params["float darkfalloff"] = [rm.dark_falloff]

        if not rm.sample_motion_blur:
            hider_params["samplemotion"] = 0

        ri.PixelVariance(pv)

        if rm.do_denoise and not rpass.external_render or rm.external_denoise and rpass.external_render:
            hider_params['string pixelfiltermode'] = 'importance'

        ri.Hider("raytrace", hider_params)


# I hate to make rpass global but it makes things so much easier
def write_rib(rpass, scene, ri, visible_objects=None, engine=None, do_objects=True):

    # precalculate motion blur data
    data_blocks, instances = cache_motion(scene, rpass)

    # get a list of empties to check if they contain a RIB archive.
    # this should be the only time empties are evaluated.
    emptiesToExport = get_valid_empties(scene, rpass)

    if do_objects:
        # export rib archives of objects
        export_data_archives(ri, scene, rpass, data_blocks, engine)

    export_header(ri)
    export_header_rib(ri, scene)
    export_searchpaths(ri, rpass.paths)
    export_options(ri, scene)

    if not rpass.bake:
        export_display(ri, rpass, scene)
        export_displayfilters(ri, scene)
        export_samplefilters(ri, rpass, scene)
    else:
        ri.Display("null", "null", "rgba")

    export_hider(ri, rpass, scene)

    if not rpass.bake:
        export_integrator(ri, rpass, scene)

    # export_inline_rib(ri, rpass, scene)

    scene.frame_set(scene.frame_current)
    ri.FrameBegin(scene.frame_current)

    if not rpass.bake:
        export_camera(ri, scene, instances)
        export_render_settings(ri, rpass, scene)

    # export_global_illumination_settings(ri, rpass, scene)

    ri.WorldBegin()

    # export_global_illumination_lights(ri, rpass, scene)
    # export_world_coshaders(ri, rpass, scene) # BBM addition
    if not rpass.bake:
        export_world_rib(ri, scene.world)
        export_world(ri, scene.world)
        export_scene_lights(ri, instances)
        export_default_bxdf(ri, "default")
    export_materials_archive(ri, rpass, scene)
    # now output the object archives
    for name, instance in instances.items():
        if not instance.parent:
            export_instance_read_archive(
                ri, instance, instances, data_blocks, rpass, visible_objects=visible_objects)

    for object in emptiesToExport:
        export_empties_archives(ri, object)

    instances = None
    ri.WorldEnd()

    ri.FrameEnd()


def write_preview_rib(rpass, scene, ri):
    preview_rib_data_path = \
        rib_path(os.path.join(os.path.dirname(os.path.realpath(__file__)),
                              'preview', "preview_scene.rib"))

    export_header(ri)
    export_searchpaths(ri, rpass.paths)

    # temporary tiff display to be read back into blender render result
    ri.FrameBegin(1)
    ri.Display(os.path.basename(rpass.paths['render_output']), "tiff", "rgb",
               {ri.DISPLAYQUANTIZE: [0, 0, 0, 0]})

    temp_scene = bpy.data.scenes[0]
    export_hider(ri, rpass, temp_scene, preview=True)
    export_integrator(ri, rpass, temp_scene, preview=True)

    export_camera_render_preview(ri, scene)
    export_render_settings(ri, rpass, scene, preview=True)

    ri.WorldBegin()

    # preview scene: walls, lights
    ri.ReadArchive(preview_rib_data_path)

    # preview model and material
    ri.AttributeBegin()
    ri.Attribute("identifier", {"string name": ["Preview"]})
    ri.Translate(0, 0, 0.75)

    mat = find_preview_material(scene)
    if mat:
        export_material(ri, mat, 'preview')
        preview_model(ri, scene, mat)
    ri.AttributeEnd()

    ri.WorldEnd()
    ri.FrameEnd()

    # if mat is none this will tell the render pass not to render
    return mat != None


def write_archive_RIB(rpass, scene, ri, object, overridePath, exportMats, exportRange):
    success = True  # Store if the export is a success or not default to true

    fileExt = ".zip"

    # precalculate data
    data_blocks, instances = cache_motion(scene, rpass, objects=[object])

    # Override precalculated data (simpler then creating new methods)
    for name, db in data_blocks.items():
        fileName = db.archive_filename
        if(overridePath != "" and os.path.exists(os.path.split(overridePath)[0])):
            # Assume that the user always wants an export when this method is
            # called.
            db.do_export = True
            db.archive_filename = os.path.split(fileName)[1]
        else:
            success = False

    # Open zip file for writing
    if(overridePath != ""):
        archivePath = os.path.join(os.path.split(overridePath)[
                                   0], object.name + fileExt)
        ri.Begin(archivePath)
    else:
        success = False

    if success:
        # export rib archives of objects
        if(exportRange):
            # Get range numbers from the timeline and use that as our range.
            # This is how baking works so we should remain in line with how
            #   blender wants to do things.
            rangeStart = scene.frame_start
            rangeEnd = scene.frame_end
            rangeLength = rangeEnd - rangeStart
            # Assume user is smart and wont pass us a negative range.
            for i in range(rangeStart, rangeEnd + 1):
                scene.frame_current = i
                zeroFill = str(i).zfill(4)
                data_blocks, instances = cache_motion(
                    scene, rpass, objects=[object])
                archivePathRIB = os.path.join(zeroFill, object.name + ".rib")
                ri.Begin(archivePathRIB)
                if(exportMats):  # Bake in materials if asked.
                    materialsList = object.material_slots
                    # Convert any textures just in case.
                    rpass.convert_textures(get_select_texture_list(object))
                    for materialSlot in materialsList:
                        ri.ArchiveBegin(os.path.join(
                            zeroFill, 'material.' + materialSlot.name))
                        export_material(ri, materialSlot.material)
                        ri.ArchiveEnd()
                for name, db in data_blocks.items():
                    db.do_export = True
                export_RIBArchive_data_archive(
                    ri, scene, rpass, data_blocks, exportMats, True, True)
                ri.End()
            # Reset back to start frame for niceties.
            scene.frame_current = rangeStart
        else:
            archivePathRIB = object.name + ".rib"
            ri.Begin(archivePathRIB)
            # If we need to export material bake it in
            if(exportMats):
                materialsList = object.material_slots
                # Convert any textures so they will be available on archive
                # load.
                rpass.convert_textures(get_select_texture_list(object))
                for materialSlot in materialsList:
                    ri.ArchiveBegin('material.' + materialSlot.name)
                    export_material(ri, materialSlot.material)
                    ri.ArchiveEnd()
            export_RIBArchive_data_archive(
                ri, scene, rpass, data_blocks, exportMats, False, True)
            ri.End()
        ri.End()

    # Check if the file was created. I don't really think we need to check in
    # the .zip
    if(not os.path.exists(archivePath)):
        success = False

    returnList = [success, archivePath]
    return returnList


def anim_archive_path(filepath, frame):
    if filepath.find("#") != -1:
        ribpath = make_frame_path(filepath, fr)
    else:
        ribpath = os.path.splitext(filepath)[0] + "." + str(frame).zfill(4) + \
            os.path.splitext(filepath)[1]
    return ribpath


def write_auto_archives(paths, scene, info_callback):
    for ob in archive_objects(scene):
        export_archive(scene, [ob], archive_motion=True,
                       frame_start=scene.frame_current,
                       frame_end=scene.frame_current)


def interactive_initial_rib(rpass, ri, scene, prman):
    ri.Display('rerender', 'it', 'rgba')
    export_hider(ri, rpass, scene, True)

    ri.EditWorldBegin(
        rpass.paths['rib_output'], {"string rerenderer": "raytrace"})
    ri.Option('rerender', {'int[2] lodrange': [0, 3]})

    ri.ArchiveRecord("structure", ri.STREAMMARKER + "_initial")
    prman.RicFlush("_initial", 0, ri.FINISHRENDERING)

# flush the current edit


def edit_flush(ri, edit_num, prman):
    ri.ArchiveRecord("structure", ri.STREAMMARKER + "%d" % edit_num)
    prman.RicFlush("%d" % edit_num, 0, ri.SUSPENDRENDERING)


def issue_light_vis(rpass, ri, lamp, prman):
    rpass.edit_num += 1
    edit_flush(ri, rpass.edit_num, prman)

    ri.EditBegin('attribute', {'string scopename': lamp.name})
    ri.Attribute('visibility', {'int camera': int(
        lamp.renderman.light_primary_visibility), })
    ri.EditEnd()


def issue_light_transform_edit(ri, obj):
    lamp = obj.data
    ri.EditBegin('attribute', {'string scopename': obj.data.name})
    export_object_transform(ri, obj)
    ri.EditEnd()


def issue_light_filter_transform_edit(ri, rpass, obj):
    lights_attached_to = rpass.light_filter_map[obj.name]
    for light_data_name, light_name in lights_attached_to:
        ri.EditBegin('instance')
        light_obj = bpy.data.objects[light_name]
        lamp = light_obj.data

        export_light_filters(ri, lamp, do_coordsys=True)

        # reset the transform for light
        export_object_transform(ri, light_obj)

        export_light_shaders(ri, lamp, get_light_group(light_obj), obj.parent)
        ri.EditEnd()


def issue_camera_edit(ri, rpass, camera):
    ri.EditBegin('option')
    export_camera(ri, rpass.scene, [], camera_to_use=camera)
    ri.EditEnd()

# search this material/lamp for textures to re txmake and do them


def reissue_textures(ri, rpass, mat):
    made_tex = False
    if mat is not None:
        textures = get_textures(mat) if type(mat) == bpy.types.Material else \
            get_textures_for_node(mat.renderman.get_light_node())

        files = rpass.convert_textures(textures)
        if files and len(files) > 0:
            return True
    return False

# return true if an object has an emissive connection


def is_emissive(object):
    if hasattr(object.data, 'materials'):
        # update the light position and shaders if updated
        for mat in object.data.materials:
            if mat is not None and mat.node_tree:
                nt = mat.node_tree
                if 'Output' in nt.nodes and \
                        nt.nodes['Output'].inputs['Light'].is_linked:
                    return True
    return False


def add_light(rpass, ri, active, prman):
    ri.EditBegin('attribute')
    ob = active
    lamp = ob.data
    rm = lamp.renderman
    ri.AttributeBegin()
    export_object_transform(ri, ob)
    ri.ShadingRate(rm.shadingrate)

    export_light_shaders(ri, lamp)

    ri.AttributeEnd()
    ri.Illuminate(lamp.name, rm.illuminates_by_default)
    ri.EditEnd()


def delete_light(rpass, ri, name, prman):
    rpass.edit_num += 1
    edit_flush(ri, rpass.edit_num, prman)
    ri.EditBegin('attribute', {'string scopename': name})
    ri.Attribute('visibility', {'int camera': 0, })
    ri.Bxdf('null', 'null', {})
    ri.EditEnd()
    rpass.edit_num += 1
    edit_flush(ri, rpass.edit_num, prman)
    ri.EditBegin('overrideilluminate')
    ri.Illuminate(name, False)
    ri.EditEnd()


def reset_light_illum(rpass, ri, prman, lights, do_solo=True):
    rpass.edit_num += 1
    edit_flush(ri, rpass.edit_num, prman)
    ri.EditBegin('overrideilluminate')

    for light in lights:
        rm = light.data.renderman
        do_light = rm.illuminates_by_default and not rm.mute
        if do_solo and rpass.scene.renderman.solo_light:
            # check if solo
            do_light = do_light and rm.solo
        ri.Illuminate(light.data.name, do_light)
    ri.EditEnd()


def mute_lights(rpass, ri, prman, lights):
    rpass.edit_num += 1
    edit_flush(ri, rpass.edit_num, prman)
    ri.EditBegin('overrideilluminate')

    for light in lights:
        ri.Illuminate(light.data.name, 0)
    ri.EditEnd()


def solo_light(rpass, ri, prman):
    rpass.edit_num += 1
    edit_flush(ri, rpass.edit_num, prman)
    ri.EditBegin('overrideilluminate')
    ri.Illuminate("*", 0)
    for light in rpass.scene.objects:
        if light.type == "LAMP":
            rm = light.data.renderman
            if rm.solo:
                do_light = rm.illuminates_by_default and not rm.mute
                ri.Illuminate(light.data.name, do_light)
                break
    ri.EditEnd()
    if rm.solo:
        return light
# test the active object type for edits to do then do them


def issue_transform_edits(rpass, ri, active, prman):
    if active.type == 'LAMP' and active.name not in rpass.lights:
        add_light(rpass, ri, active, prman)
        rpass.lights[active.name] = active.data.name
        return

    if active.type not in ['LAMP', 'CAMERA'] and not is_emissive(active):
        return

    rpass.edit_num += 1

    edit_flush(ri, rpass.edit_num, prman)
    # only update lamp if shader is update or pos, seperately
    if active.type == 'LAMP':
        lamp = active.data
        if lamp.renderman.renderman_type == 'FILTER':
            issue_light_filter_transform_edit(ri, rpass, active)
        else:
            issue_light_transform_edit(ri, active)

    elif active.type == 'CAMERA' and active.is_updated:
        issue_camera_edit(ri, rpass, active)
    else:
        if is_emissive(active):
            issue_light_transform_edit(ri, active)


def update_light_link(rpass, ri, prman, link, remove=False):
    rpass.edit_num += 1
    scene = rpass.scene
    edit_flush(ri, rpass.edit_num, prman)
    strs = link.name.split('>')
    ob_names = [strs[3]] if strs[2] == "obj_object" else \
        scene.renderman.object_groups[strs[3]].members.keys()

    for ob_name in ob_names:
        ri.EditBegin('attribute', {'string scopename': ob_name})
        scene_lights = [l.name for l in scene.objects if l.type == 'LAMP']
        light_names = [strs[1]] if strs[0] == "lg_light" else \
            scene.renderman.light_groups[strs[1]].members.keys()
        if strs[0] == 'lg_group' and strs[1] == 'All':
            light_names = [l.name for l in scene.objects if l.type == 'LAMP']
        for light_name in light_names:
            lamp = scene.objects[light_name].data
            rm = lamp.renderman
            if rm.renderman_type == 'FILTER':
                filter_name = light_name
                for light_nm in light_names:
                    if filter_name in scene.objects[light_nm].data.renderman.light_filters.keys():
                        lamp_nm = scene.objects[light_nm].data.name
                        if remove or link.illuminate == "DEFAULT":
                            ri.EnableLightFilter(lamp_nm, filter_name, 1)
                        else:
                            ri.EnableLightFilter(
                                lamp_nm, filter_name, link.illuminate == 'ON')
            else:
                if remove or link.illuminate == "DEFAULT":
                    ri.Illuminate(
                        lamp.name, lamp.renderman.illuminates_by_default)
                else:
                    ri.Illuminate(lamp.name, link.illuminate == 'ON')
        ri.EditEnd()

# test the active object type for edits to do then do them


def issue_shader_edits(rpass, ri, prman, nt=None, node=None, ob=None):
    if node is None:
        mat = None
        if bpy.context.object:
            mat = bpy.context.object.active_material
            if mat not in rpass.material_dict:
                rpass.material_dict[mat] = [bpy.context.object]
            # if the last edit was a material edit skip the attribute edit
            # we get two edits when should get one.
            if rpass.last_edit_mat == mat:
                rpass.last_edit_mat = None
                return
        lamp = None
        world = bpy.context.scene.world
        if mat is None and hasattr(bpy.context, 'lamp') and bpy.context.lamp:
            lamp = bpy.context.object
            mat = bpy.context.lamp
        elif mat is None and nt and nt.name == 'World':
            mat = world
        if mat is None:
            return
        # do an attribute full rebind
        tex_made = False
        if reissue_textures(ri, rpass, mat):
            tex_made = True

        # if texture made flush it
        if tex_made:
            rpass.edit_num += 1
            edit_flush(ri, rpass.edit_num, prman)
        rpass.edit_num += 1
        edit_flush(ri, rpass.edit_num, prman)
        # for obj in objs:
        if mat in rpass.material_dict:
            if ob:
                ri.EditBegin(
                    'attribute', {'string scopename': "^" + ob.name + "$"})
                export_material(ri, mat, iterate_instance=True)
                ri.EditEnd()
            else:
                for obj in rpass.material_dict[mat]:
                    ri.EditBegin(
                        'attribute', {'string scopename': "^" + obj.name + "$"})
                    export_material(ri, mat, iterate_instance=True)
                    ri.EditEnd()
        elif lamp:
            lamp_ob = lamp
            lamp = mat
            ri.EditBegin('attribute', {'string scopename': lamp.name})
            export_light_filters(ri, lamp, do_coordsys=True)

            export_object_transform(ri, lamp_ob)
            export_light_shaders(ri, lamp, get_light_group(ob))
            ri.EditEnd()

        elif world:
            ri.EditBegin('attribute', {'string scopename': world.name})
            export_world(ri, mat.data, do_geometry=True)
            ri.EditEnd()

    else:
        world = bpy.context.scene.world
        mat = None
        instance_num = 0
        mat_name = None

        if bpy.context.object:
            mat = bpy.context.object.active_material
            if mat:
                instance_num = mat.renderman.instance_num
                if rpass.last_edit_mat == mat:
                    rpass.last_edit_mat = None
                    return
                rpass.last_edit_mat = mat
                mat_name = get_mat_name(mat.name)
        # if this is a lamp use that for the mat/name
        if mat is None and node and issubclass(type(node.id_data), bpy.types.Lamp):
            mat = node.id_data
        elif mat is None and nt and nt.name == 'World':
            mat = bpy.context.scene.world
        elif mat is None and bpy.context.object and bpy.context.object.type == 'CAMERA':
            rpass.edit_num += 1
            edit_flush(ri, rpass.edit_num, prman)

            ri.EditBegin('option')
            export_camera(ri, rpass.scene, [],
                          camera_to_use=rpass.scene.camera)
            ri.EditEnd()
            return
        elif mat is None:
            return

        if not mat_name:
            mat_name = mat.name # for world/light

        tex_made = False
        if reissue_textures(ri, rpass, mat):
            tex_made = True

        # if texture made flush it
        if tex_made:
            rpass.edit_num += 1
            edit_flush(ri, rpass.edit_num, prman)
        rpass.edit_num += 1
        edit_flush(ri, rpass.edit_num, prman)

        ri.EditBegin('instance')
        handle = mat_name
        if instance_num > 0:
            handle += "_%d" % instance_num
        shader_node_rib(ri, node, handle)
        ri.EditEnd()<|MERGE_RESOLUTION|>--- conflicted
+++ resolved
@@ -47,12 +47,8 @@
 
 from .util import find_it_path
 from .nodes import export_shader_nodetree, get_textures, get_textures_for_node, get_tex_file_name
-<<<<<<< HEAD
 from .nodes import shader_node_rib, get_mat_name
-=======
-from .nodes import shader_node_rib
 from .nodes import replace_frame_num
->>>>>>> babdeb22
 
 addon_version = bl_info['version']
 
