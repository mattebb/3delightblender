--- conflicted
+++ resolved
@@ -2998,14 +2998,7 @@
 
     ri.PixelVariance(pv)
 
-<<<<<<< HEAD
-    if rm.do_denoise:
-=======
-    if rm.light_localization:
-        ri.Option("shading",  {"int directlightinglocalizedsampling": 3})
-
     if rm.do_denoise and not rpass.external_render or rm.external_denoise and rpass.external_render:
->>>>>>> 50ba3225
         hider_params['string pixelfiltermode'] = 'importance'
 
     ri.Hider("raytrace", hider_params)
