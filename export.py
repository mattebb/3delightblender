# ##### BEGIN MIT LICENSE BLOCK #####
#
# Copyright (c) 2015 Brian Savery
#
# Permission is hereby granted, free of charge, to any person obtaining a copy
# of this software and associated documentation files (the "Software"), to deal
# in the Software without restriction, including without limitation the rights
# to use, copy, modify, merge, publish, distribute, sublicense, and/or sell
# copies of the Software, and to permit persons to whom the Software is
# furnished to do so, subject to the following conditions:
#
# The above copyright notice and this permission notice shall be included in
# all copies or substantial portions of the Software.
#
# THE SOFTWARE IS PROVIDED "AS IS", WITHOUT WARRANTY OF ANY KIND, EXPRESS OR
# IMPLIED, INCLUDING BUT NOT LIMITED TO THE WARRANTIES OF MERCHANTABILITY,
# FITNESS FOR A PARTICULAR PURPOSE AND NONINFRINGEMENT. IN NO EVENT SHALL THE
# AUTHORS OR COPYRIGHT HOLDERS BE LIABLE FOR ANY CLAIM, DAMAGES OR OTHER
# LIABILITY, WHETHER IN AN ACTION OF CONTRACT, TORT OR OTHERWISE, ARISING FROM,
# OUT OF OR IN CONNECTION WITH THE SOFTWARE OR THE USE OR OTHER DEALINGS IN
# THE SOFTWARE.
#
#
# ##### END MIT LICENSE BLOCK #####

import bpy
import math
import mathutils
import os
import sys
import time
import traceback
import platform
from mathutils import Matrix, Vector, Quaternion

from . import bl_info

from .util import rib, rib_path, rib_ob_bounds
from .util import make_frame_path
from .util import init_env
from .util import get_sequence_path
from .util import user_path
from .util import path_list_convert, get_real_path
from .util import get_properties, check_if_archive_dirty
from .util import debug
from .util import locate_openVDB_cache

from .util import find_it_path
from .nodes import export_shader_nodetree, get_textures
from .nodes import shader_node_rib, get_bxdf_name

addon_version = bl_info['version']

# ------------- Atom's helper functions -------------
GLOBAL_ZERO_PADDING = 5
# Objects that can be exported as a polymesh via Blender to_mesh() method.
# ['MESH','CURVE','FONT']
SUPPORTED_INSTANCE_TYPES = ['MESH', 'CURVE', 'FONT', 'SURFACE']
SUPPORTED_DUPLI_TYPES = ['FACES', 'VERTS', 'GROUP']    # Supported dupli types.
# These object types can have materials.
MATERIAL_TYPES = ['MESH', 'CURVE', 'FONT']
# Objects without to_mesh() conversion capabilities.
EXCLUDED_OBJECT_TYPES = ['LAMP', 'CAMERA', 'ARMATURE']
# Only these light types affect volumes.
VOLUMETRIC_LIGHT_TYPES = ['SPOT', 'AREA', 'POINT']
MATERIAL_PREFIX = "mat_"
TEXTURE_PREFIX = "tex_"
MESH_PREFIX = "me_"
CURVE_PREFIX = "cu_"
GROUP_PREFIX = "group_"
MESHLIGHT_PREFIX = "meshlight_"
PSYS_PREFIX = "psys_"
DUPLI_PREFIX = "dupli_"
DUPLI_SOURCE_PREFIX = "dup_src_"


def get_matrix_for_object(passedOb):
    if passedOb.parent:
        mtx = Matrix.Identity(4)
    else:
        mtx = passedOb.matrix_world
    return mtx


# check for a singular matrix
def is_singular(mtx):
    return mtx[0][0] == 0.0 and mtx[1][1] == 0.0 and mtx[2][2] == 0.0


# export the instance of an object (dupli)
def export_object_instance(ri, mtx=None, instance_handle=None, num=None):
    if mtx and not is_singular(mtx):
        ri.AttributeBegin()
        ri.Attribute("identifier", {"int id": num})
        ri.Transform(rib(mtx))
        ri.ObjectInstance(instance_handle)
        ri.AttributeEnd()


# ------------- Filtering -------------
def is_visible_layer(scene, ob):

    for i in range(len(scene.layers)):
        if scene.layers[i] and ob.layers[i]:
            return True
    return False


def is_renderable(scene, ob):
    return (is_visible_layer(scene, ob) and not ob.hide_render) or \
        (ob.type in ['ARMATURE', 'LATTICE', 'EMPTY']
         and ob.dupli_type not in SUPPORTED_DUPLI_TYPES)
    # and not ob.type in ('CAMERA', 'ARMATURE', 'LATTICE'))


def is_renderable_or_parent(scene, ob):
    if ob.type == 'CAMERA':
        return True
    if is_renderable(scene, ob):
        return True
    elif hasattr(ob, 'children') and ob.children:
        for child in ob.children:
            if is_renderable_or_parent(scene, child):
                return True
    return False


def is_data_renderable(scene, ob):
    return (is_visible_layer(scene, ob) and not ob.hide_render and not ob.type in ('EMPTY', 'ARMATURE', 'LATTICE'))


def renderable_objects(scene):
    return [ob for ob in scene.objects if (is_renderable(scene, ob) or is_data_renderable(scene, ob))]


# ------------- Archive Helpers -------------
# Generate an automatic path to write an archive when
# 'Export as Archive' is enabled
def auto_archive_path(paths, objects, create_folder=False):
    filename = objects[0].name + ".rib"

    if os.getenv("ARCHIVE") is not None:
        archive_dir = os.getenv("ARCHIVE")
    else:
        archive_dir = os.path.join(paths['export_dir'], "archives")

    if create_folder and not os.path.exists(archive_dir):
        os.mkdir(archive_dir)

    return os.path.join(archive_dir, filename)


def archive_objects(scene):
    archive_obs = []

    for ob in renderable_objects(scene):
        # explicitly set
        if ob.renderman.export_archive:
            archive_obs.append(ob)

        # particle instances
        for psys in ob.particle_systems:
            rm = psys.settings.renderman
            if rm.particle_type == 'OBJECT':
                try:
                    ob = bpy.data.objects[rm.particle_instance_object]
                    archive_obs.append(ob)
                except:
                    pass

        # dupli objects (TODO)

    return archive_obs


# ------------- Data Access Helpers -------------
def get_subframes(segs, scene):
    if segs == 0:
        return []
    min = -1.0
    rm = scene.renderman
    shutter_interval = rm.shutter_angle / 360.0
    if rm.shutter_timing == 'CENTER':
        min = 0 - .5 * shutter_interval
    elif rm.shutter_timing == 'PRE':
        min = 0 - shutter_interval
    elif rm.shutter_timing == 'POST':
        min = 0

    return [min + i * shutter_interval / (segs - 1) for i in range(segs)]


def is_subd_last(ob):
    return ob.modifiers and \
        ob.modifiers[len(ob.modifiers) - 1].type == 'SUBSURF'


def is_subd_displace_last(ob):
    if len(ob.modifiers) < 2:
        return False

    return (ob.modifiers[len(ob.modifiers) - 2].type == 'SUBSURF' and
            ob.modifiers[len(ob.modifiers) - 1].type == 'DISPLACE')


def is_subdmesh(ob):
    return (is_subd_last(ob) or is_subd_displace_last(ob))


# XXX do this better, perhaps by hooking into modifier type data in RNA?
# Currently assumes too much is deforming when it isn't
def is_deforming(ob):
    deforming_modifiers = ['ARMATURE', 'CAST', 'CLOTH', 'CURVE', 'DISPLACE',
                           'HOOK', 'LATTICE', 'MESH_DEFORM', 'SHRINKWRAP',
                           'SIMPLE_DEFORM', 'SMOOTH', 'WAVE', 'SOFT_BODY',
                           'SURFACE', 'MESH_CACHE', 'FLUID_SIMULATION',
                           'DYNAMIC_PAINT']
    if ob.modifiers:
        # special cases for auto subd/displace detection
        if len(ob.modifiers) == 1 and is_subd_last(ob):
            return False
        if len(ob.modifiers) == 2 and is_subd_displace_last(ob):
            return False

        for mod in ob.modifiers:
            if mod.type in deforming_modifiers:
                return True
    if ob.data and hasattr(ob.data, 'shape_keys') and ob.data.shape_keys:
        return True

    return is_deforming_fluid(ob)


# handle special case of fluid sim a bit differently
def is_deforming_fluid(ob):
    if ob.modifiers:
        mod = ob.modifiers[len(ob.modifiers) - 1]
        return mod.type == 'SMOKE' and mod.smoke_type == 'DOMAIN'


def psys_name(ob, psys):
    return "%s.%s-%s" % (ob.name, psys.name, psys.settings.type)


# get a name for the data block.  if it's modified by the obj we need it
# specified
def data_name(ob, scene):
    if not ob.data:
        return ob.name

    # if this is a blob return the family name
    if ob.type == 'META':
        return ob.name.split('.')[0]

    if is_smoke(ob):
        return "%s-VOLUME" % ob.name

    if ob.data.users > 1 and (ob.is_modified(scene, "RENDER") or
                              ob.is_deform_modified(scene, "RENDER") or
                              ob.renderman.primitive != 'AUTO' or
                              (ob.renderman.motion_segments_override and
                               is_deforming(ob))):
        return "%s.%s-MESH" % (ob.name, ob.data.name)

    else:
        return "%s-MESH" % ob.data.name


def get_name(ob):
    return psys_name(ob) if type(ob) == bpy.types.ParticleSystem \
        else ob.data.name


# ------------- Geometry Access -------------
def get_strands(scene, ob, psys, objectCorrectionMatrix=False):
    # we need this to get st
    if(objectCorrectionMatrix):
        matrix = ob.matrix_world.inverted_safe()
        loc, rot, sca = matrix.decompose()
    psys_modifier = None
    for mod in ob.modifiers:
        if hasattr(mod, 'particle_system') and mod.particle_system == psys:
            psys_modifier = mod
            break

    tip_width = psys.settings.cycles.tip_width * psys.settings.cycles.radius_scale
    base_width = psys.settings.cycles.root_width * psys.settings.cycles.radius_scale
    conwidth = (tip_width == base_width)
    steps = 2 ** psys.settings.render_step
    if conwidth:
        widthString = "constantwidth"
        hair_width = base_width
        debug("info", widthString, hair_width)
    else:
        widthString = "vertex float width"
        hair_width = []

    psys.set_resolution(scene=scene, object=ob, resolution='RENDER')

    num_parents = len(psys.particles)
    num_children = len(psys.child_particles)
    total_hair_count = num_parents + num_children
    export_st = psys.settings.renderman.export_scalp_st and psys_modifier and len(
        ob.data.uv_layers) > 0

    curve_sets = []

    points = []

    vertsArray = []
    scalpS = []
    scalpT = []
    nverts = 0
    for pindex in range(total_hair_count):
        if not psys.settings.show_guide_hairs and pindex < num_parents:
            continue

        strand_points = []
        # walk through each strand
        for step in range(0, steps + 1):
            pt = psys.co_hair(object=ob, particle_no=pindex, step=step)

            if(objectCorrectionMatrix):
                pt = pt + loc

            if not pt.length_squared == 0:
                strand_points.extend(pt)
            else:
                # this strand ends prematurely
                break

        if len(strand_points) > 1:
            # double the first and last
            strand_points = strand_points[:3] + \
                strand_points + strand_points[-3:]
            vertsInStrand = len(strand_points) // 3
            # for varying width make the width array
            if not conwidth:
                decr = (base_width - tip_width) / (vertsInStrand - 2)
                hair_width.extend([base_width] + [(base_width - decr * i)
                                                  for i in range(vertsInStrand - 2)] +
                                  [tip_width])

            # add the last point again
            points.extend(strand_points)
            vertsArray.append(vertsInStrand)
            nverts += vertsInStrand

            # get the scalp S
            if export_st:
                if pindex >= num_parents:
                    particle = psys.particles[
                        (pindex - num_parents) % num_parents]
                else:
                    particle = psys.particles[pindex]
                st = psys.uv_on_emitter(psys_modifier, particle, pindex)
                scalpS.append(st[0])
                scalpT.append(st[1])

        # if we get more than 100000 vertices, export ri.Curve and reset.  This
        # is to avoid a maxint on the array length
        if nverts > 100000:
            curve_sets.append(
                (vertsArray, points, widthString, hair_width, scalpS, scalpT))

            nverts = 0
            points = []
            vertsArray = []
            if not conwidth:
                hair_width = []
            scalpS = []
            scalpT = []

    if nverts > 0:
        curve_sets.append((vertsArray, points, widthString,
                           hair_width, scalpS, scalpT))

    psys.set_resolution(scene=scene, object=ob, resolution='PREVIEW')

    return curve_sets

# only export particles that are alive,
# or have been born since the last frame


def valid_particle(pa, valid_frames):
    return pa.die_time >= valid_frames[0] and pa.birth_time <= valid_frames[1]


def get_particles(scene, ob, psys, valid_frames=None):
    P = []
    rot = []
    width = []

    valid_frames = (scene.frame_current,
                    scene.frame_current) if valid_frames is None else valid_frames
    psys.set_resolution(scene, ob, 'RENDER')
    for pa in [p for p in psys.particles if valid_particle(p, valid_frames)]:
        P.extend(pa.location)
        rot.extend(pa.rotation)

        if pa.alive_state != 'ALIVE':
            width.append(0.0)
        else:
            width.append(pa.size)
    psys.set_resolution(scene, ob, 'PREVIEW')
    return (P, rot, width)


def get_mesh(mesh, get_normals=False):
    nverts = []
    verts = []
    P = []
    N = []

    for v in mesh.vertices:
        P.extend(v.co)

    for p in mesh.polygons:
        nverts.append(p.loop_total)
        verts.extend(p.vertices)
        if get_normals:
            if p.use_smooth:
                for vi in p.vertices:
                    N.extend(mesh.vertices[vi].normal)
            else:
                N.extend(list(p.normal) * p.loop_total)

    if len(verts) > 0:
        P = P[:int(max(verts) + 1) * 3]
    # return the P's minus any unconnected
    return (nverts, verts, P, N)


# requires facevertex interpolation
def get_mesh_uv(mesh, name=""):
    uvs = []

    if name == "":
        uv_loop_layer = mesh.uv_layers.active
    else:
        # assuming uv loop layers and uv textures share identical indices
        idx = mesh.uv_textures.keys().index(name)
        uv_loop_layer = mesh.uv_layers[idx]

    if uv_loop_layer is None:
        return None

    for uvloop in uv_loop_layer.data:
        uvs.append(uvloop.uv.x)
        uvs.append(1.0 - uvloop.uv.y)
        # renderman expects UVs flipped vertically from blender

    return uvs


# requires facevertex interpolation
def get_mesh_vcol(mesh, name=""):
    vcol_layer = mesh.vertex_colors[name] if name != "" \
        else mesh.vertex_colors.active
    cols = []

    if vcol_layer is None:
        return None

    for vcloop in vcol_layer.data:
        cols.extend(vcloop.color)

    return cols

# requires per-vertex interpolation


def get_mesh_vgroup(ob, mesh, name=""):
    vgroup = ob.vertex_groups[name] if name != "" else ob.vertex_groups.active
    weights = []

    if vgroup is None:
        return None

    for v in mesh.vertices:
        if len(v.groups) == 0:
            weights.append(0.0)
        else:
            weights.extend([g.weight for g in v.groups
                            if g.group == vgroup.index])

    return weights

# if a mesh has more than one material


def is_multi_material(mesh):
    if type(mesh) != bpy.types.Mesh or len(mesh.materials) < 2 \
            or len(mesh.polygons) == 0:
        return False
    first_mat = mesh.polygons[0].material_index
    for p in mesh.polygons:
        if p.material_index != first_mat:
            return True
    return False


def get_primvars(ob, geo, interpolation=""):
    primvars = {}
    if ob.type != 'MESH':
        return primvars

    rm = ob.data.renderman

    interpolation = 'facevarying' if interpolation == '' else interpolation

    # get material id if this is a multi-material mesh
    if is_multi_material(geo):
        primvars["uniform float material_id"] = rib([p.material_index
                                                     for p in geo.polygons])

    if rm.export_default_uv:
        uvs = get_mesh_uv(geo)
        if uvs and len(uvs) > 0:
            primvars["%s float[2] st" % interpolation] = uvs
    if rm.export_default_vcol:
        vcols = get_mesh_vcol(geo)
        if vcols and len(vcols) > 0:
            primvars["%s color Cs" % interpolation] = rib(vcols)

    # custom prim vars
    for p in rm.prim_vars:
        if p.data_source == 'VERTEX_COLOR':
            vcols = get_mesh_vcol(geo, p.data_name)
            if vcols and len(vcols) > 0:
                primvars["%s color %s" % (interpolation, p.name)] = rib(vcols)

        elif p.data_source == 'UV_TEXTURE':
            uvs = get_mesh_uv(geo, p.data_name)
            if uvs and len(uvs) > 0:
                primvars["%s float[2] %s" % (interpolation, p.name)] = uvs

        elif p.data_source == 'VERTEX_GROUP':
            weights = get_mesh_vgroup(ob, geo, p.data_name)
            if weights and len(weights) > 0:
                primvars["vertex float %s" % p.name] = weights

    return primvars


def get_primvars_particle(scene, psys):
    primvars = {}
    rm = psys.settings.renderman
    cfra = scene.frame_current

    for p in rm.prim_vars:
        pvars = []

        if p.data_source in ('VELOCITY', 'ANGULAR_VELOCITY'):
            if p.data_source == 'VELOCITY':
                for pa in \
                        [p for p in psys.particles if valid_particle(p, [cfra, cfra])]:
                    pvars.extend(pa.velocity)
            elif p.data_source == 'ANGULAR_VELOCITY':
                for pa in \
                        [p for p in psys.particles if valid_particle(p, [cfra, cfra])]:
                    pvars.extend(pa.angular_velocity)

            primvars["uniform float[3] %s" % p.name] = pvars

        elif p.data_source in \
                ('SIZE', 'AGE', 'BIRTH_TIME', 'DIE_TIME', 'LIFE_TIME'):
            if p.data_source == 'SIZE':
                for pa in \
                        [p for p in psys.particles if valid_particle(p, [cfra, cfra])]:
                    pvars.append(pa.size)
            elif p.data_source == 'AGE':
                for pa in \
                        [p for p in psys.particles if valid_particle(p, [cfra, cfra])]:
                    pvars.append((cfra - pa.birth_time) / pa.lifetime)
            elif p.data_source == 'BIRTH_TIME':
                for pa in \
                        [p for p in psys.particles if valid_particle(p, [cfra, cfra])]:
                    pvars.append(pa.birth_time)
            elif p.data_source == 'DIE_TIME':
                for pa in \
                        [p for p in psys.particles if valid_particle(p, [cfra, cfra])]:
                    pvars.append(pa.die_time)
            elif p.data_source == 'LIFE_TIME':
                for pa in \
                        [p for p in psys.particles if valid_particle(p, [cfra, cfra])]:
                    pvars.append(pa.lifetime)

            primvars["varying float %s" % p.name] = pvars

    return primvars


def get_fluid_mesh(scene, ob):

    subframe = scene.frame_subframe

    fluidmod = [m for m in ob.modifiers if m.type == 'FLUID_SIMULATION'][0]
    fluidmeshverts = fluidmod.settings.fluid_mesh_vertices

    mesh = create_mesh(ob, scene)
    (nverts, verts, P, N) = get_mesh(mesh)
    removeMeshFromMemory(mesh.name)

    # use fluid vertex velocity vectors to reconstruct moving points
    P = [P[i] + fluidmeshverts[int(i / 3)].velocity[i % 3] * subframe * 0.5 for
         i in range(len(P))]

    return (nverts, verts, P, N)


def get_subd_creases(mesh):
    creases = []

    # only do creases 1 edge at a time for now,
    # detecting chains might be tricky..
    for e in mesh.edges:
        if e.crease > 0.0:
            creases.append((e.vertices[0], e.vertices[1],
                            e.crease * e.crease * 10))
            # squared, to match blender appareance better
            #: range 0 - 10 (infinitely sharp)
    return creases


def create_mesh(ob, scene):
    # 2 special cases to ignore:
    # subsurf last or subsurf 2nd last +displace last
    reset_subd_mod = False
    if is_subd_last(ob) and ob.modifiers[len(ob.modifiers) - 1].show_render:
        reset_subd_mod = True
        ob.modifiers[len(ob.modifiers) - 1].show_render = False
    # elif is_subd_displace_last(ob):
    #    ob.modifiers[len(ob.modifiers)-2].show_render = False
    #    ob.modifiers[len(ob.modifiers)-1].show_render = False
    mesh = ob.to_mesh(scene, True, 'RENDER', calc_tessface=True,
                      calc_undeformed=True)
    if reset_subd_mod:
        ob.modifiers[len(ob.modifiers) - 1].show_render = True
    return mesh


def export_transform(ri, instance, flip_x=False, concat=False, flatten=False):
    ob = instance.ob
    export_motion_begin(ri, instance.motion_data)

    if instance.transforming and len(instance.motion_data) > 0:
        samples = [sample[1] for sample in instance.motion_data]
    else:
        samples = [ob.matrix_local] if ob.parent and  ob.parent_type == "object" and ob.type != 'LAMP'\
            else [ob.matrix_world]
    for m in samples:
        if flip_x:
            m = m.copy()
            m[0] *= -1.0
        if instance.type == 'LAMP' and instance.ob.data.renderman.renderman_type == "SKY":
            m = m.copy()
            m2 = Matrix.Rotation(math.radians(180), 4, 'X')
            m = m2 * m
        if concat and ob.parent_type == "object":
            ri.ConcatTransform(rib(m))
            ri.CoordinateSystem(instance.ob.name)
        else:
            ri.Transform(rib(m))
            ri.CoordinateSystem(instance.ob.name)
    export_motion_end(ri, instance.motion_data)


def export_object_transform(ri, ob, flip_x=False):
    m = ob.parent.matrix_world * ob.matrix_local if ob.parent \
        else ob.matrix_world
    if flip_x:
        m = m.copy()
        m[0] *= -1.0
    if ob.type == 'LAMP' and ob.data.renderman.renderman_type == "SKY":
        m = m.copy()
        m2 = Matrix.Rotation(math.radians(180), 4, 'X')
        m = m2 * m
    ri.Transform(rib(m))
    ri.CoordinateSystem(ob.name)


def export_light_source(ri, lamp):
    names = {'POINT': 'PxrSphereLight', 'SUN':'PxrEnvDayLight',
            'SPOT':'PxrDiskLight', 'HEMI':'PxrDomeLight', 'AREA':'PxrRectLight'}
    params = {"float exposure": [
        lamp.energy], "__instanceid": lamp.name, "color lightColor": rib(lamp.color)}
    ri.Light(names[lamp.type], lamp.name, params)


def export_light_shaders(ri, lamp, do_geometry=True):
    def point():
        ri.Scale(.01, .01, .01)
    
    def geometry(type):
        if lamp.renderman.renderman_type == 'AREA' and lamp.type == 'AREA':
            if lamp.renderman.area_shape == 'rect':
                ri.Scale(lamp.size, lamp.size_y, 1.0)
            elif lamp.renderman.area_shape == 'sphere':
                ri.Scale(lamp.size, lamp.size, lamp.size)
                #ri.Geometry('spherelight', {})
            ri.Rotate(180, 1, 0, 0)
        else:
            params = {}
            if lamp.renderman.renderman_type == 'SKY':
                params['constant float[2] resolution'] = [1024, 512]
    
    def spot():
        ri.ReverseOrientation()
        
    shapes = {
        "POINT": ("sphere", point),
        "SUN": ("distant", lambda: geometry('distantlight')),
        "SPOT": ("spot", spot),
        "AREA": ("rect", lambda: geometry('area')),
        "HEMI": ("env", lambda: geometry('envsphere'))
    }

    handle = lamp.name
    rm = lamp.renderman
    # need this for rerendering
    ri.Attribute('identifier', {'string name': handle})
    # do the shader
    if rm.nodetree != '':
        if lamp.type == 'POINT':
            ri.Scale(.01, .01, .01)
        # make sure the shape is set on PxrStdAreaLightShape
        if lamp.type != "HEMI":
            nt = bpy.data.node_groups[rm.nodetree]
            output = None
            for node in nt.nodes:
                if node.renderman_node_type == 'output':
                    output = node
                    break
            if output and 'Light' in output.inputs and output.inputs['Light'].is_linked:
                light_shader = output.inputs['Light'].links[0].from_node
                if hasattr(light_shader, 'rman__Shape'):
                    if lamp.type == 'AREA':
                        light_shader.rman__Shape = rm.area_shape
                    else:
                        light_shader.rman__Shape = shapes[lamp.type][0]
                    if lamp.type == 'SPOT':
                        light_shader.coneAngle = .5 * \
                            math.degrees(lamp.spot_size)
                        light_shader.penumbraAngle = math.degrees(
                            lamp.spot_blend)

        export_shader_nodetree(ri, lamp, handle)
    else:
        export_light_source(ri, lamp)

    # now the geometry
    #if do_geometry:
    #    shapes[lamp.type][1]()


def export_world_rib(ri, world):
    if world.renderman.world_rib_box != '':
        export_rib_box(ri, world.renderman.world_rib_box)


def export_world(ri, world, do_geometry=True):
    rm = world.renderman
    # if no shader do nothing!
    if rm.renderman_type == 'NONE' or rm.nodetree == '':
        return
    params = []

    ri.AttributeBegin()

    if do_geometry:
        m = Matrix.Identity(4)
        if rm.renderman_type == 'ENV':
            m[0] *= -1.0
        if rm.renderman_type == 'SKY':
            m2 = Matrix.Rotation(math.radians(180), 4, 'X')
            m = m2 * m
        ri.Transform(rib(m))
        # No need to name Coordinate System system for world.
        ri.ShadingRate(rm.shadingrate)

    handle = world.name
    # need this for rerendering
    ri.Attribute('identifier', {'string name': handle})
    # do the light only if nodetree
    if rm.nodetree != '':
        # make sure the shape is set on PxrStdAreaLightShape
        export_shader_nodetree(ri, world, handle)
        params = {}
        if rm.renderman_type == 'SKY':
            params['constant float[2] resolution'] = [1024, 512]

        if do_geometry:
            ri.Geometry("envsphere", params)

    ri.AttributeEnd()

    ri.Illuminate("World", rm.illuminates_by_default)


def export_light(ri, instance):
    ob = instance.ob
    lamp = ob.data
    rm = lamp.renderman
    params = []

    ri.AttributeBegin()
    export_transform(ri, instance, lamp.type ==
                     'HEMI' and lamp.renderman.renderman_type != "SKY")
    #as of 21 lights are fliped around x
    if lamp.type == 'AREA':
        ri.Rotate(180, 1, 0, 0)
    ri.ShadingRate(rm.shadingrate)

    export_light_shaders(ri, lamp)

    ri.AttributeEnd()

    # illuminate if illumintaes and not muted
    do_light = rm.illuminates_by_default and not rm.mute
    if bpy.context.scene.renderman.solo_light:
        # check if solo
        do_light = do_light and rm.solo
    ri.Illuminate(lamp.name, do_light)


def export_material(ri, mat, handle=None):
    if mat == None:
        return
    rm = mat.renderman

    if rm.nodetree != '':
        export_shader_nodetree(
            ri, mat, handle, disp_bound=rm.displacementbound)
    else:
        export_shader(ri, mat)


def export_material_archive(ri, mat):
    if mat:
        ri.ReadArchive('material.' + mat.name)


def export_motion_begin(ri, motion_data):
    if len(motion_data) > 1:
        ri.MotionBegin([sample[0] for sample in motion_data])


def export_motion_end(ri, motion_data):
    if len(motion_data) > 1:
        ri.MotionEnd()


def export_hair(ri, scene, ob, psys, data, objectCorrectionMatrix=False):
    curves = data if data else get_strands(
        scene, ob, psys, objectCorrectionMatrix)

    for vertsArray, points, widthString, widths, scalpS, scalpT in curves:
        params = {"P": rib(points), widthString: widths}
        if len(scalpS):
            params['uniform float scalpS'] = scalpS
            params['uniform float scalpT'] = scalpT
        ri.Curves("cubic", vertsArray, "nonperiodic", params)


def geometry_source_rib(ri, scene, ob):
    rm = ob.renderman
    anim = rm.archive_anim_settings
    blender_frame = scene.frame_current

    if rm.geometry_source == 'ARCHIVE':
        archive_path = \
            rib_path(get_sequence_path(rm.path_archive, blender_frame, anim))
        ri.ReadArchive(archive_path)

    else:
        if rm.procedural_bounds == 'MANUAL':
            min = rm.procedural_bounds_min
            max = rm.procedural_bounds_max
            bounds = [min[0], max[0], min[1], max[1], min[2], max[2]]
        else:
            bounds = rib_ob_bounds(ob.bound_box)

        if rm.geometry_source == 'DELAYED_LOAD_ARCHIVE':
            archive_path = rib_path(get_sequence_path(rm.path_archive,
                                                      blender_frame, anim))
            ri.Procedural("DelayedReadArchive", archive_path, rib(bounds))

        elif rm.geometry_source == 'PROCEDURAL_RUN_PROGRAM':
            path_runprogram = rib_path(rm.path_runprogram)
            ri.Procedural("RunProgram", [path_runprogram,
                                         rm.path_runprogram_args],
                          rib(bounds))

        elif rm.geometry_source == 'DYNAMIC_LOAD_DSO':
            path_dso = rib_path(rm.path_dso)
            ri.Procedural("DynamicLoad", [path_dso, rm.path_dso_initial_data],
                          rib(bounds))


def export_blobby_particles(ri, scene, psys, ob, motion_data):
    rm = psys.settings.renderman
    if len(motion_data) > 1:
        export_motion_begin(ri, motion_data)

    for (i, (P, rot, widths)) in motion_data:
        op = []
        count = len(widths)
        for i in range(count):
            op.append(1001)  # only blobby ellipsoids for now...
            op.append(i * 16)
        tform = []
        for i in range(count):
            loc = Vector((P[i * 3 + 0], P[i * 3 + 1], P[i * 3 + 2]))
            rotation = Quaternion((rot[i * 4 + 0], rot[i * 4 + 1],
                                   rot[i * 4 + 2], rot[i * 4 + 3]))
            scale = rm.width if rm.constant_width else widths[i]
            mtx = Matrix.Translation(loc) * rotation.to_matrix().to_4x4() \
                * Matrix.Scale(scale, 4)
            tform.extend(rib(mtx))

        op.append(0)  # blob operation:add
        op.append(count)
        for n in range(count):
            op.append(n)

        st = ('',)
        parm = get_primvars_particle(scene, psys)
        ri.Blobby(count, op, tform, st, parm)
    if len(motion_data) > 1:
        ri.MotionEnd()


def export_particle_instances(ri, scene, rpass, psys, ob, motion_data, type='OBJECT'):
    rm = psys.settings.renderman

    params = get_primvars_particle(scene, psys)

    if type == 'OBJECT':
        master_ob = bpy.data.objects[rm.particle_instance_object]
        # first call object Begin and read in archive of the master
        deforming = is_deforming(master_ob)
        master_archive = get_archive_filename(data_name(master_ob, scene), rpass, deforming,
                                              relative=True)

    instance_handle = ri.ObjectBegin()
    if type == 'OBJECT':
        ri.ReadArchive(master_archive)
    elif type == 'sphere':
        ri.Sphere(1.0, -1.0, 1.0, 360.0)
    else:
        ri.Disk(0, 1.0, 360.0)
    ri.ObjectEnd()

    if rm.use_object_material and len(master_ob.data.materials) > 0:
        export_material_archive(ri, master_ob.data.materials[0].name)

    width = rm.width

    num_points = len(motion_data[0][1][2])
    for i in range(num_points):
        ri.AttributeBegin()

        if len(motion_data) > 1:
            export_motion_begin(ri, motion_data)

        for (seg, (P, rot, point_width)) in motion_data:
            loc = Vector((P[i * 3 + 0], P[i * 3 + 1], P[i * 3 + 2]))
            rotation = Quaternion((rot[i * 4 + 0], rot[i * 4 + 1],
                                   rot[i * 4 + 2], rot[i * 4 + 3]))
            scale = width if rm.constant_width else point_width[i]
            mtx = Matrix.Translation(loc) * rotation.to_matrix().to_4x4() \
                * Matrix.Scale(scale, 4)

            ri.Transform(rib(mtx))
            ri.CoordinateSystem(ob.name)
        if len(motion_data) > 1:
            ri.MotionEnd()

        instance_params = {}
        for param in params:
            instance_params[param] = params[param][i]

        ri.Attribute("user", instance_params)

        ri.ObjectInstance(instance_handle)
        ri.AttributeEnd()


def export_particle_points(ri, scene, psys, ob, motion_data, objectCorrectionMatrix=False):
    rm = psys.settings.renderman
    if(objectCorrectionMatrix):
        matrix = ob.matrix_world.inverted_safe()
        loc, rot, sca = matrix.decompose()
    if len(motion_data) > 1:
        export_motion_begin(ri, motion_data)

    for (i, (P, rot, width)) in motion_data:
        params = get_primvars_particle(scene, psys)
        params[ri.P] = rib(P)
        params["uniform string type"] = rm.particle_type
        if rm.constant_width:
            params["constantwidth"] = rm.width
        elif rm.export_default_size:
            params["varying float width"] = width
        ri.Points(params)

    if len(motion_data) > 1:
        ri.MotionEnd()

# only for emitter types for now


def export_particles(ri, scene, rpass, ob, psys, data=None, objectCorrectionMatrix=False):

    rm = psys.settings.renderman

    if not data:
        data = [(0, get_particles(scene, ob, psys))]
    # Write object instances or points
    if rm.particle_type == 'particle':
        export_particle_points(ri, scene, psys, ob, data,
                               objectCorrectionMatrix)
    elif rm.particle_type == 'blobby':
        export_blobby_particles(ri, scene, psys, ob, data)
    else:
        export_particle_instances(
            ri, scene, rpass, psys, ob, data, type=rm.particle_type)


def export_comment(ri, comment):
    ri.ArchiveRecord('comment', comment)


def recursive_texture_set(ob):
    mat_set = []
    SUPPORTED_MATERIAL_TYPES = ['MESH', 'CURVE', 'FONT', 'SURFACE']
    if ob.type in SUPPORTED_MATERIAL_TYPES:
        for mat in ob.data.materials:
            if mat:
                mat_set.append(mat)

    for child in ob.children:
        mat_set += recursive_texture_set(child)

    if ob.dupli_group:
        for child in ob.dupli_group.objects:
            mat_set += recursive_texture_set(child)

    return mat_set


def get_texture_list(scene):
    # if not rpass.light_shaders: return

    textures = []
    mats_to_scan = []
    for o in renderable_objects(scene):
        if o.type == 'CAMERA' or o.type == 'EMPTY':
            continue
        elif o.type == 'LAMP':
            if o.data.renderman.nodetree != '':
                textures = textures + get_textures(o.data)
        else:
            mats_to_scan += recursive_texture_set(o)
    if scene.world.renderman.renderman_type != 'NONE' and \
            scene.world.renderman.nodetree != '':
        textures = textures + get_textures(scene.world)

    # cull duplicates by only doing mats once
    for mat in set(mats_to_scan):
        new_textures = get_textures(mat)
        if new_textures:
            textures.extend(new_textures)
    return textures


def get_select_texture_list(object):
    textures = []
    for mat in set(recursive_texture_set(object)):
        new_textures = get_textures(mat)
        if(new_textures):
            textures.extend(new_textures)
    return textures


def get_texture_list_preview(scene):
    # if not rpass.light_shaders: return
    textures = []
    return get_textures(find_preview_material(scene))


def export_scene_lights(ri, instances):
    # if not rpass.light_shaders: return
    export_comment(ri, '##Lights')
    for instance in [inst for name, inst in instances.items() if inst.type == 'LAMP']:
        export_light(ri, instance)


def export_default_bxdf(ri, name):
    # default bxdf a nice grey plastic
    ri.Bxdf("PxrDisney", "default", {
            'color baseColor': [0.18, 0.18, 0.18], 'string __instanceid': name})


def export_shader(ri, mat):
    rm = mat.renderman
    # if rm.surface_shaders.active == '' or not rpass.surface_shaders: return
    name = mat.name
    params = {"color baseColor": rib(mat.diffuse_color),
              "float specular": mat.specular_intensity,
              'string __instanceid': mat.name}

    if mat.emit:
        params["color emitColor"] = rib(mat.diffuse_color)
    if mat.subsurface_scattering.use:
        params["float subsurface"] = mat.subsurface_scattering.scale
        params["color subsurfaceColor"] = \
            rib(mat.subsurface_scattering.color)
    if mat.raytrace_mirror.use:
        params["float metallic"] = mat.raytrace_mirror.reflect_factor
    ri.Bxdf("PxrDisney", mat.name, params)


def is_smoke(ob):
    for mod in ob.modifiers:
        if mod.type == "SMOKE" and mod.domain_settings:
            return True
    return False


def detect_primitive(ob):
    if type(ob) == bpy.types.ParticleSystem:
        return ob.settings.type

    rm = ob.renderman

    if rm.primitive == 'AUTO':
        if ob.type == 'MESH':
            if is_subdmesh(ob):
                return 'SUBDIVISION_MESH'
            elif is_smoke(ob):
                return 'SMOKE'
            else:
                return 'POLYGON_MESH'
        elif ob.type == 'CURVE':
            return 'CURVE'
        elif ob.type in ('SURFACE', 'FONT'):
            return 'POLYGON_MESH'
        elif ob.type == "META":
            return "META"
        else:
            return 'NONE'
    else:
        return rm.primitive


def get_curve(curve):
    splines = []

    for spline in curve.splines:
        P = []
        width = []
        npt = len(spline.bezier_points) * 3

        for bp in spline.bezier_points:
            P.extend(bp.handle_left)
            P.extend(bp.co)
            P.extend(bp.handle_right)
            width.append(bp.radius * 0.01)

        # basis = ["bezier", 3, "bezier", 3]
        basis = ["BezierBasis", 3, "BezierBasis", 3]
        if spline.use_cyclic_u:
            period = 'periodic'
            # wrap the initial handle around to the end, to begin on the CV
            P = P[3:] + P[:3]
        else:
            period = 'nonperiodic'
            # remove the two unused handles
            npt -= 2
            P = P[3:-3]

        splines.append((P, width, npt, basis, period))

    return splines


def export_curve(ri, scene, ob, data):
    if ob.type == 'CURVE':
        curves = data if data is not None else get_curve(ob.data)

        for P, width, npt, basis, period in curves:
            ri.Basis(basis[0], basis[1], basis[2], basis[3])
            ri.Curves("cubic", [npt], period, {"P": rib(P), "width": width})

    else:
        debug("error",
              "export_curve: recieved a non-supported object type of [%s]." %
              ob.type)


def export_subdivision_mesh(ri, scene, ob, data=None):
    mesh = data if data is not None else create_mesh(ob, scene)

    # if is_multi_material(mesh):
    #    export_multi_material(ri, mesh)

    creases = get_subd_creases(mesh)
    (nverts, verts, P, N) = get_mesh(mesh)
    # if this is empty continue:
    if nverts == []:
        debug("error empty subdiv mesh %s" % ob.name)
        removeMeshFromMemory(mesh.name)
        return
    tags = []
    nargs = []
    intargs = []
    floatargs = []

    tags.append('interpolateboundary')
    nargs.extend([0, 0])

    primvars = get_primvars(ob, mesh, "facevarying")
    primvars['P'] = P

    if not is_multi_material(mesh):
        if len(creases) > 0:
            for c in creases:
                tags.append('crease')
                nargs.extend([2, 1])
                intargs.extend([c[0], c[1]])
                floatargs.append(c[2])

        ri.SubdivisionMesh("catmull-clark", nverts, verts, tags, nargs,
                           intargs, floatargs, primvars)
    else:
        nargs = [0, 0, 0]
        if len(creases) > 0:
            for c in creases:
                tags.append('crease')
                nargs.extend([2, 1, 0])
                intargs.extend([c[0], c[1]])
                floatargs.append(c[2])

        string_args = []
        for mat_id, faces in \
                get_mats_faces(nverts, primvars).items():
            tags.append("faceedit")
            nargs.extend([2 * len(faces), 0, 3])
            for face in faces:
                intargs.extend([1, face])
            export_material_archive(ri, mesh.materials[mat_id])
            ri.Resource(mesh.materials[mat_id].name, "attributes",
                        {'string operation': 'save',
                         'string subset': 'shading'})
            string_args.extend(['attributes', mesh.materials[mat_id].name,
                                'shading'])
        ri.HierarchicalSubdivisionMesh("catmull-clark", nverts, verts, tags, nargs,
                                       intargs, floatargs, string_args, primvars)

    removeMeshFromMemory(mesh.name)


def get_mats_faces(nverts, primvars):
    if "uniform float material_id" not in primvars:
        return {}

    else:
        mats = {}

        for face_id, num_verts in enumerate(nverts):
            mat_id = primvars["uniform float material_id"][face_id]
            if mat_id not in mats:
                mats[mat_id] = []
            mats[mat_id].append(face_id)
        return mats


def split_multi_mesh(nverts, verts, primvars):
    if "uniform float material_id" not in primvars:
        return {0: (nverts, verts, primvars)}

    else:
        meshes = {}
        vert_index = 0

        for face_id, num_verts in enumerate(nverts):
            mat_id = primvars["uniform float material_id"][face_id]
            if mat_id not in meshes:
                meshes[mat_id] = ([], [], {'P': []})
                if "facevarying float[2] st" in primvars:
                    meshes[mat_id][2]["facevarying float[2] st"] = []
                if "varying normal N" in primvars:
                    meshes[mat_id][2]["varying normal N"] = []

            meshes[mat_id][0].append(num_verts)
            meshes[mat_id][1].extend(verts[vert_index:vert_index + num_verts])
            if "facevarying float[2] st" in primvars:
                meshes[mat_id][2]["facevarying float[2] st"].extend(
                    primvars["facevarying float[2] st"][vert_index * 2:
                                                        vert_index * 2 + num_verts * 2])
            vert_index += num_verts

        # now sort the verts and replace
        for mat_id, mat_mesh in meshes.items():
            unique_verts = sorted(set(mat_mesh[1]))
            vert_mapping = [0] * len(verts)
            for i, v_index in enumerate(unique_verts):
                vert_mapping[v_index] = i
                mat_mesh[2]['P'].extend(
                    primvars['P'][int(v_index * 3):int(v_index * 3) + 3])
                if "varying normal N" in primvars:
                    mat_mesh[2]['varying normal N'].extend(
                        primvars['varying normal N'][int(v_index * 3):
                                                     int(v_index * 3) + 3])

            for i, vert_old in enumerate(mat_mesh[1]):
                mat_mesh[1][i] = vert_mapping[vert_old]

        return meshes


def export_polygon_mesh(ri, scene, ob, data=None):
    debug("info", "export_polygon_mesh [%s]" % ob.name)

    mesh = data if data is not None else create_mesh(ob, scene)

    # for multi-material output all those
    (nverts, verts, P, N) = get_mesh(mesh, get_normals=True)
    # if this is empty continue:
    if nverts == []:
        debug("error empty poly mesh %s" % ob.name)
        removeMeshFromMemory(mesh.name)
        return
    primvars = get_primvars(ob, mesh, "facevarying")
    primvars['P'] = P
    primvars['facevarying normal N'] = N
    if not is_multi_material(mesh):
        ri.PointsPolygons(nverts, verts, primvars)
    else:
        for mat_id, (nverts, verts, primvars) in \
                split_multi_mesh(nverts, verts, primvars).items():
            # if this is a multi_material mesh output materials
            export_material_archive(ri, mesh.materials[mat_id])
            ri.PointsPolygons(nverts, verts, primvars)
    removeMeshFromMemory(mesh.name)


def removeMeshFromMemory(passedName):
    # Extra test because this can crash Blender if not done correctly.
    result = False
    mesh = bpy.data.meshes.get(passedName)
    if mesh is not None:
        if mesh.users == 0:
            try:
                mesh.user_clear()
                can_continue = True
            except:
                can_continue = False

            if can_continue:
                try:
                    bpy.data.meshes.remove(mesh)
                    result = True
                except:
                    result = False
            else:
                # Unable to clear users, something is holding a reference to it.
                # Can't risk removing. Favor leaving it in memory instead of
                # risking a crash.
                result = False
    else:
        # We could not fetch it, it does not exist in memory, essentially
        # removed.
        result = True
    return result


def export_points(ri, scene, ob, motion):
    rm = ob.renderman

    mesh = create_mesh(ob, scene)

    motion_blur = ob.name in motion['deformation']

    if motion_blur:
        export_motion_begin(ri, scene, ob)
        samples = motion['deformation'][ob.name]
    else:
        samples = [get_mesh(mesh)]

    for nverts, verts, P, N in samples:
        params = {
            ri.P: rib(P),
            "uniform string type": rm.primitive_point_type,
            "constantwidth": rm.primitive_point_width
        }
        ri.Points(params)

    if motion_blur:
        ri.MotionEnd()

    removeMeshFromMemory(mesh.name)


def export_openVDB(ri, ob):
    cacheFile = locate_openVDB_cache(bpy.context.scene.frame_current)
    if not cacheFile:
        debug('error', "Please save and export OpenVDB files before rendering.")
        return
    params = {"constant string[2] blobbydso:stringargs" : [cacheFile , "density:fogvolume"], "varying float density" : [], 
              "varying float flame" : [], "varying color smoke_color": []}
    ri.Volume("blobbydso:impl_openvdb", rib_ob_bounds(ob.bound_box), [0, 0, 0],
               params)


# make an ri Volume from the smoke modifier
def export_smoke(ri, ob):
    smoke_modifier = None
    for mod in ob.modifiers:
        if mod.type == "SMOKE":
            smoke_modifier = mod
            break
    smoke_data = smoke_modifier.domain_settings
    # the original object has the modifier too.
    if not smoke_data:
        return

    if smoke_data.cache_file_format == 'OPENVDB':
        export_openVDB(ri, ob)
        return

    params = {
        "varying float density": smoke_data.density_grid,
        "varying float flame": smoke_data.flame_grid,
        "varying color smoke_color": [item for index, item in enumerate(smoke_data.color_grid) if index % 4 != 0]
    }

    smoke_res = rib(smoke_data.domain_resolution)
    if smoke_data.use_high_resolution:
        smoke_res = [(smoke_data.amplify + 1) * i for i in smoke_res]

    ri.Volume("box", rib_ob_bounds(ob.bound_box),
              smoke_res, params)


def export_sphere(ri, ob):
    rm = ob.renderman
    ri.Sphere(rm.primitive_radius, rm.primitive_zmin, rm.primitive_zmax,
              rm.primitive_sweepangle)


def export_cylinder(ri, ob):
    rm = ob.renderman
    ri.Cylinder(rm.primitive_radius, rm.primitive_zmin, rm.primitive_zmax,
                rm.primitive_sweepangle)


def export_cone(ri, ob):
    rm = ob.renderman
    ri.Cone(rm.primitive_height, rm.primitive_radius, rm.primitive_sweepangle)


def export_disk(ri, ob):
    rm = ob.renderman
    ri.Disk(rm.primitive_height, rm.primitive_radius, rm.primitive_sweepangle)


def export_torus(ri, ob):
    rm = ob.renderman
    ri.Torus(rm.primitive_majorradius, rm.primitive_minorradius,
             rm.primitive_phimin, rm.primitive_phimax, rm.primitive_sweepangle)


def export_particle_system(ri, scene, rpass, ob, psys, objectCorrectionMatrix=False, data=None):
    if psys.settings.type == 'EMITTER':
        # particles are always deformation
        export_particles(ri, scene, rpass, ob, psys,
                         data, objectCorrectionMatrix)
    else:
        ri.Basis("CatmullRomBasis", 1, "CatmullRomBasis", 1)
        ri.Attribute("dice", {"int roundcurve": int(
            psys.settings.renderman.round_hair), "int hair": 1})
        if data is not None and len(data) > 0:
            export_motion_begin(ri, data)
            for subframe, sample in data:
                export_hair(ri, scene, ob, psys, sample,
                            objectCorrectionMatrix)
            ri.MotionEnd()
        else:
            export_hair(ri, scene, ob, psys, None, objectCorrectionMatrix)

# many thanks to @rendermouse for this code


def export_blobby_family(ri, scene, ob):

    # we are searching the global metaball collection for all mballs
    # linked to the current object context, so we can export them
    # all as one family in RiBlobby

    family = data_name(ob, scene)
    master = bpy.data.objects[family]

    fam_blobs = []

    for mball in bpy.data.metaballs:
        fam_blobs.extend([el for el in mball.elements if get_mball_parent(
            el.id_data).name.split('.')[0] == family])

    # transform
    tform = []

    # opcodes
    op = []
    count = len(fam_blobs)
    for i in range(count):
        op.append(1001)  # only blobby ellipsoids for now...
        op.append(i * 16)

    for meta_el in fam_blobs:

        # Because all meta elements are stored in a single collection,
        # these elements have a link to their parent MetaBall, but NOT the actual tree parent object.
        # So I have to go find the parent that owns it.  We need the tree parent in order
        # to get any world transforms that alter position of the metaball.
        parent = get_mball_parent(meta_el.id_data)

        m = {}
        loc = meta_el.co

        # mballs that are only linked to the master by name have their own position,
        # and have to be transformed relative to the master
        ploc, prot, psc = parent.matrix_world.decompose()

        m = Matrix.Translation(loc)

        sc = Matrix(((meta_el.radius, 0, 0, 0),
                     (0, meta_el.radius, 0, 0),
                     (0, 0, meta_el.radius, 0),
                     (0, 0, 0, 1)))

        ro = prot.to_matrix().to_4x4()

        m2 = m * sc * ro
        tform = tform + rib(parent.matrix_world * m2)

    op.append(0)  # blob operation:add
    op.append(count)
    for n in range(count):
        op.append(n)

    st = ('',)
    parm = {}

    ri.Blobby(count, op, tform, st, parm)


def get_mball_parent(mball):
    for ob in bpy.data.objects:
        if ob.data == mball:
            return ob


def export_geometry_data(ri, scene, ob, data=None):
    prim = ob.renderman.primitive if ob.renderman.primitive != 'AUTO' \
        else detect_primitive(ob)

    # unsupported type
    if prim == 'NONE':
        debug("WARNING", "Unsupported prim type on %s" % (ob.name))

    if prim == 'SPHERE':
        export_sphere(ri, ob)
    elif prim == 'CYLINDER':
        export_cylinder(ri, ob)
    elif prim == 'CONE':
        export_cone(ri, ob)
    elif prim == 'DISK':
        export_disk(ri, ob)
    elif prim == 'TORUS':
        export_torus(ri, ob)

    elif prim == 'META':
        export_blobby_family(ri, scene, ob)

    elif prim == 'SMOKE':
        export_smoke(ri, ob)

    # curve only
    elif prim == 'CURVE' or prim == 'FONT':
        # If this curve is extruded or beveled it can produce faces from a
        # to_mesh call.
        l = ob.data.extrude + ob.data.bevel_depth
        if l > 0:
            export_polygon_mesh(ri, scene, ob, data)
        else:
            export_curve(ri, scene, ob, data)

    # mesh only
    elif prim == 'POLYGON_MESH':
        export_polygon_mesh(ri, scene, ob, data)
    elif prim == 'SUBDIVISION_MESH':
        export_subdivision_mesh(ri, scene, ob, data)
    elif prim == 'POINTS':
        export_points(ri, ob, data)


def is_transforming(ob, do_mb, recurse=False):
    transforming = (do_mb and ob.animation_data is not None)
    if not transforming and ob.parent:
        transforming = is_transforming(ob.parent, do_mb, recurse=True)
    return transforming


# Instance holds all the data needed for making an instance of data_block
class Instance:
    name = ''
    type = ''
    transforming = False
    motion_data = []
    archive_filename = ''
    ob = None
    material = None

    def __init__(self, name, type, ob=None,
                 transforming=False):
        self.name = name
        self.type = type
        self.transforming = transforming
        self.ob = ob
        self.motion_data = []
        self.children = []
        self.data_block_names = []
        self.parent = None
        if hasattr(ob, 'parent') and ob.parent:
            self.parent = ob.parent.name
        if hasattr(ob, 'children') and ob.children:
            for child in ob.children:
                self.children.append(child.name)


# Data block holds the info for exporting the archive of a data_block
class DataBlock:
    motion_data = []
    archive_filename = ''
    deforming = False
    type = ''
    data = None
    name = ''
    material = []
    do_export = False
    dupli_data = False

    def __init__(self, name, type, archive_filename, data, deforming=False, material=[], do_export=True, dupli_data=False):
        self.name = name
        self.type = type
        self.archive_filename = archive_filename
        self.deforming = deforming
        self.data = data
        self.motion_data = []
        self.material = material
        self.do_export = do_export
        self.dupli_data = dupli_data


def has_emissive_material(db):
    for mat in db.material:
        if mat and mat.renderman.nodetree != '' and \
            mat.renderman.nodetree in bpy.data.node_groups:
            

            nt = bpy.data.node_groups[mat.renderman.nodetree]
        
            out = next((n for n in nt.nodes if n.renderman_node_type == 'output'),
                        None)
            if out and out.inputs['Light'].is_linked:
                return True
    return False



# return if a psys should be animated
# NB:  we ALWAYS need the animating psys if the emitter is transforming,
# not just if MB is on
def is_psys_animating(ob, psys, do_mb):
    return (psys.settings.animation_data is not None) or is_transforming(ob, True, recurse=True)

# constructs a list of instances and data blocks based on objects in a scene
# only the needed for rendering data blocks and instances are cached
# also save a data structure of the set of motion segments with
# instances/datablocks that have the number of motion segments


def get_instances_and_blocks(obs, rpass):
    instances = {}
    data_blocks = {}
    motion_segs = {}
    scene = rpass.scene
    mb_on = scene.renderman.motion_blur
    mb_segs = scene.renderman.motion_segments

    for ob in obs:
        inst = get_instance(ob, rpass.scene, mb_on)
        if inst:
            ob_mb_segs = ob.renderman.motion_segments if ob.renderman.motion_segments_override else mb_segs

            # add the instance to the motion segs list if transforming
            if inst.transforming:
                if ob_mb_segs not in motion_segs:
                    motion_segs[ob_mb_segs] = ([], [])
                motion_segs[ob_mb_segs][0].append(inst.name)

            # now get the data_blocks for the instance
            inst_data_blocks = get_data_blocks_needed(ob, rpass, mb_on)
            for db in inst_data_blocks:
                if not db.dupli_data:
                    inst.data_block_names.append(db.name)

                # if this data_block is already in the list to export...
                if db.name in data_blocks:
                    continue

                # add data_block to mb list
                if db.deforming and mb_on:
                    if ob_mb_segs not in motion_segs:
                        motion_segs[ob_mb_segs] = ([], [])
                    motion_segs[ob_mb_segs][1].append(db.name)

                data_blocks[db.name] = db

            instances[inst.name] = inst

    return instances, data_blocks, motion_segs

# get the used materials for an object


def get_used_materials(ob):
    if ob.type == 'MESH' and len(ob.data.materials) > 0:
        if len(ob.data.materials) == 1:
            return [ob.data.materials[0]]
        mat_ids = []
        mesh = ob.data
        num_materials = len(ob.data.materials)
        for p in mesh.polygons:
            if p.material_index not in mat_ids:
                mat_ids.append(p.material_index)
            if num_materials == len(mat_ids):
                break
        return [mesh.materials[i] for i in mat_ids]
    else:
        return [ob.active_material]

# get the instance type for this object.
# If no instance needs exporting, return None


def get_instance(ob, scene, do_mb):
    if is_renderable_or_parent(scene, ob):
        return Instance(ob.name, ob.type, ob, is_transforming(ob, do_mb))
    else:
        return None


# get the data_block needed for a dupli
def get_dupli_block(ob, rpass, do_mb):
    if hasattr(ob, 'dupli_type') and ob.dupli_type in SUPPORTED_DUPLI_TYPES:
        name = ob.name + '-DUPLI'
        # duplis aren't animated
        archive_filename = get_archive_filename(name, rpass, False)
        dbs = [DataBlock(name, "DUPLI", archive_filename, ob, dupli_data=True,
                         do_export=file_is_dirty(rpass.scene, ob, archive_filename))]
        if ob.dupli_type == 'GROUP' and ob.dupli_group:
            for dupli_ob in ob.dupli_group.objects:
                dbs.extend(get_dupli_block(dupli_ob, rpass, do_mb))
        return dbs

    else:
        name = data_name(ob, rpass.scene)
        deforming = is_deforming(ob)
        archive_filename = get_archive_filename(data_name(ob, rpass.scene),
                                                rpass, deforming)

        return [DataBlock(name, "MESH", archive_filename, ob,
                          deforming, material=get_used_materials(ob),
                          do_export=file_is_dirty(
                              rpass.scene, ob, archive_filename),
                          dupli_data=True)]


# get the data blocks needed for an object
def get_data_blocks_needed(ob, rpass, do_mb):
    if not is_renderable(rpass.scene, ob):
        return []
    data_blocks = []
    emit_ob = True
    dupli_emitted = False
    # get any particle systems, or if a particle sys is duplis
    if len(ob.particle_systems):
        emit_ob = False
        for psys in ob.particle_systems:
            # if this is an objct emitter use dupli
            if psys.settings.use_render_emitter:
                emit_ob = True
            if psys.settings.render_type not in ['OBJECT', 'GROUP']:
                name = psys_name(ob, psys)
                type = 'PSYS'
                data = (ob, psys)
                archive_filename = get_archive_filename(name, rpass,
                                                        is_psys_animating(ob, psys, do_mb))
            else:
                name = ob.name + '-DUPLI'
                type = 'DUPLI'
                archive_filename = get_archive_filename(name, rpass,
                                                        is_psys_animating(ob, psys, do_mb))
                dupli_emitted = True
                data = ob
                if psys.settings.render_type == 'OBJECT':
                    data_blocks.extend(get_dupli_block(
                        psys.settings.dupli_object, rpass, do_mb))
                else:
                    for dupli_ob in psys.settings.dupli_group.objects:
                        data_blocks.extend(
                            get_dupli_block(dupli_ob, rpass, do_mb))

            mat = [ob.material_slots[psys.settings.material -
                                     1].material] if psys.settings.material and len(ob.material_slots) else []
            data_blocks.append(DataBlock(name, type, archive_filename, data,
                                         is_psys_animating(ob, psys, do_mb), material=mat,
                                         do_export=file_is_dirty(rpass.scene, ob, archive_filename)))

    if hasattr(ob, 'dupli_type') and ob.dupli_type in SUPPORTED_DUPLI_TYPES and not dupli_emitted:
        name = ob.name + '-DUPLI'
        # duplis aren't animated
        archive_filename = get_archive_filename(name, rpass, False)
        data_blocks.append(DataBlock(name, "DUPLI", archive_filename, ob,
                                     do_export=file_is_dirty(rpass.scene, ob, archive_filename)))
        if ob.dupli_type == 'GROUP' and ob.dupli_group:
            for dupli_ob in ob.dupli_group.objects:
                data_blocks.extend(get_dupli_block(dupli_ob, rpass, do_mb))

    # now the objects data
    if is_data_renderable(rpass.scene, ob) and emit_ob:
        # Check if the object is referring to an archive to use rather then its
        # geometry.
        if ob.renderman.geometry_source != 'BLENDER_SCENE_DATA':
            name = data_name(ob, rpass.scene)
            deforming = is_deforming(ob)
            archive_filename = bpy.path.abspath(ob.renderman.path_archive)
            data_blocks.append(DataBlock(name, "MESH", archive_filename, ob,
                                         deforming, material=get_used_materials(
                                             ob),
                                         do_export=False))
        else:
            name = data_name(ob, rpass.scene)
            deforming = is_deforming(ob)
            archive_filename = get_archive_filename(data_name(ob, rpass.scene),
                                                    rpass, deforming)
            data_blocks.append(DataBlock(name, "MESH", archive_filename, ob,
                                         deforming, material=get_used_materials(
                                             ob),
                                         do_export=file_is_dirty(rpass.scene, ob, archive_filename)))

    return data_blocks


def relpath_archive(archive_filename, rpass):
    if archive_filename == '':
        return ''
    else:
        return os.path.relpath(archive_filename, rpass.paths['archive'])


def file_is_dirty(scene, ob, archive_filename):
    if scene.renderman.lazy_rib_gen:
        return check_if_archive_dirty(ob.renderman.update_timestamp,
                                      archive_filename)
    else:
        return True


def get_transform(instance, subframe):
    if not instance.transforming:
        return
    else:
        ob = instance.ob
        if ob.parent and ob.parent_type == "object":
            mat = ob.matrix_local
        else:
            mat = ob.matrix_world
        instance.motion_data.append((subframe, mat.copy()))


def get_deformation(data_block, subframe, scene):
    if not data_block.deforming or not data_block.do_export:
        return
    else:
        if data_block.type == "MESH":
            mesh = create_mesh(data_block.data, scene)
            data_block.motion_data.append((subframe, mesh))
        elif data_block.type == "PSYS":
            ob, psys = data_block.data
            if psys.settings.type == "EMITTER":
                begin_frame = scene.frame_current - 1 if subframe == 1 else scene.frame_current
                end_frame = scene.frame_current + 1 if subframe != 1 else scene.frame_current
                points = get_particles(
                    scene, ob, psys, [begin_frame, end_frame])
                data_block.motion_data.append((subframe, points))
            else:
                # this is hair
                hairs = get_strands(scene, ob, psys)
                data_block.motion_data.append((subframe, hairs))

# Create two lists, one of data blocks to export and one of instances to export
# Collect and store motion blur transformation data in a pre-process.
# More efficient, and avoids too many frame updates in blender.


def cache_motion(scene, rpass, objects=None):
    if objects is None:
        objects = scene.objects
    origframe = scene.frame_current
    instances, data_blocks, motion_segs = \
        get_instances_and_blocks(objects, rpass)

    # the aim here is to do only a minimal number of scene updates,
    # so we process objects in batches of equal numbers of segments
    # and update the scene only once for each of those unique fractional
    # frames per segment set
    for num_segs, (instance_names, data_names) in motion_segs.items():
        # prepare list of frames/sub-frames in advance,
        # ordered from future to present,
        # to prevent too many scene updates
        # (since loop ends on current frame/subframe)
        for seg in get_subframes(num_segs, scene):
            if seg < 0.0:
                scene.frame_set(origframe - 1, 1.0 + seg)
            else:
                scene.frame_set(origframe, seg)

            for name in instance_names:
                get_transform(instances[name], seg)

            for name in data_names:
                get_deformation(data_blocks[name], seg, scene)

    scene.frame_set(origframe, 0)

    return data_blocks, instances


def get_valid_empties(scene, rpass):
    empties = []
    for object in scene.objects:
        if(object.type == 'EMPTY'):
            if(object.renderman.geometry_source == 'ARCHIVE'):
                empties.append(object)
    return empties


# export data_blocks
def export_data_archives(ri, scene, rpass, data_blocks, engine):
    for name, db in data_blocks.items():
        if not db.do_export:
            continue
        try:
            ri.Begin(db.archive_filename)
            debug('info', db.archive_filename)
            if db.type == "MESH":
                export_mesh_archive(ri, scene, db)
            elif db.type == "PSYS":
                export_particle_archive(ri, scene, rpass, db)
            elif db.type == "DUPLI":
                export_dupli_archive(ri, scene, rpass, db, data_blocks)
            ri.End()
        except Exception as err:
            ri.End()
            if engine:
                engine.report({'ERROR'}, 'Rib gen error exporting %s: ' %
                              db.archive_filename + traceback.format_exc())
            else:
                print('ERROR: Rib gen error exporting %s:' %
                      db.archive_filename, traceback.format_exc())

# Deal with the special needs of a RIB archive but after that pass on to
# the same functions that export_data_archives does.


def export_RIBArchive_data_archive(ri, scene, rpass, data_blocks, exportMaterials, objectMatrix=False, correctionMatrix=False):
    for name, db in data_blocks.items():
        if not db.do_export:
            continue
        if(db.material and exportMaterials):
            # Tell the object to use the baked in material.
            for mat in db.material:
                export_material_archive(ri, mat)
        if db.type == "MESH":
            # Gets the world location and uses the ri transform to set it in
            # the archive.
            if(objectMatrix == True):
                ri.Transform(rib(db.data.matrix_world))
                ri.CoordinateSystem(db.name)
            export_mesh_archive(ri, scene, db)
        elif db.type == "PSYS":
            # ri.Transform(rib(Matrix.Identity(4)))
            export_particle_archive(ri, scene, rpass, db, correctionMatrix)
        elif db.type == "DUPLI":
            export_dupli_archive(ri, scene, rpass, db, data_blocks)


# export each data read archive
def export_instance_read_archive(ri, instance, instances, data_blocks, rpass, is_child=False, visible_objects=None):
    ri.AttributeBegin()
    ri.Attribute("identifier", {"string name": instance.name})
    if instance.ob:
        export_object_attributes(ri, rpass.scene, instance.ob, visible_objects)
    # now the matrix, if we're transforming do the motion here
    export_transform(ri, instance, concat=is_child)

    for db_name in instance.data_block_names:
        if db_name in data_blocks:
            if(hasattr(data_blocks[db_name].data, 'renderman')):
                if(data_blocks[db_name].data.renderman.geometry_source == 'ARCHIVE'):
                    export_data_rib_archive(
                        ri, data_blocks[db_name], instance, rpass)
                else:
                    export_data_read_archive(ri, data_blocks[db_name], rpass)
            else:
                export_data_read_archive(ri, data_blocks[db_name], rpass)

        # now the children
    for child_name in instance.children:
        if child_name in instances:
            export_instance_read_archive(
                ri, instances[child_name], instances, data_blocks, rpass, is_child=True)
    ri.AttributeEnd()


def export_data_read_archive(ri, data_block, rpass):
    ri.AttributeBegin()

    for mat in data_block.material:
        export_material_archive(ri, mat)

    archive_filename = relpath_archive(data_block.archive_filename, rpass)

    # we want these relative paths of the archive
    if data_block.type == 'MESH':
        # PxrMeshLight can't be in DRA
        if has_emissive_material(data_block):
            ri.ReadArchive(archive_filename)
        else:
            bounds = get_bounding_box(data_block.data)
            params = {"string filename": archive_filename,
                      "float[6] bound": bounds}
            ri.Procedural2(ri.Proc2DelayedReadArchive, ri.SimpleBound, params)
    else:
        if data_block.type != 'DUPLI':
            ri.Transform([1, 0, 0, 0, 0, 1, 0, 0, 0, 0, 1, 0, 0, 0, 0, 1])
            ri.CoordinateSystem(data_block.name)
        ri.ReadArchive(archive_filename)

    ri.AttributeEnd()


def export_data_rib_archive(ri, data_block, instance, rpass):

    arvhiveInfo = instance.ob.renderman

    relPath = os.path.splitext(get_real_path(arvhiveInfo.path_archive))[0]

    archiveFileExtention = ".zip"

    objectName = os.path.split(os.path.splitext(relPath)[0])[1]

    archiveAnimated = arvhiveInfo.archive_anim_settings.animated_sequence

    ri.AttributeBegin()
    if(archiveAnimated is True):
        current_frame = bpy.context.scene.frame_current
        zero_fill = str(current_frame).zfill(4)
        archive_filename = relPath + archiveFileExtention + \
            "!" + os.path.join(zero_fill, objectName + ".rib")
        ri.ReadArchive(archive_filename)

    else:
        archive_filename = relPath + archiveFileExtention + "!" + objectName + ".rib"
        ri.ReadArchive(archive_filename)
    ri.AttributeEnd()


def export_empties_archives(ri, ob):
    ri.AttributeBegin()
    ri.Attribute("identifier", {"string name": ob.name})
    # Perform custom transform export since this is the only time empties are
    # exprted.
    matrix = ob.matrix_local
    ri.Transform(rib(matrix))
    ri.CoordinateSystem(ob.name)

    # visible_objects=visible_objects

    arvhiveInfo = ob.renderman
    relPath = os.path.splitext(get_real_path(arvhiveInfo.path_archive))[0]

    archiveFileExtention = ".zip"

    objectName = os.path.split(os.path.splitext(relPath)[0])[1]
    archiveAnimated = arvhiveInfo.archive_anim_settings.animated_sequence

    ri.AttributeBegin()
    if(archiveAnimated is True):
        current_frame = bpy.context.scene.frame_current
        zero_fill = str(current_frame).zfill(4)
        archive_filename = relPath + archiveFileExtention + \
            "!" + os.path.join(zero_fill, objectName + ".rib")
        ri.ReadArchive(archive_filename)

    else:
        archive_filename = relPath + archiveFileExtention + "!" + objectName + ".rib"
        ri.ReadArchive(archive_filename)
    ri.AttributeEnd()


def export_archive(*args):
    pass

# return the filename for a readarchive that this object will be written into
# objects with attached psys's, probably always need to be animated


def get_archive_filename(name, rpass, animated, relative=False):
    path = rpass.paths['frame_archives'] if animated \
        else rpass.paths['static_archives']
    path = os.path.join(path, name + ".rib")
    if relative:
        path = os.path.relpath(path, rpass.paths['archive'])
    return path


def export_rib_box(ri, text_name):
    if text_name not in bpy.data.texts:
        return
    text_block = bpy.data.texts.get(text_name)
    for line in text_block.lines:
        ri.ArchiveRecord(ri.VERBATIM, line.body + "\n")


# here we would export object attributes like holdout, sr, etc
def export_object_attributes(ri, scene, ob, visible_objects):
    # save space! don't export default attribute settings to the RIB
    # shading attributes

    # if ob.renderman.do_holdout:
    #    ri.Attribute("identifier", {"string lpegroup": ob.renderman.lpe_group})
    # gather object groups this object belongs to

    # Adds external RIB to object_attributes
    rm = ob.renderman
    if rm.pre_object_rib_box != '':
        export_rib_box(ri, rm.pre_object_rib_box)

    # This is a temporary hack until multiple lpe groups are introduced in 21.0
    obj_groups_str = "*"
    for obj_group in scene.renderman.object_groups:
        if ob.name in obj_group.members.keys():
            obj_groups_str += ',' + obj_group.name
    # add to trace sets
    ri.Attribute("grouping", {"string membership": obj_groups_str})

    # add to lpe groups
    #ri.Attribute("identifier", {"string lpegroup": obj_groups_str})

    # Hack for one lpe group per object restriction in Renderman 20.  Can be
    # removed for 21.
    if obj_groups_str != '*':
        ri.Attribute("identifier", {
                     "string lpegroup": obj_groups_str.split(',')[1]})

    if ob.renderman.shading_override:
        ri.ShadingRate(ob.renderman.shadingrate)
        approx_params = {}
        # output motionfactor always, could not find documented default value?
        approx_params[
            "float motionfactor"] = ob.renderman.geometric_approx_motion
        if ob.renderman.geometric_approx_focus != -1.0:
            approx_params[
                "float focusfactor"] = ob.renderman.geometric_approx_focus
        ri.Attribute("Ri", approx_params)

    # visibility attributes
    vis_params = {}
    if not ob.renderman.visibility_camera:
        vis_params["int camera"] = 0
    if visible_objects and ob.name not in visible_objects:
        vis_params["int camera"] = 0
    if not ob.renderman.visibility_trace_indirect:
        vis_params["int indirect"] = 0
    if not ob.renderman.visibility_trace_transmission:
        vis_params["int transmission"] = 0
    if len(vis_params) > 0:
        ri.Attribute("visibility", vis_params)
    if ob.renderman.matte:
        ri.Matte(ob.renderman.matte)

    # ray tracing attributes
    if ob.renderman.raytrace_override:
        trace_params = {}
        if ob.renderman.raytrace_maxdiffusedepth != 1:
            trace_params[
                "int maxdiffusedepth"] = ob.renderman.raytrace_maxdiffusedepth
        if ob.renderman.raytrace_maxspeculardepth != 2:
            trace_params[
                "int maxspeculardepth"] = ob.renderman.raytrace_maxspeculardepth
        if not ob.renderman.raytrace_tracedisplacements:
            trace_params["int displacements"] = 0
        if not ob.renderman.raytrace_autobias:
            trace_params["int autobias"] = 0
            if ob.renderman.raytrace_bias != 0.01:
                trace_params["float bias"] = ob.renderman.raytrace_bias
        if ob.renderman.raytrace_samplemotion:
            trace_params["int samplemotion"] = 1
        if ob.renderman.raytrace_decimationrate != 1:
            trace_params[
                "int decimationrate"] = ob.renderman.raytrace_decimationrate
        if ob.renderman.raytrace_intersectpriority != 0:
            trace_params[
                "int intersectpriority"] = ob.renderman.raytrace_intersectpriority
        if ob.renderman.raytrace_pixel_variance != 1.0:
            ri.Attribute(
                "shade",  {"relativepixelvariance": ob.renderman.raytrace_pixel_variance})

        ri.Attribute("trace", trace_params)

    # light linking
    # get links this is a part of
    ll_str = "obj_object>%s" % ob.name
    lls = [ll for ll in scene.renderman.ll if ll_str in ll.name]
    # get links this is a group that is a part of
    for group in scene.renderman.object_groups:
        if ob.name in group.members.keys():
            ll_str = "obj_group>%s" % group.name
            lls += [ll for ll in scene.renderman.ll if ll_str in ll.name]

    # for each light link do illuminates
    for link in lls:
        strs = link.name.split('>')
        light_names = [strs[1]] if strs[0] == "lg_light" else \
            scene.renderman.light_groups[strs[1]].members.keys()
        if strs[0] == 'lg_group' and strs[1] == 'All':
            light_names = [l.name for l in scene.objects if l.type == 'LAMP']
        for light_name in light_names:
            if link.illuminate != "DEFAULT" and light_name in scene.objects:
                ri.Illuminate(light_name, link.illuminate == 'ON')


def get_bounding_box(ob):
    bounds = rib_ob_bounds(ob.bound_box)
    return bounds

# export the archives for an mesh. If this is a
# deforming mesh we'll need to do more than one


def export_mesh_archive(ri, scene, data_block):
    # if we cached a deforming mesh get it.
    motion_data = data_block.motion_data if data_block.deforming else None
    ob = data_block.data

    if motion_data is not None and len(motion_data):
        export_motion_begin(ri, motion_data)
        for (subframes, sample) in motion_data:
            export_geometry_data(ri, scene, ob, data=sample)
        ri.MotionEnd()
    else:
        export_geometry_data(ri, scene, ob)


# export the archives for an mesh. If this is a
# deforming mesh the particle export will handle it
def export_particle_archive(ri, scene, rpass, data_block, objectCorrectionMatrix=False):
    ob, psys = data_block.data
    data = data_block.motion_data if data_block.deforming else None
    export_particle_system(ri, scene, rpass, ob, psys,
                           objectCorrectionMatrix, data=data)

# export the archives for an mesh. If this is a
# deforming mesh the particle export will handle it


def export_dupli_archive(ri, scene, rpass, data_block, data_blocks):
    ob = data_block.data
    ob.dupli_list_create(scene, "RENDER")

    if ob.dupli_type == 'GROUP':
        for dupob in ob.dupli_list:
            ri.AttributeBegin()
            dupli_name = "%s.DUPLI.%s.%d" % (ob.name, dupob.object.name,
                                             dupob.index)
            ri.Attribute('identifier', {'string name': dupli_name})
            ri.ConcatTransform(
                rib(ob.matrix_world.inverted_safe() * dupob.matrix))
            mat = dupob.object.active_material
            if mat:
                export_material_archive(ri, mat)
            source_data_name = data_name(dupob.object, scene)
            deforming = is_deforming(dupob.object)
            ri.ReadArchive(get_archive_filename(source_data_name, rpass,
                                                deforming, True))
            ri.AttributeEnd()
        ob.dupli_list_clear()
        return

    # gather list of object masters
    object_masters = {}
    for num, dupob in enumerate(ob.dupli_list):
        if dupob.object.name not in object_masters:
            instance_handle = ri.ObjectBegin()
            mat = dupob.object.active_material
            if mat:
                export_material_archive(ri, mat)
            ri.Transform(rib(Matrix.Identity(4)))
            ri.CoordinateSystem(dupob.object.name)
            source_data_name = data_name(dupob.object, scene)
            deforming = is_deforming(dupob.object)

            ri.ReadArchive(get_archive_filename(source_data_name, rpass,
                                                deforming, True))
            ri.ObjectEnd()
            object_masters[dupob.object.name] = instance_handle
            # export "null" bxdf to clear material for object master
            ri.Bxdf("null", "null")

        # dupli_name = "%s.DUPLI.%s.%d" % (ob.name, dupob.object.name,
        #                                 dupob.index)
        instance_handle = object_masters[dupob.object.name]
        export_object_instance(ri, dupob.matrix, instance_handle, num)

    ob.dupli_list_clear()


# export an archive with all the materials and read it back in
def export_materials_archive(ri, rpass, scene):
    archive_filename = user_path(scene.renderman.path_object_archive_static,
                                 scene).replace('{object}', 'materials')
    ri.Begin(archive_filename)
    for mat_name, mat in bpy.data.materials.items():
        ri.ArchiveBegin('material.' + mat_name)
        #ri.Attribute("identifier", {"name": mat_name})
        export_material(ri, mat)
        ri.ArchiveEnd()
    ri.End()

    ri.ReadArchive(os.path.relpath(archive_filename, rpass.paths['archive']))


def update_timestamp(rpass, obj):
    if obj and rpass.update_time:
        obj.renderman.update_timestamp = rpass.update_time

# takes a list of bpy.types.properties and converts to params for rib


def property_group_to_params(node):
    params = {}
    for prop_name, meta in node.prop_meta.items():
        prop = getattr(node, prop_name)
        # if property group recurse
        if meta['renderman_type'] == 'page':
            continue
        # if input socket is linked reference that
        else:
            # if struct is not linked continue
            if 'arraySize' in meta:
                params['%s[%d] %s' % (meta['renderman_type'], len(prop),
                                      meta['renderman_name'])] = rib(prop)
            else:
                params['%s %s' % (meta['renderman_type'],
                                  meta['renderman_name'])] = \
                    rib(prop, type_hint=meta['renderman_type'])

    return params


def export_integrator(ri, rpass, scene, preview=False):
    rm = scene.renderman
    integrator = rm.integrator
    if preview or rpass.is_interactive:
        integrator = "PxrPathTracer"

    integrator_settings = getattr(rm, "%s_settings" % integrator)
    params = property_group_to_params(integrator_settings)

    ri.Integrator(rm.integrator, "integrator", params)


def render_get_resolution(r):
    xres = int(r.resolution_x * r.resolution_percentage * 0.01)
    yres = int(r.resolution_y * r.resolution_percentage * 0.01)
    return xres, yres


def render_get_aspect(r, camera=None):
    xres, yres = render_get_resolution(r)

    xratio = xres * r.pixel_aspect_x / 200.0
    yratio = yres * r.pixel_aspect_y / 200.0

    if camera is None or camera.type != 'PERSP':
        fit = 'AUTO'
    else:
        fit = camera.sensor_fit

    if fit == 'HORIZONTAL' or fit == 'AUTO' and xratio > yratio:
        aspectratio = xratio / yratio
        xaspect = aspectratio
        yaspect = 1.0
    elif fit == 'VERTICAL' or fit == 'AUTO' and yratio > xratio:
        aspectratio = yratio / xratio
        xaspect = 1.0
        yaspect = aspectratio
    else:
        aspectratio = xaspect = yaspect = 1.0

    return xaspect, yaspect, aspectratio


def export_render_settings(ri, rpass, scene, preview=False):
    rm = scene.renderman
    r = scene.render

    depths = {'int maxdiffusedepth': rm.max_diffuse_depth,
              'int maxspeculardepth': rm.max_specular_depth,
              'int displacements': 1}
    if preview or rpass.is_interactive:
        depths = {'int maxdiffusedepth': rm.preview_max_diffuse_depth,
                  'int maxspeculardepth': rm.preview_max_specular_depth,
                  'int displacements': 1}

    # ri.PixelSamples(rm.pixelsamples_x, rm.pixelsamples_y)
    ri.PixelFilter(rm.pixelfilter, rm.pixelfilter_x, rm.pixelfilter_y)
    ri.ShadingRate(rm.shadingrate)
    ri.Attribute("trace", depths)
    if rm.use_statistics:
        ri.Option("statistics", {'int endofframe': 1,
                                 'string xmlfilename': 'stats.xml'})


def export_camera_matrix(ri, scene, ob, motion_data=[]):

    if motion_data:
        export_motion_begin(ri, motion_data)
        samples = [sample[1] for sample in motion_data]
    else:
        samples = [ob.matrix_world]

    for sample in samples:
        mat = sample
        loc = sample.translation
        rot = sample.to_euler()

        s = Matrix(([1, 0, 0, 0], [0, 1, 0, 0], [0, 0, -1, 0], [0, 0, 0, 1]))
        r = Matrix.Rotation(-rot[0], 4, 'X')
        r *= Matrix.Rotation(-rot[1], 4, 'Y')
        r *= Matrix.Rotation(-rot[2], 4, 'Z')
        l = Matrix.Translation(-loc)
        m = s * r * l

        ri.Transform(rib(m))
        ri.CoordinateSystem(ob.name)

    export_motion_end(ri, motion_data)


def export_camera(ri, scene, instances, camera_to_use=None):

    if not scene.camera or scene.camera.type != 'CAMERA':
        return

    r = scene.render
    if camera_to_use:
        ob = camera_to_use
        motion = []
    else:
        i = instances[scene.camera.name]
        ob = i.ob
        motion = i.motion_data
    cam = ob.data
    rm = scene.renderman

    xaspect, yaspect, aspectratio = render_get_aspect(r, cam)

    if rm.depth_of_field:
        if cam.dof_object:
            dof_distance = (ob.location - cam.dof_object.location).length
        else:
            dof_distance = cam.dof_distance
        ri.DepthOfField(rm.fstop, (cam.lens * 0.001), dof_distance)

    if scene.renderman.motion_blur:
        shutter_interval = rm.shutter_angle / 360.0
        shutter_open, shutter_close = 0, 1
        if rm.shutter_timing == 'CENTER':
            shutter_open, shutter_close = 0 - .5 * \
                shutter_interval, 0 + .5 * shutter_interval
        elif rm.shutter_timing == 'PRE':
            shutter_open, shutter_close = 0 - shutter_interval, 0
        elif rm.shutter_timing == 'POST':
            shutter_open, shutter_close = 0, shutter_interval
        ri.Shutter(shutter_open, shutter_close)
        # ri.Option "shutter" "efficiency" [ %f %f ] \n' %
        # (rm.shutter_efficiency_open, rm.shutter_efficiency_close))

    ri.Clipping(cam.clip_start, cam.clip_end)

    if scene.render.use_border and not scene.render.use_crop_to_border:
        ri.CropWindow(scene.render.border_min_x, scene.render.border_max_x,
                      1.0 - scene.render.border_min_y, 1.0 - scene.render.border_max_y)

    if cam.renderman.use_physical_camera:
        # use pxr Camera
        params = property_group_to_params(cam.renderman.PxrCamera_settings)
        lens = cam.lens
        sensor = cam.sensor_height \
            if cam.sensor_fit == 'VERTICAL' else cam.sensor_width
        params['float fov'] = 360.0 * \
            math.atan((sensor * 0.5) / lens / aspectratio) / math.pi
        ri.Projection("PxrCamera", params)
    elif cam.type == 'PERSP':
        lens = cam.lens

        sensor = cam.sensor_height \
            if cam.sensor_fit == 'VERTICAL' else cam.sensor_width

        fov = 360.0 * math.atan((sensor * 0.5) / lens / aspectratio) / math.pi
        ri.Projection("perspective", {"fov": fov})
    elif cam.type == 'PANO':
        ri.Projection("sphere", {"float hsweep": 360, "float vsweep": 180})
    else:
        lens = cam.ortho_scale
        xaspect = xaspect * lens / (aspectratio * 2.0)
        yaspect = yaspect * lens / (aspectratio * 2.0)
        ri.Projection("orthographic")

    # convert the crop border to screen window, flip y
    resolution = render_get_resolution(scene.render)
    if scene.render.use_border and scene.render.use_crop_to_border:
        screen_min_x = -xaspect + 2.0 * scene.render.border_min_x * xaspect
        screen_max_x = -xaspect + 2.0 * scene.render.border_max_x * xaspect
        screen_min_y = -yaspect + 2.0 * (scene.render.border_min_y) * yaspect
        screen_max_y = -yaspect + 2.0 * (scene.render.border_max_y) * yaspect
        ri.ScreenWindow(screen_min_x, screen_max_x, screen_min_y, screen_max_y)
        res_x = resolution[0] * (scene.render.border_max_x -
                                 scene.render.border_min_x)
        res_y = resolution[1] * (scene.render.border_max_y -
                                 scene.render.border_min_y)
        ri.Format(int(res_x), int(res_y), 1.0)
    else:
        if cam.type == 'PANO':
            ri.ScreenWindow(-1, 1, -1, 1)
        else:
            ri.ScreenWindow(-xaspect, xaspect, -yaspect, yaspect)
        ri.Format(resolution[0], resolution[1], 1.0)

    export_camera_matrix(ri, scene, ob, motion)

    ri.Camera("world", {'float[2] shutteropening': [rm.shutter_efficiency_open,
                                                    rm.shutter_efficiency_open]})


def export_camera_render_preview(ri, scene):
    r = scene.render

    xaspect, yaspect, aspectratio = render_get_aspect(r)

    ri.Clipping(0.100000, 100.000000)
    ri.Projection("perspective", {"fov": 37.8493})
    ri.ScreenWindow(-xaspect, xaspect, -yaspect, yaspect)
    resolution = render_get_resolution(scene.render)
    ri.Format(resolution[0], resolution[1], 1.0)
    ri.Transform([0, -0.25, -1, 0,  1, 0, 0, 0, 0,
                  1, -0.25, 0,  0, -.75, 3.25, 1])


def export_options(ri, scene):
    rm = scene.renderman
    params = {'int geocachememory': rm.geo_cache_size * 100,
              'int opacitycachememory': rm.opacity_cache_size * 100,
              'int texturememory': rm.texture_cache_size * 100,
              }
    ri.Option("limits", params)
    ri.Option("ribparse", {"string varsubst" : ["$"]})
    ri.Option("searchpath", {"string procedural" : [".:${RMANTREE}/lib/plugins:@"]})


def export_searchpaths(ri, paths):
    ri.Option("searchpath", {"string shader": ["%s" %
                                               ':'.join(path_list_convert(paths['shader'], to_unix=True))]})
    rel_tex_paths = [os.path.relpath(path, paths['export_dir'])
                     for path in paths['texture']]
    ri.Option("searchpath", {"string texture": ["%s" %
                                                ':'.join(path_list_convert(rel_tex_paths + ["@"], to_unix=True))]})
    # ri.Option("searchpath", {"string procedural": ["%s" % \
    #    ':'.join(path_list_convert(paths['procedural'], to_unix=True))]})
    ri.Option("searchpath", {"string archive": os.path.relpath(
        paths['archive'], paths['export_dir'])})


def export_header(ri):
    render_name = os.path.basename(bpy.data.filepath)
    export_comment(ri, 'Generated by PRMan for Blender, v%s.%s.%s \n' % (
        addon_version[0], addon_version[1], addon_version[2]))
    export_comment(ri, 'From File: %s on %s\n' %
                   (render_name, time.strftime("%A %c")))


def export_header_rib(ri, scene):
    rm = scene.renderman
    if rm.frame_rib_box != '':
        export_rib_box(ri, rm.frame_rib_box)

# --------------- Hopefully temporary --------------- #


def get_instance_materials(ob):
    obmats = []
    # Grab materials attached to object instances ...
    if hasattr(ob, 'material_slots'):
        for ms in ob.material_slots:
            obmats.append(ms.material)
    # ... and to the object's mesh data
    if hasattr(ob.data, 'materials'):
        for m in ob.data.materials:
            obmats.append(m)
    return obmats


def find_preview_material(scene):
    # taken from mitsuba exporter
    objects_materials = {}

    for object in renderable_objects(scene):
        for mat in get_instance_materials(object):
            if mat is not None:
                if object.name not in objects_materials.keys():
                    objects_materials[object] = []
                objects_materials[object].append(mat)

    # find objects that are likely to be the preview objects
    preview_objects = [o for o in objects_materials.keys()
                       if o.name.startswith('preview')]
    if len(preview_objects) < 1:
        return

    # find the materials attached to the likely preview object
    likely_materials = objects_materials[preview_objects[0]]
    if len(likely_materials) < 1:
        return

    return likely_materials[0]

# --------------- End Hopefully temporary --------------- #


def preview_model(ri, scene, mat):
    if mat.preview_render_type == 'SPHERE':
        ri.Sphere(1, -1, 1, 360)
    elif mat.preview_render_type == 'FLAT':  # FLAT PLANE
        # ri.Scale(0.75, 0.75, 0.75)
        # ri.Translate(0.0, 0.0, 0.01)
        ri.PointsPolygons([4, ],
                          [0, 1, 2, 3],
                          {ri.P: [0, -1, -1,  0, 1, -1,  0, 1, 1,  0, -1, 1]})
    elif mat.preview_render_type == 'CUBE':
        ri.Scale(.75, .75, .75)
        export_geometry_data(ri, scene, scene.objects[
                             'previewcube'], data=None)
    elif mat.preview_render_type == 'HAIR':
        return  # skipping for now
    else:
        ri.Scale(2, 2, 2)
        ri.Rotate(90, 0, 0, 1)
        ri.Rotate(45, 1, 0, 0)
        export_geometry_data(ri, scene, scene.objects[
                             'preview.002'], data=None)


def export_display(ri, rpass, scene):
    rm = scene.renderman

    # Set bucket shape.
    if rpass.is_interactive:
        ri.Option("bucket", {"string order": ['spiral']})

    elif rm.bucket_shape == 'SPIRAL':
        settings = scene.render

        if rm.bucket_sprial_x <= settings.resolution_x and rm.bucket_sprial_y <= settings.resolution_y:
            if rm.bucket_sprial_x == -1 and rm.bucket_sprial_y == -1:
                ri.Option(
                    "bucket", {"string order": [rm.bucket_shape.lower()]})
            elif rm.bucket_sprial_x == -1:
                halfX = settings.resolution_x / 2
                debug("info", halfX)
                ri.Option("bucket", {"string order": [rm.bucket_shape.lower()],
                                     "orderorigin": [int(halfX),
                                                     rm.bucket_sprial_y]})
            elif rm.bucket_sprial_y == -1:
                halfY = settings.resolution_y / 2
                ri.Option("bucket", {"string order": [rm.bucket_shape.lower()],
                                     "orderorigin": [rm.bucket_sprial_y,
                                                     int(halfY)]})
            else:
                ri.Option("bucket", {"string order": [rm.bucket_shape.lower()],
                                     "orderorigin": [rm.bucket_sprial_x,
                                                     rm.bucket_sprial_y]})
        else:
            debug("info", "OUTSLIDE LOOP")
            ri.Option("bucket", {"string order": [rm.bucket_shape.lower()]})
    else:
        ri.Option("bucket", {"string order": [rm.bucket_shape.lower()]})

    display_driver = rpass.display_driver
    rpass.output_files = []
    main_display = user_path(
        rm.path_display_driver_image, scene=scene, display_driver=rpass.display_driver)
    debug("info", "Main_display: " + main_display)
    image_base, ext = main_display.rsplit('.', 1)

    # just going to always output rgba
    ri.Display(main_display, display_driver, "rgba", {})
    rpass.output_files.append(main_display)

    for layer in scene.render.layers:
        # custom aovs
        rm_rl = None
        for render_layer_settings in rm.render_layers:
            if layer.name == render_layer_settings.render_layer:
                rm_rl = render_layer_settings
                break

        layer_name = layer.name.replace(' ', '')

        # there's no render layer settins
        if not rm_rl:
            # so use built in aovs
            aovs = [
                # (name, do?, declare type/name, source)
                ("z", layer.use_pass_z, "float", None),
                ("Nn", layer.use_pass_normal, "normal", None),
                ("dPdtime", layer.use_pass_vector, "vector", None),
                ("u", layer.use_pass_uv, "float", None),
                ("v", layer.use_pass_uv, "float", None),
                ("id", layer.use_pass_object_index, "float", None),
                ("shadows", layer.use_pass_shadow, "color",
                 "color lpe:shadowcollector"),
                ("reflection", layer.use_pass_reflection, "color",
                 "color lpe:reflectioncollector"),
                ("diffuse", layer.use_pass_diffuse_direct, "color",
                 "color lpe:diffuse"),
                ("indirectdiffuse", layer.use_pass_diffuse_indirect,
                 "color", "color lpe:indirectdiffuse"),
                ("albedo", layer.use_pass_diffuse_color, "color",
                 "color lpe:nothruput;noinfinitecheck;noclamp;unoccluded;overwrite;C(U2L)|O"),
                ("specular", layer.use_pass_glossy_direct, "color",
                 "color lpe:specular"),
                ("indirectspecular", layer.use_pass_glossy_indirect,
                 "color", "color lpe:indirectspecular"),
                ("subsurface", layer.use_pass_subsurface_indirect,
                 "color", "color lpe:subsurface"),
                ("refraction", layer.use_pass_refraction, "color",
                 "color lpe:refraction"),
                ("emission", layer.use_pass_emit, "color",
                 "color lpe:emission"),
            ]

            # declare display channels
            for aov, doit, declare_type, source in aovs:
                if doit and declare_type:
                    params = {"int[4] quantize": [0, 0, 0, 0]}
                    if source:
                        params['string source'] = source
                    ri.DisplayChannel('%s %s' % (declare_type, aov), params)

            # if layer.use_pass_combined:
            #     main_params = {}

            #     #if display_driver == 'openexr':
            #     #    if rm.exr_format_options != 'default':
            #     #        main_params["string type"] = rm.exr_format_options
            #     #    if rm.exr_compression != 'default':
            #     #        main_params["string compression"] = rm.exr_compression

            # exports all AOV's
            for aov, doit, declare, source in aovs:
                params = {"int asrgba": 1}
                if doit:
                    dspy_name = image_base + \
                        '.%s.%s.' % (layer_name, aov) + ext
                    ri.Display('+' + dspy_name, display_driver, aov, params)
                    rpass.output_files.append(dspy_name)

        # else we have custom rman render layer settings
        else:
            diffuse_counter = 1
            indirectdiffuse_counter = 1
            specular_counter = 1
            indirectspecular_counter = 1

            for aov in rm_rl.custom_aovs:
                aov_name = aov.name.replace(' ', '')
                source = aov.channel_type
                channel_name = aov_name
                source_type = "color"
                denoise = aov.denoise_aov
                exposure_gain = aov.exposure_gain
                exposure_gamma = aov.exposure_gamma
                remap_a = aov.remap_a
                remap_b = aov.remap_b
                remap_c = aov.remap_c
                quantize_zero = aov.quantize_zero
                quantize_one = aov.quantize_one
                quantize_min = aov.quantize_min
                quantize_max = aov.quantize_max
                pixel_filter = aov.aov_pixelfilter
                stats = aov.stats_type
                pixelfilter_x = aov.aov_pixelfilter_x
                pixelfilter_y = aov.aov_pixelfilter_y
                if source == 'custom_lpe_string':
                    source = aov.custom_lpe_string
                    # looks like someone didn't set an lpe string
                    if source == '':
                        continue
                elif source == 'custom_aov_string':
                    source = aov.custom_aov_string
                    source_type = aov.custom_aov_type
                    if source == '':
                        continue
                elif source == 'built_in_aov':
                    source_type, source = aov.aov_channel_type.split()
                elif source in ['z', 'u', 'v', 'id']:
                    source_type = "float"
                elif source is 'Nn':
                    source_type = 'normal'
                elif source is 'dPdtime':
                    source_type = 'vector'
                else:
                    # light groups need to be surrounded with '' in lpes
                    G_string = "'%s'" % rm_rl.object_group if rm_rl.object_group != '' else ""
                    LG_string = "'%s'" % rm_rl.light_group if rm_rl.light_group != '' else ""
                    source = source.replace("%G", G_string)
                    source = source.replace("%LG", LG_string)

                if denoise:
                    if aov.channel_type == "lpe:C<.D%G><L.%LG>":
                        channel_name = 'diffuse' + str(diffuse_counter)
                        diffuse_counter += 1
                    if aov.channel_type == "lpe:(C<RD%G>[DS]+<L.%LG>)|(C<RD%G>[DS]*O)":
                        channel_name = 'indirectdiffuse' + \
                            str(indirectdiffuse_counter)
                        indirectdiffuse_counter += 1
                    if aov.channel_type == "lpe:C<.S%G><L.%LG>":
                        channel_name = 'specular' + str(specular_counter)
                        specular_counter += 1
                    if aov.channel_type == "lpe:(C<RS%G>[DS]+<L.%LG>)|(C<RS%G>[DS]*O)":
                        channel_name = 'indirectspecular' + \
                            str(indirectspecular_counter)
                        indirectspecular_counter += 1
                aov.channel_name = channel_name

                params = {"string source": source_type + " " + source,
                          "float[2] exposure": [exposure_gain, exposure_gamma],
                          "float[3] remap": [remap_a, remap_b, remap_c],
                          "int[4] quantize": [quantize_zero, quantize_one, quantize_min, quantize_max]}
                if pixel_filter != 'default':
                    params["filter"] = pixel_filter
                    params["filterwidth"] = [pixelfilter_x, pixelfilter_y]
                if stats != 'none':
                    params["string statistics"] = stats

                if source == 'rgba':
                    del params['string source']
                    ri.DisplayChannel("color Ci", params)
                    ri.DisplayChannel("float a",  params)
                else:
                    ri.DisplayChannel(source_type + ' %s' %
                                      channel_name, params)

            # if this is a multilayer combine em!
            if rm_rl.export_multilayer and rpass.external_render:
                channels = []
                for aov in rm_rl.custom_aovs:
                    channels.append(
                        aov.channel_name) if aov.channel_type != "rgba" else channels.append("Ci,a")
                out_type, ext = ('openexr', 'exr')
                # removes 'z' and 'zback' channels as DeepEXR will
                # automatically add them
                if rm_rl.use_deep:
                    channels = [x for x in channels if x not in [
                        'z_depth', 'z_back']]
                    out_type, ext = ('deepexr', 'exr')
                params = {"string storage": rm_rl.exr_storage}
                if rm_rl.exr_format_options != 'default':
                    params["string type"] = rm_rl.exr_format_options
                if rm_rl.exr_compression != 'default':
                    params["string compression"] = rm_rl.exr_compression
                ri.Display('+' + image_base + '.%s' % layer_name +
                           '.multilayer.' + ext, out_type, ','.join(channels), params)

            else:
                for aov in rm_rl.custom_aovs:
                    aov_name = aov.name.replace(' ', '')
                    if aov.channel_type == "rgba":
                        aov.channel_name = "rgba"
                    if layer == scene.render.layers[0] and aov == 'rgba':
                        # we already output this skip
                        continue
                    params = {}
                    if not rpass.external_render:
                        params = {"int asrgba": 1}
                    if aov.denoise_aov:
                        ri.Display('+' + image_base + '.%s.%s.denoiseable.' %
                                   (layer_name, aov_name) + ext, display_driver, aov.channel_name)
                    else:
                        dspy_name = image_base + \
                            '.%s.%s.' % (layer_name, aov_name) + ext
                        ri.Display('+' + dspy_name, display_driver,
                                   aov.channel_name, params)
                        rpass.output_files.append(dspy_name)

    if (rm.do_denoise and not rpass.external_render or rm.external_denoise and rpass.external_render) and not rpass.is_interactive:
        # add display channels for denoising
        denoise_aovs = [
            # (name, declare type/name, source, statistics, filter)
            ("Ci", 'color', None, None, None),
            ("a", 'float', None, None, None),
            ("mse", 'color', 'color Ci', 'mse', None),
            ("albedo", 'color',
             'color lpe:nothruput;noinfinitecheck;noclamp;unoccluded;overwrite;C(U2L)|O',
             None, None),
<<<<<<< HEAD
            ("albedo_var", 'color', 'color lpe:nothruput;noinfinitecheck;noclamp;unoccluded;overwrite;C(U2L)|O',"variance", True),
=======
            ("albedo_var", 'color', 'color lpe:nothruput;noinfinitecheck;noclamp;unoccluded;overwrite;C(U2L)|O',
            "variance", True),
>>>>>>> f7b63265
            ("diffuse", 'color', 'color lpe:C(D[DS]*[LO])|O', None, None),
            ("diffuse_mse", 'color', 'color lpe:C(D[DS]*[LO])|O', 'mse', None),
            ("specular", 'color', 'color lpe:CS[DS]*[LO]', None, None),
            ("specular_mse", 'color', 'color lpe:CS[DS]*[LO]', 'mse', None),
            ("z", 'float', 'float z', None, True),
            ("z_var", 'float', 'float z', "variance", True),
            ("normal", 'normal', 'normal Nn', None, None),
            ("normal_var", 'normal', 'normal Nn', "variance", None),
            ("forward", 'vector', 'vector motionFore', None, None),
            ("backward", 'vector', 'vector motionBack', None, None)
        ]

        for aov, declare_type, source, statistics, do_filter in denoise_aovs:
            params = {}
            if source:
                params['string source'] = source
            if statistics:
                params['string statistics'] = statistics
            if do_filter:
                params['string filter'] = rm.pixelfilter
            ri.DisplayChannel('%s %s' % (declare_type, aov), params)

        # output denoise_data.exr
        ri.Display('+' + image_base + '.variance.exr', 'openexr',
                   "Ci,a,mse,albedo,albedo_var,diffuse,diffuse_mse,specular,specular_mse,z,z_var,normal,normal_var,forward,backward",
                   {"string storage": "tiled"})


def export_hider(ri, rpass, scene, preview=False):
    rm = scene.renderman

    pv = rm.pixel_variance
    hider_params = {'int maxsamples': rm.max_samples,
                    'int minsamples': rm.min_samples,
                    'int incremental': int(rm.incremental)}

    if preview or rpass.is_interactive:
        hider_params['int maxsamples'] = rm.preview_max_samples
        hider_params['int minsamples'] = rm.preview_min_samples
        hider_params['int incremental'] = 1
        pv = rm.preview_pixel_variance

    if not rpass.external_render and rm.render_into == 'blender':
        hider_params['int incremental'] = 1

    if not preview:
        cam = scene.camera.data.renderman
        hider_params["float[4] aperture"] = [cam.aperture_sides,
                                             cam.aperture_angle, cam.aperture_roundness, cam.aperture_density]
        hider_params["float dofaspect"] = [cam.dof_aspect]
        hider_params["float darkfalloff"] = [rm.dark_falloff]

    if not rm.sample_motion_blur:
        hider_params["samplemotion"] = 0

    ri.PixelVariance(pv)

    if rm.do_denoise and not rpass.external_render or rm.external_denoise and rpass.external_render:
        hider_params['string pixelfiltermode'] = 'importance'

    ri.Hider("raytrace", hider_params)


# I hate to make rpass global but it makes things so much easier
def write_rib(rpass, scene, ri, visible_objects=None, engine=None):

    # precalculate motion blur data
    data_blocks, instances = cache_motion(scene, rpass)

    # get a list of empties to check if they contain a RIB archive.
    # this should be the only time empties are evaluated.
    emptiesToExport = get_valid_empties(scene, rpass)

    # export rib archives of objects
    export_data_archives(ri, scene, rpass, data_blocks, engine)

    export_header(ri)
    export_header_rib(ri, scene)
    export_searchpaths(ri, rpass.paths)
    export_options(ri, scene)

    export_display(ri, rpass, scene)
    export_hider(ri, rpass, scene)
    export_integrator(ri, rpass, scene)

    # export_inline_rib(ri, rpass, scene)
    scene.frame_set(scene.frame_current)
    ri.FrameBegin(scene.frame_current)

    export_camera(ri, scene, instances)
    export_render_settings(ri, rpass, scene)
    # export_global_illumination_settings(ri, rpass, scene)

    ri.WorldBegin()
    export_world_rib(ri, scene.world)

    # export_global_illumination_lights(ri, rpass, scene)
    # export_world_coshaders(ri, rpass, scene) # BBM addition
    export_world(ri, scene.world)
    export_scene_lights(ri, instances)

    export_default_bxdf(ri, "default")
    export_materials_archive(ri, rpass, scene)
    # now output the object archives
    for name, instance in instances.items():
        if instance.type not in ['CAMERA', 'LAMP'] and not instance.parent:
            export_instance_read_archive(
                ri, instance, instances, data_blocks, rpass, visible_objects=visible_objects)

    for object in emptiesToExport:
        export_empties_archives(ri, object)

    instances = None
    ri.WorldEnd()

    ri.FrameEnd()


def write_preview_rib(rpass, scene, ri):
    preview_rib_data_path = \
        rib_path(os.path.join(os.path.dirname(os.path.realpath(__file__)),
                              'preview', "preview_scene.rib"))

    export_header(ri)
    export_searchpaths(ri, rpass.paths)

    # temporary tiff display to be read back into blender render result
    ri.FrameBegin(1)
    ri.Display(os.path.basename(rpass.paths['render_output']), "tiff", "rgb",
               {ri.DISPLAYQUANTIZE: [0, 0, 0, 0]})

    temp_scene = bpy.data.scenes[0]
    export_hider(ri, rpass, temp_scene, preview=True)
    export_integrator(ri, rpass, temp_scene, preview=True)

    export_camera_render_preview(ri, scene)
    export_render_settings(ri, rpass, scene, preview=True)

    ri.WorldBegin()

    # preview scene: walls, lights
    ri.ReadArchive(preview_rib_data_path)

    # preview model and material
    ri.AttributeBegin()
    ri.Attribute("identifier", {"string name": ["Preview"]})
    ri.Translate(0, 0, 0.75)

    mat = find_preview_material(scene)
    export_material(ri, mat, 'preview')
    preview_model(ri, scene, mat)
    ri.AttributeEnd()

    ri.WorldEnd()
    ri.FrameEnd()


def write_archive_RIB(rpass, scene, ri, object, overridePath, exportMats, exportRange):
    success = True  # Store if the export is a success or not default to true

    fileExt = ".zip"

    # precalculate data
    data_blocks, instances = cache_motion(scene, rpass, objects=[object])

    # Override precalculated data (simpler then creating new methods)
    for name, db in data_blocks.items():
        fileName = db.archive_filename
        if(overridePath != "" and os.path.exists(os.path.split(overridePath)[0])):
            # Assume that the user always wants an export when this method is
            # called.
            db.do_export = True
            db.archive_filename = os.path.split(fileName)[1]
        else:
            success = False

    # Open zip file for writing
    if(overridePath != ""):
        archivePath = os.path.join(os.path.split(overridePath)[
                                   0], object.name + fileExt)
        ri.Begin(archivePath)
    else:
        success = False

    if(success == True):
        # export rib archives of objects
        if(exportRange):
            # Get range numbers from the timeline and use that as our range.
            # This is how baking works so we should remain in line with how
            #   blender wants to do things.
            rangeStart = scene.frame_start
            rangeEnd = scene.frame_end
            rangeLength = rangeEnd - rangeStart
            # Assume user is smart and wont pass us a negative range.
            for i in range(rangeStart, rangeEnd + 1):
                scene.frame_current = i
                zeroFill = str(i).zfill(4)
                data_blocks, instances = cache_motion(
                    scene, rpass, objects=[object])
                archivePathRIB = os.path.join(zeroFill, object.name + ".rib")
                ri.Begin(archivePathRIB)
                if(exportMats):  # Bake in materials if asked.
                    materialsList = object.material_slots
                    # Convert any textures just in case.
                    rpass.convert_textures(get_select_texture_list(object))
                    for materialSlot in materialsList:
                        ri.ArchiveBegin(os.path.join(
                            zeroFill, 'material.' + materialSlot.name))
                        export_material(ri, materialSlot.material)
                        ri.ArchiveEnd()
                for name, db in data_blocks.items():
                    db.do_export = True
                export_RIBArchive_data_archive(
                    ri, scene, rpass, data_blocks, exportMats, True, True)
                ri.End()
            # Reset back to start frame for niceties.
            scene.frame_current = rangeStart
        else:
            archivePathRIB = object.name + ".rib"
            ri.Begin(archivePathRIB)
            # If we need to export material bake it in
            if(exportMats):
                materialsList = object.material_slots
                # Convert any textures so they will be available on archive
                # load.
                rpass.convert_textures(get_select_texture_list(object))
                for materialSlot in materialsList:
                    ri.ArchiveBegin('material.' + materialSlot.name)
                    export_material(ri, materialSlot.material)
                    ri.ArchiveEnd()
            export_RIBArchive_data_archive(
                ri, scene, rpass, data_blocks, exportMats, False, True)
            ri.End()
        ri.End()

    # Check if the file was created. I don't really think we need to check in
    # the .zip
    if(not os.path.exists(archivePath)):
        success = False

    returnList = [success, archivePath]
    return returnList


def anim_archive_path(filepath, frame):
    if filepath.find("#") != -1:
        ribpath = make_frame_path(filepath, fr)
    else:
        ribpath = os.path.splitext(filepath)[0] + "." + str(frame).zfill(4) + \
            os.path.splitext(filepath)[1]
    return ribpath


def write_auto_archives(paths, scene, info_callback):
    for ob in archive_objects(scene):
        export_archive(scene, [ob], archive_motion=True,
                       frame_start=scene.frame_current,
                       frame_end=scene.frame_current)


def interactive_initial_rib(rpass, ri, scene, prman):
    ri.Display('rerender', 'it', 'rgba')
    export_hider(ri, rpass, scene, True)

    ri.EditWorldBegin(
        rpass.paths['rib_output'], {"string rerenderer": "raytrace"})
    ri.Option('rerender', {'int[2] lodrange': [0, 3]})

    ri.ArchiveRecord("structure", ri.STREAMMARKER + "_initial")
    prman.RicFlush("_initial", 0, ri.FINISHRENDERING)

# flush the current edit


def edit_flush(ri, edit_num, prman):
    ri.ArchiveRecord("structure", ri.STREAMMARKER + "%d" % edit_num)
    prman.RicFlush("%d" % edit_num, 0, ri.SUSPENDRENDERING)


def issue_light_transform_edit(ri, obj):
    lamp = obj.data
    ri.EditBegin('attribute', {'string scopename': obj.data.name})
    export_object_transform(ri, obj, obj.type == 'LAMP' and (
        lamp.type == 'HEMI' and lamp.renderman.renderman_type != "SKY"))
    if lamp.renderman.renderman_type == 'POINT':
        ri.Scale(.01, .01, .01)
    ri.EditEnd()


def issue_camera_edit(ri, rpass, camera):
    ri.EditBegin('option')
    export_camera(
        ri, rpass.scene, [], camera_to_use=camera)
    ri.EditEnd()

# search this material/lamp for textures to re txmake and do them


def reissue_textures(ri, rpass, mat):
    made_tex = False
    if mat is not None:
        textures = get_textures(mat)

        files = rpass.convert_textures(textures)
        if len(files) > 0:
            return True
    return False

# return true if an object has an emissive connection


def is_emissive(object):
    if hasattr(object.data, 'materials'):
        # update the light position and shaders if updated
        for mat in object.data.materials:
            if mat is not None and mat.renderman.nodetree != '':
                nt = bpy.data.node_groups[mat.renderman.nodetree]
                if 'Output' in nt.nodes and \
                        nt.nodes['Output'].inputs['Light'].is_linked:
                    return True
    return False


def add_light(rpass, ri, active, prman):
    ri.EditBegin('attribute')
    ob = active
    lamp = ob.data
    rm = lamp.renderman
    ri.AttributeBegin()
    export_object_transform(
        ri, ob, (lamp.type == 'HEMI' and lamp.renderman.renderman_type != "SKY"))
    ri.ShadingRate(rm.shadingrate)

    export_light_shaders(ri, lamp)

    ri.AttributeEnd()
    ri.Illuminate(lamp.name, rm.illuminates_by_default)
    ri.EditEnd()


def delete_light(rpass, ri, name, prman):
    rpass.edit_num += 1
    edit_flush(ri, rpass.edit_num, prman)
    ri.EditBegin('overrideilluminate')
    ri.Illuminate(name, False)
    ri.EditEnd()


def reset_light_illum(rpass, ri, prman, lights, do_solo=True):
    rpass.edit_num += 1
    edit_flush(ri, rpass.edit_num, prman)
    ri.EditBegin('overrideilluminate')

    for light in lights:
        rm = light.data.renderman
        do_light = rm.illuminates_by_default and not rm.mute
        if do_solo and rpass.scene.renderman.solo_light:
            # check if solo
            do_light = do_light and rm.solo
        ri.Illuminate(light.name, do_light)
    ri.EditEnd()


def mute_lights(rpass, ri, prman, lights):
    rpass.edit_num += 1
    edit_flush(ri, rpass.edit_num, prman)
    ri.EditBegin('overrideilluminate')

    for light in lights:
        ri.Illuminate(light.name, 0)
    ri.EditEnd()


def solo_light(rpass, ri, prman):
    rpass.edit_num += 1
    edit_flush(ri, rpass.edit_num, prman)
    ri.EditBegin('overrideilluminate')
    ri.Illuminate("*", 0)
    for light in rpass.scene.objects:
        if light.type == "LAMP":
            rm = light.data.renderman
            if rm.solo:
                do_light = rm.illuminates_by_default and not rm.mute
                ri.Illuminate(light.name, do_light)
                break
    ri.EditEnd()
    if rm.solo:
        return light
# test the active object type for edits to do then do them


def issue_transform_edits(rpass, ri, active, prman):
    if active.type == 'LAMP' and active.name not in rpass.lights:
        add_light(rpass, ri, active, prman)
        rpass.lights[active.name] = active.data.name
        return

    if active.type not in ['LAMP', 'CAMERA'] and not is_emissive(active):
        return

    rpass.edit_num += 1

    edit_flush(ri, rpass.edit_num, prman)
    # only update lamp if shader is update or pos, seperately
    if active.type == 'LAMP':
        lamp = active.data
        issue_light_transform_edit(ri, active)

    elif active.type == 'CAMERA' and active.is_updated:
        issue_camera_edit(ri, rpass, active)
    else:
        if is_emissive(active):
            issue_light_transform_edit(ri, active)


def update_light_link(rpass, ri, prman, link, remove=False):
    rpass.edit_num += 1
    edit_flush(ri, rpass.edit_num, prman)
    strs = link.name.split('>')
    ob_names = [strs[3]] if strs[2] == "obj_object" else \
        rpass.scene.renderman.object_groups[strs[3]].members.keys

    for ob_name in ob_names:
        ri.EditBegin('attribute', {'string scopename': ob_name})
        light_names = [strs[1]] if strs[0] == "lg_light" else \
            rpass.scene.renderman.light_groups[strs[1]].members.keys()
        if strs[0] == 'lg_group' and strs[1] == 'All':
            light_names = [l.name for l in scene.objects if l.type == 'LAMP']
        for light_name in light_names:
            if remove or link.illuminate == "DEFAULT":
                ri.Illuminate(light_name, rpass.scene.objects[
                              light_name].data.renderman.illuminates_by_default)
            else:
                ri.Illuminate(light_name, link.illuminate == 'ON')
        ri.EditEnd()

# test the active object type for edits to do then do them


def issue_shader_edits(rpass, ri, prman, nt=None, node=None):
    if node is None:
        mat = None
        if bpy.context.object:
            mat = bpy.context.object.active_material
            if mat not in rpass.material_dict:
                rpass.material_dict[mat] = [bpy.context.object]
        lamp = None
        world = bpy.context.scene.world
        if mat is None and bpy.data.scenes[0].objects.active \
                and bpy.data.scenes[0].objects.active.type == 'LAMP':
            lamp = bpy.data.scenes[0].objects.active
            mat = bpy.data.scenes[0].objects.active.data
        elif mat is None and nt and nt.name == 'World':
            mat = world
        if mat is None:
            return
        # do an attribute full rebind
        tex_made = False
        if reissue_textures(ri, rpass, mat):
            tex_made = True

        # if texture made flush it
        if tex_made:
            rpass.edit_num += 1
            edit_flush(ri, rpass.edit_num, prman)
        rpass.edit_num += 1
        edit_flush(ri, rpass.edit_num, prman)
        # for obj in objs:
        if mat in rpass.material_dict:
            for obj in rpass.material_dict[mat]:
                ri.EditBegin('attribute', {'string scopename': obj.name})
                export_material(ri, mat)
                ri.EditEnd()
        elif lamp:
            ri.EditBegin('attribute', {'string scopename': lamp.name})
            export_light_shaders(ri, mat)
            ri.EditEnd()
        elif world:
            ri.EditBegin('attribute', {'string scopename': world.name})
            export_world(ri, mat, do_geometry=True)
            ri.EditEnd()

    else:
        world = bpy.context.scene.world
        mat = None

        if bpy.context.object:
            mat = bpy.context.object.active_material
        # if this is a lamp use that for the mat/name
        if mat is None and bpy.data.scenes[0].objects.active \
                and bpy.data.scenes[0].objects.active.type == 'LAMP':
            mat = bpy.data.scenes[0].objects.active.data
        elif mat is None and nt and nt.name == 'World':
            mat = bpy.context.scene.world
        elif mat is None:
            return
        mat_name = mat.name

        tex_made = False
        if reissue_textures(ri, rpass, mat):
            tex_made = True

        # if texture made flush it
        if tex_made:
            rpass.edit_num += 1
            edit_flush(ri, rpass.edit_num, prman)
        rpass.edit_num += 1
        edit_flush(ri, rpass.edit_num, prman)
        ri.EditBegin('instance')
        shader_node_rib(ri, node, mat.name)
        ri.EditEnd()<|MERGE_RESOLUTION|>--- conflicted
+++ resolved
@@ -2941,12 +2941,8 @@
             ("albedo", 'color',
              'color lpe:nothruput;noinfinitecheck;noclamp;unoccluded;overwrite;C(U2L)|O',
              None, None),
-<<<<<<< HEAD
-            ("albedo_var", 'color', 'color lpe:nothruput;noinfinitecheck;noclamp;unoccluded;overwrite;C(U2L)|O',"variance", True),
-=======
             ("albedo_var", 'color', 'color lpe:nothruput;noinfinitecheck;noclamp;unoccluded;overwrite;C(U2L)|O',
             "variance", True),
->>>>>>> f7b63265
             ("diffuse", 'color', 'color lpe:C(D[DS]*[LO])|O', None, None),
             ("diffuse_mse", 'color', 'color lpe:C(D[DS]*[LO])|O', 'mse', None),
             ("specular", 'color', 'color lpe:CS[DS]*[LO]', None, None),
