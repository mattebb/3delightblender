--- conflicted
+++ resolved
@@ -2320,8 +2320,6 @@
                 params['string source'] = source
             ri.DisplayChannel('%s %s' % (declare_type, aov), params)
 
-<<<<<<< HEAD
-=======
     for aov in custom_aovs:
         source = aov.channel_type
         if aov.channel_type == 'custom':
@@ -2339,7 +2337,6 @@
         params = {"string source": "color " + source}
         ri.DisplayChannel('varying color %s' % (aov.name), params)
 
->>>>>>> 2978b706
     if(rm.display_driver == 'it'):
         if find_it_path() is None:
             debug("error", "RMS is not installed IT not available!")
