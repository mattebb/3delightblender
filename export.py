--- conflicted
+++ resolved
@@ -661,10 +661,7 @@
     for m in samples:
         if instance.type == 'LAMP':
             m = m.copy()
-<<<<<<< HEAD
             m[0][0] *= -1.0
-=======
->>>>>>> 30f04f09
 
         if instance.type == 'LAMP' and instance.ob.data.type in ['AREA']:
             m = m.copy()
@@ -702,10 +699,7 @@
         else ob.matrix_world
     if ob.type == 'LAMP':
         m = m.copy()
-<<<<<<< HEAD
         m[0][0] *= -1.0
-=======
->>>>>>> 30f04f09
     if ob.type == 'LAMP' and ob.data.renderman.renderman_type == "DIST":
         m = m.copy()
         m2 = Matrix.Rotation(math.radians(180), 4, 'Y')
